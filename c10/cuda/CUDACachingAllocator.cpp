#include <c10/cuda/CUDACachingAllocator.h>

#include <c10/core/impl/GPUTrace.h>
#include <c10/cuda/CUDAAllocatorConfig.h>
#include <c10/cuda/CUDAException.h>
#include <c10/cuda/CUDAFunctions.h>
#include <c10/cuda/CUDAGuard.h>
#include <c10/util/CallOnce.h>
#include <c10/util/Gauge.h>
#include <c10/util/ScopeExit.h>
#include <c10/util/UniqueVoidPtr.h>
#include <c10/util/flat_hash_map.h>
#include <c10/util/hash.h>
#include <c10/util/llvmMathExtras.h>
#include <c10/util/static_tracepoint.h>

#if !defined(USE_ROCM) && defined(PYTORCH_C10_DRIVER_API_SUPPORTED)
#include <c10/cuda/driver_api.h>
#include <sys/syscall.h>
#include <sys/types.h>
#include <unistd.h>
#endif

#include <c10/util/Exception.h>
#include <cuda_runtime_api.h>
#include <algorithm>
#include <cstddef>
#include <cstdint>
#include <deque>
#include <memory>
#include <mutex>
#include <regex>
#include <set>
#include <utility>
#include <vector>

TORCH_SDT_DEFINE_SEMAPHORE(malloc)
TORCH_SDT_DEFINE_SEMAPHORE(free)

namespace c10 {

C10_DEFINE_REGISTRY(FreeCudaMemoryCallbacksRegistry, FreeMemoryCallback);

namespace cuda::CUDACachingAllocator {

using namespace c10::CachingDeviceAllocator;

// Included here as this is externally used in CUDAAllocatorConfig
const size_t kLargeBuffer =
    20971520; // "large" allocations may be packed in 20 MiB blocks

namespace Native {

//
// Yet another caching allocator for CUDA device allocations.
//
// - Allocations are associated with a stream. Once freed, blocks can be
//   re-allocated on the same stream, but not on any other stream.
// - The allocator attempts to find the smallest cached block that will fit the
//   requested size. If the block is larger than the requested size, it may be
//   split. If no block is found, the allocator will delegate to cudaMalloc.
// - If the cudaMalloc fails, the allocator will attempt to free one cached
//   block of sufficient size that is not split and retry the allocation.
//   If this also fails, the allocator will attempt to free all cached blocks
//   that are not split and retry the allocation.
// - Large (>1MB) and small allocations are stored in separate pools.
//   Small requests are packed into 2MB buffers. Large requests will use the
//   smallest available free block or allocate a new block using cudaMalloc.
// - To reduce fragmentation, requests between 1MB and 10MB will allocate and
//   split a 20MB block, if no free block of sufficient size is available.
// - To further reduce fragmentation, blocks >= max_split_size are not allowed
//   to be split. These oversize cached blocks will still satisfy requests
//   within 1MB of the oversize cached block size.
//
// With this allocator, allocations and frees should logically be considered
// "usages" of the memory segment associated with streams, just like kernel
// launches. The programmer must insert the proper synchronization if memory
// segments are used from multiple streams.
//
// The library provides a recordStream() function to help insert the correct
// synchronization when allocations are used on multiple streams. This will
// ensure that the block is not reused before each recorded stream completes
// work.
//

/**
 * Note [Interaction with CUDA graph capture]
 * ~~~~~~~~~~~~~~~~~~~~~~~~~~~~~~~~~~~~~~~~~~
 * Graph capture performs a dry run of a region of execution, freezing all CUDA
 * work (and virtual addresses used during that work) into a "graph." The graph
 * may be "replayed" like a single giant kernel, with greatly reduced CPU
 * overhead as well as modestly improved GPU performance.
 *
 * Because capture bakes in memory addresses, the memory used during capture
 * must be available for the graph to use during replay. DeviceCachingAllocator
 * assigns and frees memory eagerly and dynamically, so if we're not careful
 * about managing graphs' memory, at replay time those memory addresses could be
 * used by other tensors.
 *
 * To guarantee a graph's baked in addresses are safe to reuse in replay,
 * DeviceAllocator satisfies allocations from a graph-private memory pool during
 * capture, and doesn't begin cudaFreeing those addresses until the graph is
 * destroyed.
 *
 * Within the private pool, allocations are freed and reassigned as usual during
 * capture. Memory regions will be used in a consistent order during replay. So
 * a private pool doesn't use memory more wastefully than the default pools
 * during capture, but it does reserve its high-water mark of used memory away
 * from the default pools as long as the capture(s) it served survive
 * (regardless whether those captures are idle or replaying).
 *
 * CUDAGraph's requests for private pools are mediated by
 * DeviceAllocator::notifyCaptureBegin,
 *                  notifyCaptureAboutToEnd,
 *                  notifyCaptureEnded,
 *                  notifyCaptureDestroy.
 */

constexpr size_t kMinBlockSize =
    512; // all sizes are rounded to at least 512 bytes
constexpr size_t kSmallSize = 1048576; // largest "small" allocation is 1 MiB
constexpr size_t kSmallBuffer =
    2097152; // "small" allocations are packed in 2 MiB blocks
constexpr size_t kMinLargeAlloc =
    10485760; // allocations between 1 and 10 MiB may use kLargeBuffer
constexpr size_t kRoundLarge = 2097152; // round up large allocations to 2 MiB

char SHAREABLE_HANDLE_VERSION = 1;
enum ShareableHandleType : char {
  SHAREABLE_CUDA_MALLOC = 'c',
  SHAREABLE_CUDA_EXPANDABLE_SEGMENT = 'e'
};

namespace {

using stream_set = ska::flat_hash_set<cuda::CUDAStream>;

void decrease_stat_array(
    StatArray& stat_array,
    size_t amount,
    const StatTypes& stat_types) {
  for_each_selected_stat_type(
      stat_types, [&stat_array, amount](size_t stat_type) {
        stat_array[stat_type].decrease(amount);
      });
}

struct Block;
struct PrivatePool;
typedef bool (*Comparison)(const Block*, const Block*);
static bool BlockComparatorSize(const Block* a, const Block* b);
static bool BlockComparatorAddress(const Block* a, const Block* b);

struct BlockPool {
  BlockPool(bool small, PrivatePool* private_pool = nullptr)
      : blocks(BlockComparatorSize),
        unmapped(BlockComparatorAddress),
        is_small(small),
        owner_PrivatePool(private_pool) {}

  // Do not insert a Block to blocks directly; use insert_into_blocks(),
  // instead.
  std::set<Block*, Comparison> blocks;
  std::set<Block*, Comparison> unmapped;
  // NOLINTNEXTLINE(cppcoreguidelines-avoid-const-or-ref-data-members)
  const bool is_small;
  PrivatePool* owner_PrivatePool;
  int64_t get_free_blocks_call_count{0};

  // Add a Block into blocks set with updating gc counter.
  std::pair<std::set<Block*, Comparison>::iterator, bool> insert_into_blocks(
      Block* block);
};

struct ExpandableSegment;

struct Block {
  c10::DeviceIndex device; // gpu
  cudaStream_t stream; // allocation stream
  stream_set stream_uses; // streams on which the block was used
  size_t size; // block size in bytes
  size_t requested_size; // memory originally requested
  BlockPool* pool{nullptr}; // owning memory pool
  void* ptr{nullptr}; // memory address
  bool allocated{false}; // in-use flag
  bool mapped{true}; // is the virtual address range this Block references
                     // backed by physical pages. Always true when
                     // expandable_segment_ is null. When false
                     // This Block will be aligned to the segment size
                     // of its expandable_segment_.
  Block* prev{nullptr}; // prev block if split from a larger allocation
  Block* next{nullptr}; // next block if split from a larger allocation
  int event_count{0}; // number of outstanding CUDA events
  int64_t gc_count_base{0}; // get_free_blocks_call_count when Block is inserted
  std::shared_ptr<GatheredContext> context_when_allocated;
  // only set for the first block in the segment (when prev == null)
  // this records the frame information when cudaMalloc was called
  // whereas context_when_allocated records the last time we handed this
  // memory out from our cache.
  std::shared_ptr<GatheredContext> context_when_segment_allocated;

  ExpandableSegment* expandable_segment_{nullptr};

  Block(
      c10::DeviceIndex device,
      cudaStream_t stream,
      size_t size,
      BlockPool* pool,
      void* ptr)
      : device(device),
        stream(stream),
        stream_uses(),
        size(size),
        requested_size(0),
        pool(pool),
        ptr(ptr) {}

  // constructor for search key
  Block(c10::DeviceIndex device, cudaStream_t stream, size_t size)
      : device(device),
        stream(stream),
        stream_uses(),
        size(size),
        requested_size(0) {}

  size_t gc_count() {
    TORCH_INTERNAL_ASSERT(pool);
    return static_cast<int>(pool->get_free_blocks_call_count - gc_count_base);
  }

  bool is_split() const {
    return (prev != nullptr) || (next != nullptr);
  }
  void splice(Block* before, Block* after) {
    if (before) {
      TORCH_INTERNAL_ASSERT(before->next == after);
      before->next = this;
    }
    prev = before;
    if (after) {
      TORCH_INTERNAL_ASSERT(after->prev == before);
      after->prev = this;
    }
    next = after;
  }
};

std::pair<std::set<Block*, Comparison>::iterator, bool> BlockPool::
    insert_into_blocks(Block* block) {
  block->gc_count_base = get_free_blocks_call_count;
  return blocks.insert(block);
}

struct SegmentRange {
  char* ptr;
  size_t size;
  SegmentRange(void* p, size_t s) : ptr(static_cast<char*>(p)), size(s) {}
};

#if !defined(USE_ROCM) && defined(PYTORCH_C10_DRIVER_API_SUPPORTED)

/*
Note [Expandable Segments]

Rationale

For large (>2MB) allocations, the allocator calls cudaMalloc to get allocations
that are the same size as what the user requests. In the future, parts of these
allocations can be reused for other requests if they are free. This works well
when the program makes many requests of exactly the same size or of sizes that
even multiples of that size. Many deep learning models follow this behavior.
However, one common exception is when the batch size changes slightly from one
iteration to the next, e.g. in batched inference. When the program runs
initially with batch size N, it will make allocations appropriate for that size.
If in the future, it runs at size N - 1, the existing allocations will still be
big enough. However, if it runs at size N + 1, then it will have to make new
allocations that are slightly larger. Not all the tensors are the same size.
Some might be (N + 1)*A and others (N + 1)*A*B where A and B are some non-batch
dimensions in the model. Because the allocator reuses existing allocations when
they are big enough, some number of (N + 1)*A allocations will actually fit in
the already existing N*B*A segments, though not perfectly. As the model runs it
will partially fill up all of these segments leaving unusable free slices of
memory at the end of these segments. The allocator at some point will need to
cudaMalloc a new (N + 1)*A*B segment. If there is not enough memory, there is
now no way to recover the slices of memory that are free at the end of existing
segments. With models 50+ layers deep, this pattern might repeat 50+ times
creating many slivers.

Approach

Expandable segments allows the allocator to create a segment initially and then
expand its size later when more memory is needed. Instead of making one segment
per allocation, it tries to make one segment (per stream) that grows as
necessary. Now when the N + 1 case runs, the allocations will tile nicely into
the one large segment until it fills up. Then more memory is requested and
appended to the end of the segment. This process does not create as many slivers
of unusable memory, so it is more likely to succeed at finding this memory.

Implementation

The expandable_segments:True option is used to enable/disable this behavior. We
use cuda's low-level memory APIs, which are similar to mmap, to extend the
memory segments. These APIs separate the allocation of physical memory
(cuMemCreate) from the allocation of virtual address space (cuMemAddressReserve)
and the associate between them cuMemMap/cuMemSetAccess.

When we allocate a new segment, we allocate enough address space to map
basically the entire physical memory of the GPU (there is 256TiB of address
space), but we only map enough physical memory to handle the current amount of
memory needed by the program. As more is requested, we add more physical memory
to the segment. This can work at the granularity of GPU pages which are 2MiB
currently.

If we end up out of memory, we can unmap all the memory in our segment
corresponding to empty physical pages, and return it to CUDA for use at another
address in the segment or in a segment for a different stream.

A current limitation of CUDA's API is that physical memory
(CUmemGenericAllocationHandle) cannot be split up after it is mapped even if the
handle holds multiple GPU pages. The cost to map/unmap memory is proportional to
the number of physical memory chunks that were allocated (mapping 10 separately
allocated 2MiB pages takes 10x time compared to mapping one 20MiB physical
allocation of 10 pages).  Changing memory mappings also appears to involve at
least some synchronous actions with the GPU and so should be considered an
expensive operation. To limit overhead, we use 2MiB pages for our small pool and
20MiB pages for our large pool. Initially allocation using expandable_blocks
will be slower than cudaMalloc, though still in the milliseconds range for
mapping the entire memory.

When mapping new memory to expand the segment, we look for the lowest address at
which we can fit a new allocation by adding new pages. Normally this will be at
the end of the block. But if have previously unmapped blocks earlier in the
segment during an OOM, it will first try to fill in those gaps to keep the
segment as a single block. By allocating at the lowest address we encourage
the split up parts of the block to merge into a single block again, reducing
fragmentation potential.

Allocation of blocks in the segment uses the same best-fit heuristics of the
rest of the allocator.

Expandable blocks can be enabled/disabled throughout the run of a program. When
disabled, the allocator will not put new allocations in an expandable block.

Limitations

* Slightly slower initial memory allocation speed.
* IPC of cuda tensors (e.g. for multiprocess dataloaders) is not supported.
However, it is possible to temporarily disable (expandable_segments:False) the
bevhavior for allocator tensors that need to be used cross-process.
* CUDA runtime APIs related to sharing memory across process
(cudaDeviceEnablePeerAccess) do not work for memory allocated with cuMemMap.
Instead these mapping have to be done manually. The allocator now has an
`enablePeerAccess` method to do this.
*/

struct ExpandableSegment {
  ExpandableSegment(
      c10::DeviceIndex device,
      std::optional<cudaStream_t> stream,
      size_t address_space_size,
      size_t segment_size,
      std::vector<c10::DeviceIndex> peers)
      : device_(device),
        stream_(stream),
        // 2MB for small pool, 20MB for large pool
        segment_size_(segment_size),
        max_handles_(numSegments(address_space_size)),
        peers_(std::move(peers)) {
    cudaDeviceProp prop{};
    C10_CUDA_CHECK(cudaGetDeviceProperties(&prop, device_));
    // we allocate enough address space for 1 1/8 the total memory on the GPU.
    // This allows for some cases where we have to unmap pages earlier in the
    // segment to put them at the end.
    max_handles_ = numSegments(prop.totalGlobalMem + prop.totalGlobalMem / 8);
    C10_CUDA_DRIVER_CHECK(DriverAPI::get()->cuMemAddressReserve_(
        &ptr_, segment_size_ * max_handles_, 0ULL, 0, 0ULL));
  }
  // begin must be aligned to segment_size_.
  // returns the actual range mapped, which may be
  // greater than requested if size is not aligned to segment_size_.
  // return size of 0 indicates OOM
  SegmentRange map(SegmentRange range) {
    auto begin = segmentLeft(range.ptr);
    auto end = segmentRight(range.ptr + range.size);
    TORCH_INTERNAL_ASSERT(ptr() + begin * segment_size_ == range.ptr);
    if (begin == end) {
      return rangeFromHandles(begin, end);
    }
    while (end > handles_.size()) {
      handles_.emplace_back(std::nullopt);
    }
    for (auto i : c10::irange(begin, end)) {
      TORCH_INTERNAL_ASSERT(!handles_.at(i));
      CUmemGenericAllocationHandle handle = 0;
      CUmemAllocationProp prop = {};
      prop.type = CU_MEM_ALLOCATION_TYPE_PINNED;
#ifndef FBCODE_CAFFE2
      prop.requestedHandleTypes = CU_MEM_HANDLE_TYPE_POSIX_FILE_DESCRIPTOR;
#endif
      prop.location.type = CU_MEM_LOCATION_TYPE_DEVICE;
      // NOLINTNEXTLINE(bugprone-signed-char-misuse)
      prop.location.id = static_cast<int>(device_);
      auto status =
          DriverAPI::get()->cuMemCreate_(&handle, segment_size_, &prop, 0);
      if (status == CUDA_ERROR_OUT_OF_MEMORY) {
        for (auto j : c10::irange(begin, i)) {
          auto h = handles_.at(j).value();
          handles_.at(j) = std::nullopt;
          C10_CUDA_DRIVER_CHECK(DriverAPI::get()->cuMemRelease_(h.handle));
        }
        trimHandles();
        return rangeFromHandles(begin, begin);
      }
      C10_CUDA_DRIVER_CHECK(status);
      handles_.at(i) = Handle{handle, std::nullopt};
    }
    mapAndSetAccess(begin, end);
    return rangeFromHandles(begin, end);
  }

  // unmaps all the completely empty segment_size_ segments between
  // [begin, begin + size), returns the offset where the range begin,
  // and the actual size unmapped (multiple of segment_size_)
  SegmentRange unmap(SegmentRange range) {
    auto begin = segmentRight(range.ptr);
    auto end = segmentLeft(range.ptr + range.size);
    if (begin >= end) {
      return SegmentRange{range.ptr, 0};
    }
    unmapHandles(begin, end);
    return rangeFromHandles(begin, end);
  }

  // Setup IPC sharing for range.
  // Returns the (larger) range that was actually shared.
  // Serializes data to std::ostream that can be passed to the
  // other process, and then restored as an exapandable segment
  // via ExpandableSegment::fromShared(istream);
  SegmentRange share(SegmentRange range, std::ostream& buf) {
    auto begin = segmentLeft(range.ptr);
    auto end = segmentRight(range.ptr + range.size);
    ShareHeader header{getpid(), segment_size_, end - begin};
    buf.write((const char*)&header, sizeof(ShareHeader));
    for (auto i : c10::irange(begin, end)) {
      auto& handle = handles_.at(i).value();
      if (!handle.fd) {
        int fd = 0;
        C10_CUDA_DRIVER_CHECK(DriverAPI::get()->cuMemExportToShareableHandle_(
            &fd, handle.handle, CU_MEM_HANDLE_TYPE_POSIX_FILE_DESCRIPTOR, 0));
        handle.fd = fd;
      }
      int fd = *handle.fd;
      buf.write((const char*)&fd, sizeof(int));
    }
    return rangeFromHandles(begin, end);
  }

  static std::unique_ptr<ExpandableSegment> fromShared(
      c10::DeviceIndex device,
      std::vector<c10::DeviceIndex> peers,
      std::istream& buf) {
    ShareHeader header{};
    buf.read((char*)&header, sizeof(ShareHeader));
    auto segment = std::make_unique<ExpandableSegment>(
        device,
        std::nullopt,
        header.num_handles * header.segment_size,
        header.segment_size,
        std::move(peers));
// older build setups (e.g. multiwheels) do not have this syscall, added 2020
// but the kernel on the system might still support it.
#ifndef SYS_pidfd_open
#define SYS_pidfd_open 434
#endif
#ifndef SYS_pidfd_getfd
#define SYS_pidfd_getfd 438
#endif
    auto pidfd = syscall(SYS_pidfd_open, header.pid, 0);
    TORCH_CHECK(
        pidfd != -1 || errno != ENOSYS,
        "The kernel on this machine does not support the pidfd_open syscall needed to use IPC for CUDA tensors when expandable_segments:True is set. "
        "Consider using expandable_segments:False via torch.cuda.memory._set_allocator_settings('expandable_segments:False') for this allocation.");
    TORCH_CHECK(pidfd != -1, "pidfd_open:", std::strerror(errno));
    for (auto i : c10::irange(header.num_handles)) {
      (void)i;
      int fd = 0;
      buf.read((char*)&fd, sizeof(int));
      auto myfd = syscall(SYS_pidfd_getfd, pidfd, fd, 0);
      if (myfd == -1) {
        auto err = errno;
        close((int)pidfd);
        for (auto& h : segment->handles_) {
          C10_CUDA_DRIVER_CHECK(
              DriverAPI::get()->cuMemRelease_(h.value().handle));
          h = std::nullopt;
        }
        TORCH_CHECK(
            err != ENOSYS,
            "The kernel on this machine does not support the pidfd_getfd syscall needed to use IPC for CUDA tensors when expandable_segments:True is set. "
            "Consider using expandable_segments:False via torch.cuda.memory._set_allocator_settings('expandable_segments:False') for this allocation.");
        TORCH_CHECK(false, "pidfd_getfd: ", std::strerror(err));
      }
      CUmemGenericAllocationHandle handle = 0;
      C10_CUDA_DRIVER_CHECK(DriverAPI::get()->cuMemImportFromShareableHandle_(
          &handle,
          // NOLINTNEXTLINE(performance-no-int-to-ptr)
          (void*)(uintptr_t)myfd,
          CU_MEM_HANDLE_TYPE_POSIX_FILE_DESCRIPTOR));
      close((int)myfd);
      segment->handles_.emplace_back(Handle{handle, std::nullopt});
    }
    close((int)pidfd);
    segment->mapAndSetAccess(0, header.num_handles);
    return segment;
  }

  char* ptr() const {
    // NOLINTNEXTLINE(performance-no-int-to-ptr)
    return reinterpret_cast<char*>(ptr_);
  }

  size_t size() const {
    return max_handles_ * segment_size_;
  }

  void addPeer(c10::DeviceIndex device) {
    peers_.push_back(device);
    forEachAllocatedRange(
        [&](size_t begin, size_t end) { setAccess(device, begin, end); });
  }

  ~ExpandableSegment() {
    forEachAllocatedRange(
        [&](size_t begin, size_t end) { unmapHandles(begin, end); });
    C10_CUDA_DRIVER_CHECK(DriverAPI::get()->cuMemAddressFree_(
        ptr_, segment_size_ * max_handles_));
  }

 private:
  void setAccess(c10::DeviceIndex device, size_t begin, size_t end) {
    CUmemAccessDesc desc;
    desc.location.type = CU_MEM_LOCATION_TYPE_DEVICE;
    // NOLINTNEXTLINE(bugprone-signed-char-misuse)
    desc.location.id = static_cast<int>(device);
    desc.flags = CU_MEM_ACCESS_FLAGS_PROT_READWRITE;
    C10_CUDA_DRIVER_CHECK(DriverAPI::get()->cuMemSetAccess_(
        ptr_ + begin * segment_size_, (end - begin) * segment_size_, &desc, 1));
  }

  void mapAndSetAccess(size_t begin, size_t end) {
    for (auto i : c10::irange(begin, end)) {
      C10_CUDA_DRIVER_CHECK(DriverAPI::get()->cuMemMap_(
          ptr_ + i * segment_size_,
          segment_size_,
          0,
          handles_.at(i).value().handle,
          0ULL));
    }
    setAccess(device_, begin, end);
    for (auto p : peers_) {
      setAccess(p, begin, end);
    }
  }

  void unmapHandles(size_t begin, size_t end) {
    // note: unlike cudaFree, MemUnmap and MemRelease do
    // not appear to synchronize in all cases, so we have to wait for the
    // stream to finish before this memory is truly free.

    // cannot call c10::cuda::stream_synchronize because
    // it might grab the GIL which can lead to a deadlock
    // Locking order must be GIL -> Allocator Lock
    if (stream_) {
      C10_CUDA_CHECK(cudaStreamSynchronize(*stream_));
    } else {
      cuda::CUDAGuard device_guard(device_);
      C10_CUDA_CHECK(cudaDeviceSynchronize());
    }
    for (auto i : c10::irange(begin, end)) {
      Handle h = handles_.at(i).value();
      handles_.at(i) = std::nullopt;
      C10_CUDA_DRIVER_CHECK(DriverAPI::get()->cuMemUnmap_(
          ptr_ + segment_size_ * i, segment_size_));
      if (h.fd) {
        close(*h.fd);
      }
      C10_CUDA_DRIVER_CHECK(DriverAPI::get()->cuMemRelease_(h.handle));
    }
    trimHandles();
  }
  void trimHandles() {
    while (!handles_.empty() && !handles_.back()) {
      handles_.pop_back();
    }
  }
  void forEachAllocatedRange(const std::function<void(size_t, size_t)>& fn) {
    size_t start = 0;
    for (auto i : c10::irange(handles_.size())) {
      if (handles_.at(i) && (i == 0 || !handles_.at(i - 1))) {
        start = i;
      }
      if (handles_.at(i) && (i + 1 == handles_.size() || !handles_.at(i + 1))) {
        fn(start, i + 1);
      }
    }
  }
  size_t numSegments(size_t size) {
    return (size + segment_size_ - 1) / segment_size_;
  }
  size_t segmentLeft(char* p) {
    auto size = p - ptr();
    return size / segment_size_;
  }
  size_t segmentRight(char* p) {
    auto size = p - ptr();
    return numSegments(size);
  }
  SegmentRange rangeFromHandles(size_t begin, size_t end) {
    return SegmentRange(
        ptr() + segment_size_ * begin, segment_size_ * (end - begin));
  }
  c10::DeviceIndex device_;
  std::optional<cudaStream_t> stream_;
  CUdeviceptr ptr_{};
  size_t segment_size_;
  size_t max_handles_;
  struct Handle {
    CUmemGenericAllocationHandle handle;
    std::optional<int> fd;
  };
  struct ShareHeader {
    pid_t pid;
    size_t segment_size;
    size_t num_handles;
  };
  std::vector<std::optional<Handle>> handles_;
  // devices on which this memory should be mapped in addition
  // to the device where the physical memory lives (device_).
  std::vector<c10::DeviceIndex> peers_;
};
#else
struct ExpandableSegment {
  ExpandableSegment(
      c10::DeviceIndex device,
      std::optional<cudaStream_t> stream,
      size_t address_space_size,
      size_t segment_size,
      std::vector<c10::DeviceIndex> peers) {
    TORCH_INTERNAL_ASSERT(false, "expandable segment not supported");
  }
  SegmentRange map(SegmentRange range) {
    return SegmentRange(nullptr, 0);
  }
  SegmentRange unmap(SegmentRange range) {
    return SegmentRange(nullptr, 0);
  }
  SegmentRange share(SegmentRange range, std::ostream& ss) {
    return SegmentRange(nullptr, 0);
  }
  static std::unique_ptr<ExpandableSegment> fromShared(
      c10::DeviceIndex device,
      std::vector<c10::DeviceIndex> peers,
      std::istream& buf) {
    return {};
  }
  char* ptr() const {
    return nullptr;
  }
  size_t size() const {
    return 0;
  }
  void addPeer(c10::DeviceIndex device) {}
};
#endif

// BlockState, BlockPoolState, and PrivatePoolState contain the information
// needed to reconstruct a private pool to a previous state. See note
// [Checkpointing PrivatePoolState]
struct BlockState {
  c10::DeviceIndex device = 0;
  cudaStream_t stream = nullptr;
  stream_set stream_uses = {};
  size_t size = 0;
  void* ptr = nullptr;
  bool allocated = false;
  int64_t gc_count_base = 0;
  // maintain invariant that event_count == 0 ;
  // history will be left alone in checkpoint

  BlockState(Block* block);
};

struct SegmentState {
  std::vector<BlockState> blocks;
  bool is_small = false;

  SegmentState(Block* head);
};

struct PrivatePoolState : AllocatorState {
  // omitting use_count, and cudaMalloc_count as they remain the same
  MempoolId_t owner_id = {0, 0};

  std::vector<SegmentState> segments;

  PrivatePoolState(
      MempoolId_t pool_id,
      const std::vector<Block*>& private_pool_head_blocks);
};

struct RestoreResult {
  std::vector<void*> allocations_freed;
  std::vector<Block*> allocations_created;
};

static bool BlockComparatorSize(const Block* a, const Block* b) {
  if (a->stream != b->stream) {
    return (uintptr_t)a->stream < (uintptr_t)b->stream;
  }
  if (a->size != b->size) {
    return a->size < b->size;
  }
  return (uintptr_t)a->ptr < (uintptr_t)b->ptr;
}
static bool BlockComparatorAddress(const Block* a, const Block* b) {
  if (a->stream != b->stream) {
    return (uintptr_t)a->stream < (uintptr_t)b->stream;
  }
  return (uintptr_t)a->ptr < (uintptr_t)b->ptr;
}

struct AllocParams {
  AllocParams(
      c10::DeviceIndex device,
      size_t size,
      cudaStream_t stream,
      BlockPool* pool,
      size_t alloc_size,
      DeviceStats& stats)
      : search_key(device, stream, size), pool(pool), alloc_size(alloc_size) {}

  c10::DeviceIndex device() const {
    return search_key.device;
  }
  cudaStream_t stream() const {
    return search_key.stream;
  }
  size_t size() const {
    return search_key.size;
  }

  Block search_key;
  BlockPool* pool;
  size_t alloc_size;
  Block* block{nullptr};
  StatTypes stat_types = {false};
  cudaError_t err{cudaSuccess};
};

// Note: cudaEventCreate when concurrently invoked from multiple threads can be
// very expensive (at least on certain device/driver combinations). Thus, we a)
// serialize event creation at a per-device level, and b) pool the events to
// avoid constantly calling cudaEventCreate/cudaEventDestroy. This results in
// significant improvements in multithreaded workloads with high allocation
// rates.
class EventPool {
 public:
  using Event = std::unique_ptr<cudaEvent_t, std::function<void(cudaEvent_t*)>>;
  // TODO: Explicit device count
  EventPool() : pools_(at::cuda::device_count()) {}

  Event get(c10::DeviceIndex device) {
    TORCH_INTERNAL_ASSERT(0 <= device);
    TORCH_INTERNAL_ASSERT(device < static_cast<int>(pools_.size()));
    auto& pool = pools_[device];
    auto destructor = [&pool](cudaEvent_t* event) {
      std::lock_guard<std::mutex> g(pool.mutex_);
      pool.event_pool_.push_back(std::unique_ptr<cudaEvent_t>(event));
    };

    // Try to acquire an event from the per-device pool.
    {
      std::lock_guard<std::mutex> g(pool.mutex_);
      if (!pool.event_pool_.empty()) {
        auto* event = pool.event_pool_.back().release();
        pool.event_pool_.pop_back();
        return Event(event, destructor);
      }
    }
    // otherwise, allocate a new event that will be returned to the pool on
    // destruction.
    auto new_ptr = std::make_unique<cudaEvent_t>();
    C10_CUDA_CHECK(
        cudaEventCreateWithFlags(new_ptr.get(), cudaEventDisableTiming));

    return Event(new_ptr.release(), destructor);
  }

  void empty_cache() {
    for (auto& pool : pools_) {
      std::lock_guard<std::mutex> g(pool.mutex_);
      pool.event_pool_.clear();
    }
  }

 private:
  struct PerDevicePool {
    alignas(64) std::mutex mutex_;
    std::vector<std::unique_ptr<cudaEvent_t>> event_pool_;
  };
  std::vector<PerDevicePool> pools_;
};

// CUDA graphs helper
struct PrivatePool {
  PrivatePool()
      : large_blocks(/*small=*/false, this),
        small_blocks(/*small=*/true, this) {}
  PrivatePool(const PrivatePool&) = delete;
  PrivatePool(PrivatePool&&) = delete;
  PrivatePool& operator=(const PrivatePool&) = delete;
  // Number of live graphs using this pool
  int use_count{1};
  // Number of unfreed cudaMallocs made for this pool. When use_count and
  // cudaMalloc_count drop to zero, we can delete this PrivatePool from
  // graph_pools.
  int cudaMalloc_count{0};
  // Instead of maintaining private BlockPools here, I could stuff all blocks
  // (private or no) into the top-level large_blocks and small_blocks, and
  // distinguish private blocks by adding a "pool id" check above the stream
  // check in BlockComparator. BlockComparator is performance- critical though,
  // I'd rather not add more logic to it.
  BlockPool large_blocks;
  BlockPool small_blocks;
};

BlockState::BlockState(Block* block)
    : device(block->device),
      stream(block->stream),
      stream_uses(block->stream_uses),
      size(block->size),
      ptr(block->ptr),
      allocated(block->allocated),
      gc_count_base(block->gc_count_base) {
  TORCH_CHECK(
      block->event_count == 0,
      "Events should have synchronized when checkpointing block");
};

SegmentState::SegmentState(Block* head) {
  TORCH_INTERNAL_ASSERT(head->prev == nullptr && head->pool != nullptr);
  is_small = head->pool->is_small;

  for (Block* curr = head; curr != nullptr; curr = curr->next) {
    blocks.emplace_back(curr);
  }
}

PrivatePoolState::PrivatePoolState(
    MempoolId_t pool_id,
    const std::vector<Block*>& private_pool_head_blocks)
    : owner_id(std::move(pool_id)) {
  for (Block* head : private_pool_head_blocks) {
    segments.emplace_back(head);
  }
}

struct MempoolIdHash {
  std::size_t operator()(const MempoolId_t& mempool_id) const noexcept {
    return mempool_id.first != 0 ? mempool_id.first : mempool_id.second;
  }
};

cudaError_t cudaMallocMaybeCapturing(void** p, size_t size) {
  if (at::cuda::currentStreamCaptureStatusMayInitCtx() ==
      at::cuda::CaptureStatus::None) {
    return C10_CUDA_ERROR_HANDLED(cudaMalloc(p, size));
  } else {
    // It's ok to capture cudaMallocs, as long as we never cudaFree those
    // addresses before replay.
    // Capturing cudaMalloc behaves nicely: it gives the graph new VA,
    // but is ignored (won't leakily allocate new memory) in replays.
    at::cuda::CUDAStreamCaptureModeGuard g{cudaStreamCaptureModeRelaxed};
    return C10_CUDA_ERROR_HANDLED(cudaMalloc(p, size));
  }
}

template <class T>
class RingBuffer {
 public:
  RingBuffer() {
    // alloc_trace is a pointer because we need to intentionally
    // leak this on deallocation it can hold references to Python
    // state which will already be destroyed when we are in exit handlers
    // NOLINTNEXTLINE(cppcoreguidelines-prefer-member-initializer)
    alloc_trace = new std::vector<T>();
  }

  void setMaxEntries(size_t size) {
    std::lock_guard<std::mutex> lk(alloc_trace_lock);
    alloc_trace_max_entries_ = std::max(size_t(1), size);
  }

  void insertEntries(const T& entry) {
    std::lock_guard<std::mutex> lk(alloc_trace_lock);
    if (alloc_trace->size() < alloc_trace_max_entries_) {
      alloc_trace->emplace_back(entry);
    } else {
      (*alloc_trace)[alloc_trace_next++] = entry;
      if (alloc_trace_next == alloc_trace_max_entries_) {
        alloc_trace_next = 0;
      }
    }
  }

  void getEntries(std::vector<T>& result) {
    std::lock_guard<std::mutex> lk(alloc_trace_lock);
    result.reserve(alloc_trace->size());
    result.insert(
        result.end(),
        alloc_trace->begin() +
            static_cast<typename std::vector<T>::difference_type>(
                alloc_trace_next),
        alloc_trace->end());
    result.insert(
        result.end(),
        alloc_trace->begin(),
        alloc_trace->begin() +
            static_cast<typename std::vector<T>::difference_type>(
                alloc_trace_next));
  }

  void clear() {
    std::lock_guard<std::mutex> lk(alloc_trace_lock);
    alloc_trace_next = 0;
    alloc_trace->clear();
  }

 private:
  size_t alloc_trace_max_entries_ = 1;

  // Both alloc_trace and alloc_trace_next needs to be used
  // under alloc_trace_lock.
  std::mutex alloc_trace_lock;
  size_t alloc_trace_next = 0;
  std::vector<T>*
      alloc_trace; // pointer because we need to intentionally leak this on
                   // deallocation it can hold references to Python state which
                   // will already be destroyed when we are in exit handlers
};

} // anonymous namespace
} // namespace Native

static std::string reportProcessMemoryInfo(c10::DeviceIndex device) {
#ifdef PYTORCH_C10_DRIVER_API_SUPPORTED
  void* nvml_handle = DriverAPI::get_nvml_handle();
  if (!nvml_handle) {
    return "";
  }
  static c10::once_flag nvml_init;
  c10::call_once(nvml_init, [] {
    TORCH_INTERNAL_ASSERT(NVML_SUCCESS == DriverAPI::get()->nvmlInit_v2_());
  });

  cudaDeviceProp prop{};
  C10_CUDA_CHECK(cudaGetDeviceProperties(&prop, device));

  // NOLINTNEXTLINE(*-c-arrays)
  char pci_id[80];
  snprintf(
      pci_id,
      sizeof(pci_id),
      NVML_DEVICE_PCI_BUS_ID_FMT,
      prop.pciDomainID,
      prop.pciBusID,
      prop.pciDeviceID);

  nvmlDevice_t nvml_device = nullptr;
  TORCH_INTERNAL_ASSERT(
      NVML_SUCCESS ==
      DriverAPI::get()->nvmlDeviceGetHandleByPciBusId_v2_(
          pci_id, &nvml_device));

  std::vector<nvmlProcessInfo_v1_t> procs(8);
  unsigned int size = procs.size();
  nvmlReturn_t r{};
  while ((r = DriverAPI::get()->nvmlDeviceGetComputeRunningProcesses_(
              nvml_device, &size, procs.data())) ==
         NVML_ERROR_INSUFFICIENT_SIZE) {
    procs.resize(size);
  }
  unsigned int self_pid = getpid();
  std::stringstream ss;
  TORCH_INTERNAL_ASSERT(NVML_SUCCESS == r);
  ss << "";
  for (auto i : c10::irange(size)) {
    auto& proc = procs[i];
    if (self_pid == proc.pid) {
      ss << "Including non-PyTorch memory, this process";
    } else {
      ss << "Process " << proc.pid;
    }
    ss << " has " << format_size(proc.usedGpuMemory) << " memory in use. ";
  }
  return ss.str();
#else
  return "";
#endif
}

namespace Native {

class DeviceCachingAllocator {
 private:
  // lock around all operations
  mutable std::recursive_mutex mutex;

  // device statistics
  DeviceStats stats;

  // unallocated cached blocks larger than 1 MB
  BlockPool large_blocks;

  // unallocated cached blocks 1 MB or smaller
  BlockPool small_blocks;

  // allocated or in use by a stream. Holds all active allocations,
  // whether they came from graph_pools or one of the BlockPools above.
  ska::flat_hash_set<Block*> active_blocks;

  // captures_underway tracks if we are diverting some
  // allocations to a specific pool.
  // Most of the time it's empty, in which case malloc can avoid calling
  // cudaStreamGetCaptureInfo in the hot path.
  std::vector<std::pair<MempoolId_t, std::function<bool(cudaStream_t)>>>
      captures_underway;

  // See free() for this thing's purpose
  std::vector<Block*> needs_events_deferred_until_no_capture;
  // outstanding cuda events
  ska::flat_hash_map<
      cuda::CUDAStream,
      std::deque<std::pair<EventPool::Event, Block*>>>
      cuda_events;

  // record used memory.
  size_t total_allocated_memory = 0;

  size_t allowed_memory_maximum = 0;

  // all live expandable segments
  std::vector<ExpandableSegment*> expandable_segments_;
  std::vector<c10::DeviceIndex> devices_with_peer_access_;

  bool set_fraction = false;

  bool record_history = false;

  std::atomic<CreateContextFn> context_recorder_;
  RecordContext record_context_ = RecordContext::NEVER;

  // Ring buffer for memory snapshot TraceEntry's
  RingBuffer<TraceEntry> alloc_buffer;

  // Members specific to CUDA graphs

  // Private pools for CUDA graphs
  ska::flat_hash_map<MempoolId_t, std::unique_ptr<PrivatePool>, MempoolIdHash>
      graph_pools;
  // Pools no longer referenced by any graph. Their BlockPools are eligible for
  // free_blocks. Can't be a vector or deque because we might erase entries in
  // any order. Could be an std::list, but we don't care much, access and
  // insert/erase are rare.
  ska::flat_hash_map<MempoolId_t, PrivatePool*, MempoolIdHash>
      graph_pools_freeable;

  // XXX - maybe we should generalize and have multiple events
  std::vector<OutOfMemoryObserver> oom_observers_;

  std::vector<AllocatorTraceTracker> trace_trackers_;

  // mapping from block to a stream_set, containing streams on which the block
  // was used while cudagraph capturing
  std::unordered_map<Block*, stream_set> block_to_cudagraph_stream_uses;

 public:
  // NOLINTNEXTLINE(cppcoreguidelines-pro-type-member-init)
  DeviceCachingAllocator()
      : large_blocks(/*small=*/false), small_blocks(/*small=*/true) {
    stats.max_split_size =
        static_cast<int64_t>(CUDAAllocatorConfig::max_split_size());
    context_recorder_.store(nullptr);
  }

  void recordHistory(
      bool enabled,
      CreateContextFn context_recorder,
      size_t alloc_buffer_max_entries,
      RecordContext when) {
    std::unique_lock<std::recursive_mutex> lock(mutex);
    TORCH_CHECK(when == RecordContext::NEVER || context_recorder);
    record_history = enabled;
    context_recorder_.store(record_history ? context_recorder : nullptr);
    alloc_buffer.setMaxEntries(alloc_buffer_max_entries);
    record_context_ = enabled ? when : RecordContext::NEVER;
    if (!enabled) {
      alloc_buffer.clear();
    }
  }

  bool isHistoryEnabled() {
    return record_history;
  }

  bool checkPoolLiveAllocations(
      MempoolId_t mempool_id,
      const std::unordered_set<void*>& expected_live_allocations) {
    std::unique_lock<std::recursive_mutex> lock(mutex);

    PrivatePool* pool = nullptr;
    auto pool_it = graph_pools.find(mempool_id);
    TORCH_CHECK(pool_it != graph_pools.end(), "Could not find pool of id");
    pool = pool_it->second.get();

    TORCH_INTERNAL_ASSERT(pool != nullptr);

    size_t allocated_pool_blocks = 0;

    for (Block* b : active_blocks) {
      TORCH_INTERNAL_ASSERT(b != nullptr);
      TORCH_INTERNAL_ASSERT(b->pool != nullptr);
      if (b->allocated && b->pool->owner_PrivatePool == pool) {
        if (!expected_live_allocations.count(b->ptr)) {
          return false;
        }

        allocated_pool_blocks += 1;
      }
    }

    return allocated_pool_blocks == expected_live_allocations.size();
  }

  void attachOutOfMemoryObserver(OutOfMemoryObserver observer) {
    oom_observers_.emplace_back(std::move(observer));
  }

  void attachAllocatorTraceTracker(AllocatorTraceTracker tracker) {
    std::unique_lock<std::recursive_mutex> lock(mutex);
    trace_trackers_.emplace_back(std::move(tracker));
  }

  // Must be called outside of `mutex` or deadlocks are possible with Python
  std::shared_ptr<GatheredContext> maybeGatherContext(RecordContext level) {
    if (record_context_ < level) {
      return nullptr;
    }
    return context_recorder_.load()();
  }

  // All public methods (except the above) acquire the allocator mutex.
  // Thus, do not call a public method from another public method.

  Block* malloc(
      c10::DeviceIndex device,
      size_t orig_size,
      cudaStream_t stream) {
    // done outside the lock because we don't know what locks the recorder needs
    // to have...
    auto context = maybeGatherContext(RecordContext::STATE);

    std::unique_lock<std::recursive_mutex> lock(mutex);

    if (C10_LIKELY(captures_underway.empty())) {
      // Processes end-of-life events for outstanding allocations used on
      // multiple streams (checks if their GPU-side uses are complete and
      // recycles their memory if so)
      //
      // Q. Why skip process_events if a capture might be underway?
      // A. process_events involves cudaEventQueries, illegal during CUDA graph
      //    capture.
      //    Dumb simple solution: defer reclaiming these allocations until after
      //    capture. Cross-stream memory use is uncommon, so the deferral's
      //    effect on memory use during capture should be small.
      process_events(context);
    }
    size_t size = round_size(orig_size);
    auto& pool = get_pool(size, stream);
    const size_t alloc_size = get_allocation_size(size);
    AllocParams params(device, size, stream, &pool, alloc_size, stats);
    params.stat_types = get_stat_types_for_pool(pool);

    // First, try to get a block from the existing pool.
    bool block_found =
        // Search pool
        get_free_block(params)
        // Trigger callbacks and retry search
        || (trigger_free_memory_callbacks(params) && get_free_block(params));

    // Can't reuse an existing block; try to get a new one.
    if (!block_found) {
      // Do garbage collection if the flag is set.
      if (C10_UNLIKELY(
              set_fraction &&
              CUDAAllocatorConfig::garbage_collection_threshold() > 0.0)) {
        garbage_collect_cached_blocks(context);
      }
      // Attempt allocate
      // WARNING: alloc_block may release the allocator lock when calling
      // cudaMalloc. So far this function has not modified allocator state, but
      // keep in mind that any observed allocator state may change across calls
      // to alloc_block since it may release the lock.
      block_found = alloc_block(params, false, context, lock)
          // Free enough available cached blocks to satisfy alloc and retry
          // alloc.
          || (release_available_cached_blocks(params, context) &&
              alloc_block(params, false, context, lock))
          // Free all non-split cached blocks and retry alloc.
          || (C10_LIKELY(captures_underway.empty()) &&
              release_cached_blocks(context) &&
              alloc_block(params, true, context, lock));
    }

    if (!block_found) {
      // For any error code other than cudaErrorMemoryAllocation,
      // alloc_block should have thrown an exception already.
      TORCH_INTERNAL_ASSERT(params.err == cudaErrorMemoryAllocation);

      size_t device_free = 0;
      size_t device_total = 0;
      C10_CUDA_CHECK(cudaMemGetInfo(&device_free, &device_total));
      std::string allowed_info;

      if (set_fraction) {
        allowed_info = format_size(allowed_memory_maximum) + " allowed; ";
      }

      std::string proc_info = reportProcessMemoryInfo(device);

      record_trace(
          TraceEntry::OOM,
          device_free,
          params.size(),
          params.stream(),
          params.device(),
          std::move(context));
      stats.num_ooms += 1;

      c10::reportOutOfMemoryToProfiler(
          static_cast<int64_t>(size),
          stats.allocated_bytes[static_cast<int64_t>(StatType::AGGREGATE)]
              .current,
          stats.reserved_bytes[static_cast<int64_t>(StatType::AGGREGATE)]
              .current,
          c10::Device(c10::DeviceType::CUDA, device));

      auto allocated_bytes =
          stats.allocated_bytes[static_cast<size_t>(StatType::AGGREGATE)]
              .current;
      auto reserved_bytes =
          stats.reserved_bytes[static_cast<size_t>(StatType::AGGREGATE)]
              .current;
      auto observers_local = oom_observers_;

      size_t allocated_in_private_pools = 0;
      auto get_size_block = [](const BlockPool& pool) {
        size_t res = 0;
        for (const auto& block : pool.blocks) {
          res += block->size;
        }
        return res;
      };
      for (const auto& p : graph_pools) {
        allocated_in_private_pools += get_size_block(p.second->large_blocks);
        allocated_in_private_pools += get_size_block(p.second->small_blocks);
      }

      std::string private_pool_msg;

      if (allocated_in_private_pools > 0) {
        private_pool_msg = "with " + format_size(allocated_in_private_pools) +
            " allocated in private pools (e.g., CUDA Graphs), ";
      }

      // Make sure we do not have the device lock before calling our
      // observers which might need hold the GIL
      // It is safe to release at this point because will no longer
      // be reading any allocator state.

      lock.unlock();

      for (const auto& obs : observers_local) {
        obs(device,
            alloc_size,
            set_fraction ? allowed_memory_maximum : device_total,
            device_free);
      }

      // "total capacity": total global memory on GPU
      // "allowed": memory is allowed to use, which set by fraction.
      // "already allocated": memory allocated by the program using the
      //                      caching allocator
      // "free": free memory as reported by the CUDA API
      // "cached": memory held by the allocator but not used by the program
      //
      // The "allocated" amount  does not include memory allocated outside
      // of the caching allocator, such as memory allocated by other programs
      // or memory held by the driver.
      //
      // The sum of "allocated" + "free" + "cached" may be less than the
      // total capacity due to memory held by the driver and usage by other
      // programs.
      //
      // Note that at this point free_cached_blocks has already returned all
      // possible "cached" memory to the driver. The only remaining "cached"
      // memory is split from a larger block that is partially in-use.
      TORCH_CHECK_WITH(
          OutOfMemoryError,
          false,
          "CUDA out of memory. Tried to allocate ",
          format_size(alloc_size),
          ". GPU ",
          static_cast<int>(device),
          " has a total capacity of ",
          format_size(device_total),
          " of which ",
          format_size(device_free),
          " is free. ",
          proc_info,
          allowed_info,
          "Of the allocated memory ",
          format_size(allocated_bytes + allocated_in_private_pools),
          " is allocated by PyTorch, ",
          private_pool_msg,
          "and ",
          format_size(
              reserved_bytes - allocated_bytes - allocated_in_private_pools),
          " is reserved by PyTorch but unallocated.",
          " If reserved but unallocated memory is large try setting",
          " PYTORCH_CUDA_ALLOC_CONF=expandable_segments:True to avoid"
          " fragmentation.  See documentation for Memory Management "
          " (https://pytorch.org/docs/stable/notes/cuda.html#environment-variables)");
    }

    bool split_remainder = should_split(params.block, params.size());
    return alloc_found_block(
        params, orig_size, std::move(context), split_remainder);
  }

  Block* alloc_found_block(
      const AllocParams& params,
      size_t orig_size,
      std::shared_ptr<GatheredContext> context,
      bool split_remainder) {
    auto size = params.size();
    auto device = params.device();
    auto pool = params.pool;
    auto stream = params.stream();

    TORCH_INTERNAL_ASSERT(
        params.err == cudaSuccess && params.block != nullptr &&
        params.block->ptr != nullptr);
    Block* block = params.block;
    Block* remaining = nullptr;

    const bool already_split = block->is_split();
    if (split_remainder) {
      remaining = block;

      block = new Block(device, stream, size, pool, block->ptr);
      block->expandable_segment_ = remaining->expandable_segment_;
      block->prev = remaining->prev;
      if (block->prev) {
        block->prev->next = block;
      }
      block->next = remaining;

      remaining->prev = block;
      remaining->ptr = static_cast<char*>(remaining->ptr) + size;
      remaining->size -= size;
      // NOLINTNEXTLINE(clang-analyzer-deadcode.DeadStores)
      bool inserted = pool->insert_into_blocks(remaining).second;
      TORCH_INTERNAL_ASSERT_DEBUG_ONLY(inserted);

      if (already_split && !block->expandable_segment_) {
        // An already-split inactive block is being shrunk by size bytes.
        decrease_stat_array(
            stats.inactive_split_bytes, block->size, params.stat_types);
      } else if (!block->expandable_segment_) {
        // A new split inactive block is being created from a previously unsplit
        // block, size remaining->size bytes.
        for_each_selected_stat_type(params.stat_types, [&](size_t stat_type) {
          stats.inactive_split_bytes[stat_type].increase(remaining->size);
          stats.inactive_split[stat_type].increase(1);
        });
      }

    } else if (already_split && !block->expandable_segment_) {
      // An already-split block is becoming active
      for_each_selected_stat_type(params.stat_types, [&](size_t stat_type) {
        stats.inactive_split_bytes[stat_type].decrease(block->size);
        stats.inactive_split[stat_type].decrease(1);
      });
    }

    block->allocated = true;
    block->requested_size = orig_size;

    block->context_when_allocated = std::move(context);
    record_trace(
        TraceEntry::ALLOC,
        int64_t(block->ptr),
        orig_size,
        block->stream,
        block->device,
        block->context_when_allocated);

    // NOLINTNEXTLINE(clang-analyzer-deadcode.DeadStores)
    bool inserted = active_blocks.insert(block).second;
    TORCH_INTERNAL_ASSERT_DEBUG_ONLY(inserted);

    for_each_selected_stat_type(params.stat_types, [&](size_t stat_type) {
      stats.allocation[stat_type].increase(1);
      stats.allocated_bytes[stat_type].increase(block->size);
      stats.active[stat_type].increase(1);
      stats.active_bytes[stat_type].increase(block->size);
      stats.requested_bytes[stat_type].increase(block->requested_size);
    });
    if (block->size >= CUDAAllocatorConfig::max_split_size())
      stats.oversize_allocations.increase(1);

    auto allocated_bytes_gauge =
        STATIC_GAUGE(pytorch.CUDACachingAllocator.allocated_bytes);
    allocated_bytes_gauge.record(
        stats.allocated_bytes[static_cast<int64_t>(StatType::AGGREGATE)]
            .current);

    c10::reportMemoryUsageToProfiler(
        block->ptr,
        static_cast<int64_t>(block->size),
        stats.allocated_bytes[static_cast<size_t>(StatType::AGGREGATE)].current,
        stats.reserved_bytes[static_cast<size_t>(StatType::AGGREGATE)].current,
        c10::Device(c10::DeviceType::CUDA, device));

    return block;
  }

  void free(Block* block) {
    std::shared_ptr<GatheredContext> context =
        maybeGatherContext(RecordContext::ALL);
    std::lock_guard<std::recursive_mutex> lock(mutex);

    block->allocated = false;

    // following logic might modifying underlaying Block, causing the size
    // changed. We store ahead for reporting
    auto orig_block_ptr = block->ptr;
    auto orig_block_size = block->size;

    StatTypes stat_types = get_stat_types_for_pool(*block->pool);
    for_each_selected_stat_type(stat_types, [&](size_t stat_type) {
      stats.allocation[stat_type].decrease(1);
      stats.allocated_bytes[stat_type].decrease(block->size);
    });
    auto allocated_bytes_gauge =
        STATIC_GAUGE(pytorch.CUDACachingAllocator.allocated_bytes);
    allocated_bytes_gauge.record(
        stats.allocated_bytes[static_cast<int64_t>(StatType::AGGREGATE)]
            .current);

    record_trace(
        TraceEntry::FREE_REQUESTED,
        int64_t(block->ptr),
        block->requested_size,
        block->stream,
        block->device,
        context ? context : block->context_when_allocated);

    if (block->size >= CUDAAllocatorConfig::max_split_size())
      stats.oversize_allocations.decrease(1);

    if (!block->stream_uses.empty()) {
      if (C10_UNLIKELY(!captures_underway.empty())) {
        // It's forbidden to cudaEventQuery an event recorded during CUDA graph
        // capture. We conservatively defer recording end-of-life events until
        // the next call to process_events() (which won't happen until no
        // captures are underway)
        needs_events_deferred_until_no_capture.push_back(block);
      } else {
        insert_events(block);
      }
    } else {
      free_block(block, context);
    }

    c10::reportMemoryUsageToProfiler(
        orig_block_ptr,
        -static_cast<int64_t>(orig_block_size),
        stats.allocated_bytes[static_cast<size_t>(StatType::AGGREGATE)].current,
        stats.reserved_bytes[static_cast<size_t>(StatType::AGGREGATE)].current,
        c10::Device(c10::DeviceType::CUDA, block->device));
  }

  void* getBaseAllocation(Block* block, size_t* outSize) {
    std::lock_guard<std::recursive_mutex> lock(mutex);
    TORCH_CHECK(
        !block->expandable_segment_,
        "Tensors allocated with expandable_segments:True cannot be shared between processes. Consider using expandable_segments:False in data loading workers via torch.cuda.memory._set_allocator_settings('expandable_segments:False')");
    while (block->prev) {
      block = block->prev;
    }
    void* basePtr = block->ptr;
    if (outSize) {
      size_t size = 0;
      while (block) {
        size += block->size;
        block = block->next;
      }
      *outSize = size;
    }
    return basePtr;
  }

  ShareableHandle shareIpcHandle(Block* block) {
    std::lock_guard<std::recursive_mutex> lock(mutex);
    std::ostringstream ss;
    ss.put(SHAREABLE_HANDLE_VERSION);
    ptrdiff_t offset = 0;
    if (!block->expandable_segment_) {
      ss.put(SHAREABLE_CUDA_MALLOC);
      Block* base_block = block;
      while (base_block->prev) {
        base_block = base_block->prev;
      }
      offset = (char*)block->ptr - (char*)base_block->ptr;
      cudaIpcMemHandle_t handle;
      C10_CUDA_CHECK(cudaIpcGetMemHandle(&handle, base_block->ptr));
      ss.write((char*)&handle, CUDA_IPC_HANDLE_SIZE);
    } else {
      ss.put(SHAREABLE_CUDA_EXPANDABLE_SEGMENT);
      auto full_range = block->expandable_segment_->share(
          SegmentRange(block->ptr, block->size), ss);
      offset = (char*)block->ptr - (char*)full_range.ptr;
    }
    return ShareableHandle{offset, ss.str()};
  }

  void recordStream(Block* block, cuda::CUDAStream stream) {
    std::lock_guard<std::recursive_mutex> lock(mutex);
    if (stream.stream() == block->stream) {
      // ignore uses on the allocation stream, since those don't require any
      // special synchronization
      return;
    }
    block->stream_uses.insert(stream);
    if (C10_UNLIKELY(!captures_underway.empty())) {
      block_to_cudagraph_stream_uses[block].insert(stream);
    }
  }

  /** set memory fraction to limit maximum allocated memory **/
  void setMemoryFraction(double fraction) {
    size_t device_free = 0;
    size_t device_total = 0;
    C10_CUDA_CHECK(cudaMemGetInfo(&device_free, &device_total));
    allowed_memory_maximum =
        static_cast<size_t>(fraction * static_cast<double>(device_total));
    set_fraction = true;
  }

  /** returns cached blocks to the system allocator **/
  void emptyCache() {
    auto context = maybeGatherContext(RecordContext::ALL);
    std::lock_guard<std::recursive_mutex> lock(mutex);
    release_cached_blocks(context);
  }

  /** Retrieves size of largest unused block held by the memory cache **/
  void cacheInfo(size_t* largest) {
    std::lock_guard<std::recursive_mutex> lock(mutex);
    if (*largest ==
        0) { // make an initial guess if a zero *largest is passed in
      size_t tmp_bytes = 0;
      C10_CUDA_CHECK(cudaMemGetInfo(
          largest, // Use free memory as an optimistic initial guess of *largest
          &tmp_bytes));
    }
    cache_info_aux(large_blocks, largest);
    cache_info_aux(small_blocks, largest);
    for (const auto& gp : graph_pools) {
      cache_info_aux(gp.second->large_blocks, largest);
      cache_info_aux(gp.second->small_blocks, largest);
    }
  }

  /** Returns a copy of the memory allocator stats **/
  DeviceStats getStats() {
    std::lock_guard<std::recursive_mutex> lock(mutex);
    return stats;
  }

  /** Resets the historical accumulation stats for the device **/
  void resetAccumulatedStats() {
    std::lock_guard<std::recursive_mutex> lock(mutex);

    for (const auto statType :
         c10::irange(static_cast<size_t>(StatType::NUM_TYPES))) {
      stats.allocation[statType].reset_accumulated();
      stats.segment[statType].reset_accumulated();
      stats.active[statType].reset_accumulated();
      stats.inactive_split[statType].reset_accumulated();
      stats.allocated_bytes[statType].reset_accumulated();
      stats.reserved_bytes[statType].reset_accumulated();
      stats.active_bytes[statType].reset_accumulated();
      stats.inactive_split_bytes[statType].reset_accumulated();
      stats.requested_bytes[statType].reset_accumulated();
    }

    stats.num_alloc_retries = 0;
    stats.num_ooms = 0;
    stats.num_sync_all_streams = 0;
    stats.num_device_alloc = 0;
    stats.num_device_free = 0;
    stats.oversize_allocations.reset_accumulated();
    stats.oversize_segments.reset_accumulated();
  }

  /** Resets the historical peak stats for the device **/
  void resetPeakStats() {
    std::lock_guard<std::recursive_mutex> lock(mutex);

    for (const auto statType :
         c10::irange(static_cast<size_t>(StatType::NUM_TYPES))) {
      stats.allocation[statType].reset_peak();
      stats.segment[statType].reset_peak();
      stats.active[statType].reset_peak();
      stats.inactive_split[statType].reset_peak();
      stats.allocated_bytes[statType].reset_peak();
      stats.reserved_bytes[statType].reset_peak();
      stats.active_bytes[statType].reset_peak();
      stats.inactive_split_bytes[statType].reset_peak();
      stats.requested_bytes[statType].reset_peak();
    }
    stats.oversize_allocations.reset_peak();
    stats.oversize_segments.reset_peak();
  }

  /* Checkpoint the state of a private pool necessary to return it to its
   * current state */
  std::unique_ptr<PrivatePoolState> getCheckpointState(MempoolId_t id) {
    auto context = maybeGatherContext(RecordContext::ALL);
    std::lock_guard<std::recursive_mutex> lock(mutex);
    insert_events_deferred_until_no_capture(context);

    auto pool = graph_pools.find(id);
    if (pool != graph_pools.end()) {
      auto private_pool_head_blocks =
          get_private_pool_head_blocks(pool->second.get());
      return std::make_unique<PrivatePoolState>(id, private_pool_head_blocks);
    } else if (graph_pools_freeable.count(id)) {
      TORCH_CHECK(false, "Not expected to checkpoint freeable graph");
    } else {
      TORCH_CHECK(false, "Could not find pool of id");
    }
  }

  void freeBlocksAllocatedToPool(PrivatePool* private_pool, RestoreResult& rr) {
    auto pool_blocks = get_private_pool_head_blocks(private_pool);

    std::vector<Block*> head_blocks;
    for (Block* block : pool_blocks) {
      if (block->prev == nullptr) {
        head_blocks.push_back(block);
      }
    }

    for (Block* block : head_blocks) {
      Block* curr = block;

      while (curr) {
        // When we free a block, its pointer should never change
        // only its adjacent blocks, so free, then look at pointer
        if (curr->allocated) {
          TORCH_CHECK(
              curr->event_count == 0,
              "Events should have synchronized when setting checkpointed block");
          rr.allocations_freed.push_back(curr->ptr);
          free(curr);
          TORCH_CHECK(!curr->allocated)
        }
        curr = curr->next;
      }
    }

    for (Block* b : get_private_pool_head_blocks(private_pool)) {
      Block* curr = b;
      while (curr) {
        TORCH_CHECK(!curr->allocated);
        curr = curr->next;
      }
    }
  }

  // checkpoint the state of an allocation that may have been
  // split into multiple blocks
  void setSegmentStateToCheckpoint(
      Block* block,
      SegmentState& segment,
      const std::shared_ptr<GatheredContext>& context,
      RestoreResult& rr) {
    Block* curr_block = block;
    Block* last_block = block;

    TORCH_INTERNAL_ASSERT(block->pool);
    BlockPool& pool = *block->pool;
    const auto segment_len = segment.blocks.size();

    // allocate all blocks in the segment
    for (size_t i = 0; i < segment_len; ++i) {
      // The last block in every expandable segment is the remaining amount of
      // available unmapped virtual address space. We shouldn't change it but
      // instead check it is correctly formed then skip over allocating it.
      if (i == segment_len - 1 && curr_block->expandable_segment_) {
        TORCH_CHECK(curr_block->next == nullptr);
        TORCH_CHECK(!curr_block->mapped);
        TORCH_CHECK(curr_block->allocated == false);
        continue;
      }

      auto& block_state = segment.blocks.at(i);
      AllocParams params(
          block_state.device,
          block_state.size,
          block_state.stream,
          &pool,
          block_state.size,
          stats);
      pool.blocks.erase(curr_block);
      params.block = curr_block;
      params.stat_types = get_stat_types_for_pool(pool);

      // splitting a block depends on `max_split_size`, which may have changed
      // between when checkpoint was taken and now, so we make sure to recreate
      // the behavior from the checkpoint. Keep splitting as long as there is
      // space left in the block because the block is already the size of how it
      // appears in the segment, so any leftover space belongs to the next
      // block.
      bool split = curr_block->size > block_state.size;

      // curr_block will become next pointer if it is split, so reassign with
      // the returned value
      curr_block = alloc_found_block(params, block_state.size, context, split);

      TORCH_CHECK(curr_block->ptr == block_state.ptr);
      TORCH_CHECK(curr_block->size == block_state.size);

      last_block = curr_block;
      curr_block = curr_block->next;

      TORCH_CHECK((curr_block != nullptr) == ((i + 1) < (segment_len)));
    }

    while (last_block->prev) {
      last_block = last_block->prev;
    }

    // free blocks that are not allocated in the checkpoint
    curr_block = last_block;

    for (size_t i = 0; i < segment_len; ++i, curr_block = curr_block->next) {
      if (i == segment_len - 1 && curr_block->expandable_segment_) {
        TORCH_CHECK(curr_block->next == nullptr);
        TORCH_CHECK(!curr_block->mapped);
        TORCH_CHECK(curr_block->allocated == false);
        continue;
      }

      auto& block_state = segment.blocks.at(i);
      TORCH_INTERNAL_ASSERT(curr_block != nullptr);

      if (block_state.allocated) {
        rr.allocations_created.push_back(curr_block);
        continue;
      }

      free(curr_block);

      TORCH_CHECK(curr_block->ptr == block_state.ptr);
      TORCH_CHECK(curr_block->allocated == block_state.allocated);
      TORCH_CHECK(curr_block->size == block_state.size);
    }
  }

  /**
   * Note [Checkpointing PrivatePoolState]
   *
   * Refer above to Note [Interaction with CUDA graph capture]. Allocations made
   * during graph capture are made from a separate private pool. During graph
   * capture allocations behave as usual. During graph replay the allocator
   * state does not change even as new tensors are created. The private pool
   * will not free its blocks to the main caching allocator until cuda graph use
   * is finished to prevent an allocation from eager clobbering the memory from
   * a live but unaccounted for tensor that was created during replay.
   *
   * `make_graphed_callables`, a series of separate callables chained in
   * successive cuda graphs, can share a memory pool because after a cuda graph
   * recording the allocations in the shared private pool exactly reflect the
   * tensors that are allocated.
   *
   * We would like to extend callable chaining to support a graphed callable
   * tree. In this scenario, we have a tree of callable chains which will be
   * captured with cuda graphs. In the diagram below, we have a tree with four
   * callables, A, B, C, and D. Suppose we have captured, and subsequently
   * replayed, A, B, and C. Then on a new invocation, we replay A and B, but
   * would now like to record D. At this point the private pool will not reflect
   * any of the live tensors created during graph replay. Allocations made
   * during a new recording with the pool could overwrite those live tensors.
   *
   * In order to record a new graph capture after replaying prior callables in
   * the tree, we need the allocator to reflect the state of the live tensors.
   * We checkpoint the state of the private pool after each recording, and then
   * reapply it when we are starting a new recording chain. Additionally, we
   * must free the allocations for any tensors that died between the end of our
   * previous graph replaying and our new recording. All of the allocated
   * segments that existed in the checkpointed state must still exist in the
   * pool. There may also exist new allocated blocks.
   * (TODO : link note [live tensors between iterations] when it exists). For
   * every block that is currently allocated but no allocated in the snapshot,
   * we will return a pointer to their block.
   *.
   *
   *
   *  ---------------> A ---------------> B ---------------> C
   *                                      |
   *                                      |
   *                                      |
   *                                      |
   *                                      ╰ ---------------> D
   */
  RestoreResult setCheckpointPoolState(PrivatePoolState& pps) {
    // To reset the caching allocator state we will
    // - Free all the blocks currently allocated to the pool (see [live tensors
    // between iterations])
    // - Allocate all the blocks in a checkpointed segment, whether they are
    // live or not
    // - Free the blocks in a checkpointed segment which are not live
    // This could be optimized, but it nicely reuses exiting apis, and this
    // is not on the hot path.

    // following `done outside the lock because we don't know what locks the
    // recorder needs to have...`

    std::shared_ptr<GatheredContext> context =
        maybeGatherContext(RecordContext::STATE);

    std::lock_guard<std::recursive_mutex> lock(mutex);

    RestoreResult rr;

    TORCH_CHECK(
        !graph_pools_freeable.count(pps.owner_id),
        "Not expected to checkpoint freeable graph");

    auto pool = graph_pools.find(pps.owner_id);
    TORCH_CHECK(pool != graph_pools.end(), "Could not find private pool id");

    PrivatePool* private_pool = pool->second.get();

    freeBlocksAllocatedToPool(private_pool, rr);

    std::unordered_map<void*, Block*> ptrs_to_blocks;
    // at this point, all of the blocks should be free, so they will all be in
    // the block set
    for (Block* block : private_pool->small_blocks.blocks) {
      ptrs_to_blocks[block->ptr] = block;
    }
    for (Block* block : private_pool->large_blocks.blocks) {
      ptrs_to_blocks[block->ptr] = block;
    }

    for (auto& segment : pps.segments) {
      auto ptr = segment.blocks.at(0).ptr;
      TORCH_CHECK(ptrs_to_blocks.count(ptr), " could not find ", ptr)
      auto block = ptrs_to_blocks[ptr];

      setSegmentStateToCheckpoint(block, segment, context, rr);
    }
    return rr;
  }

  /** Dump a complete snapshot of the memory held by the allocator. Potentially
   * VERY expensive. **/
  std::vector<SegmentInfo> snapshot() {
    std::lock_guard<std::recursive_mutex> lock(mutex);

    std::unordered_map<PrivatePool*, MempoolId_t> pool_to_id;
    pool_to_id.reserve(graph_pools.size() + graph_pools_freeable.size());
    for (const auto& pair : graph_pools) {
      pool_to_id[pair.second.get()] = pair.first;
    }
    for (const auto& pair : graph_pools_freeable) {
      pool_to_id[pair.second] = pair.first;
    }

    size_t total_active = 0;
    std::vector<SegmentInfo> result;
    const auto all_blocks = get_all_blocks();

    for (const Block* const head_block : all_blocks) {
      // For expandable segments, we report one segment for each contiguous
      // mapped range of memory
      if (head_block->prev && head_block->prev->mapped) {
        continue;
      }
      result.emplace_back();
      SegmentInfo& segment_info = result.back();
      segment_info.device = head_block->device;
      segment_info.address = reinterpret_cast<size_t>(head_block->ptr);
      segment_info.stream = head_block->stream;
      segment_info.is_large = (!head_block->pool->is_small);
      segment_info.is_expandable = head_block->expandable_segment_;
      segment_info.context_when_allocated =
          head_block->context_when_segment_allocated;
      auto mempool_id = pool_to_id.find(head_block->pool->owner_PrivatePool);
      if (mempool_id != pool_to_id.end()) {
        segment_info.owner_private_pool_id = mempool_id->second;
      }

      const Block* block = head_block;
      while (block != nullptr && block->mapped) {
        segment_info.blocks.emplace_back();
        BlockInfo& block_info = segment_info.blocks.back();

        block_info.size = block->size;
        block_info.requested_size = block->requested_size;
        block_info.allocated = block->allocated;
        block_info.active = block->allocated || (block->event_count > 0) ||
            !block->stream_uses.empty();

        segment_info.total_size += block_info.size;
        if (block_info.allocated) {
          segment_info.allocated_size += block_info.size;
        }
        if (block_info.active) {
          segment_info.active_size += block_info.size;
          segment_info.requested_size += block_info.requested_size;
        }
        block_info.context_when_allocated = block->context_when_allocated;
        block = block->next;
      }
      total_active += segment_info.active_size;
    }

    std::sort(
        result.begin(),
        result.end(),
        [](const SegmentInfo& a, const SegmentInfo& b) {
          return a.address < b.address;
        });

    record_trace(TraceEntry::SNAPSHOT, 0, total_active, nullptr, 0, nullptr);
    return result;
  }

  std::vector<TraceEntry> trace(
      const std::function<time_t(approx_time_t)>& tsc_to_us) {
    std::lock_guard<std::recursive_mutex> lock(mutex);
    std::vector<TraceEntry> result;
    alloc_buffer.getEntries(result);

    // Convert all the timestamps from tsc to epoch time in microseconds.
    for (auto& te : result) {
      te.time_.t_ = tsc_to_us(te.time_.approx_t_);
    }
    return result;
  }

  // This function takes the size and number of divisions argument and rounds
  // up the size argument for the nearest power-of-2 division.
  // For example, if we need to round-up 1200 and number of divisions is 4,
  // the size 1200 lies between 1024 and 2048 and if we do 4 divisions between
  // them, the values are 1024, 1280, 1536, and 1792. So the function will
  // return 1280 as the nearest ceiling of power-2 divison.
  static size_t roundup_power2_next_division(size_t size, size_t divisions) {
    if (llvm::isPowerOf2_64(size)) {
      return size;
    }

    TORCH_CHECK(divisions >= 2, "Only 2 or more divisions are supported");

    // divide the space between these 2's power into equal divisions
    // If division is zero, return the power-of-2 ceiling.
    size_t power2_floor = llvm::PowerOf2Floor(size);
    size_t power2_divison =
        power2_floor >> (63 - llvm::countLeadingZeros(divisions));
    if (C10_UNLIKELY(power2_divison == 0)) {
      return (power2_floor << 1);
    }
    size_t round_size_floor = size & (~(power2_divison - 1));
    return (round_size_floor == size) ? size
                                      : round_size_floor + power2_divison;
  }

  static size_t round_size(size_t size) {
    if (size < kMinBlockSize) {
      return kMinBlockSize;
    } else {
      auto divisions = CUDAAllocatorConfig::roundup_power2_divisions(size);
      if (divisions > 1 && size > (kMinBlockSize * divisions)) {
        return roundup_power2_next_division(size, divisions);
      } else {
        return kMinBlockSize * ((size + kMinBlockSize - 1) / kMinBlockSize);
      }
    }
  }

  // See Note [Interaction with CUDA graph capture]

  // Called by CUDAGraph::capture_begin
  void beginAllocateToPool(
      MempoolId_t mempool_id,
      std::function<bool(cudaStream_t)> filter) {
    std::lock_guard<std::recursive_mutex> lock(mutex);
    auto it = graph_pools.find(mempool_id);
    if (it == graph_pools.end()) {
      // mempool_id does not reference an existing pool. Make a new pool for
      // this capture.
      graph_pools.emplace(mempool_id, std::make_unique<PrivatePool>());
    } else {
      // mempool_id references an existing pool, which the current capture will
      // share. Check this pool is live (at least one other capture already
      // references it).
      TORCH_INTERNAL_ASSERT(it->second->use_count > 0);
      it->second->use_count++;
    }
    for (auto it2 = captures_underway.begin(); it2 != captures_underway.end();
         ++it2) {
      TORCH_CHECK(
          it2->first != mempool_id,
          "beginAllocateToPool: already recording to mempool_id");
    }
    captures_underway.emplace_back(mempool_id, std::move(filter));
  }

  // Called by CUDAGraph::capture_end
  void endAllocateToPool(MempoolId_t mempool_id) {
    std::lock_guard<std::recursive_mutex> lock(mutex);
    for (auto it = captures_underway.begin(); it != captures_underway.end();
         ++it) {
      if (it->first == mempool_id) {
        captures_underway.erase(it);
        return;
      }
    }
    TORCH_CHECK(
        false, "endAllocatePool: not currently recording to mempool_id");
  }

  // Called by CUDAGraph::reset
  void releasePool(MempoolId_t mempool_id) {
    std::lock_guard<std::recursive_mutex> lock(mutex);
    // The instantiated cudaGraphExec_t has been destroyed. We can't blindly
    // delete and cudaFree the mempool its capture used, because
    //  1. other graph(s) might share the same pool
    //  2. the user might still hold references to output tensors allocated
    //  during capture.
    // To handle 1 and 2, we track the number of graphs using this particular
    // mempool. When the count reaches 0, we tell free_cached_blocks it may now
    // cudaFree blocks from this graph's pool when it discovers they're unused
    // (unsplit).
    auto it = graph_pools.find(mempool_id);
    TORCH_INTERNAL_ASSERT(it != graph_pools.end());
    auto uc = --(it->second->use_count);
    TORCH_INTERNAL_ASSERT(uc >= 0);
    if (uc == 0) {
      // Allows free_cached_blocks to begin cudaFreeing this pool's memory,
      // and makes sure this pool wasn't somehow made freeable already.
      // NOLINTNEXTLINE(clang-analyzer-deadcode.DeadStores)
      bool inserted =
          graph_pools_freeable.insert({mempool_id, it->second.get()}).second;
      TORCH_INTERNAL_ASSERT(inserted);
    }
  }

  void addPeerAccess(c10::DeviceIndex dev_to_access) {
    std::lock_guard<std::recursive_mutex> lock(mutex);
    if (std::find(
            devices_with_peer_access_.begin(),
            devices_with_peer_access_.end(),
            dev_to_access) != devices_with_peer_access_.end()) {
      return;
    }
    devices_with_peer_access_.push_back(dev_to_access);
    for (auto& es : expandable_segments_) {
      es->addPeer(dev_to_access);
    }
  }
  std::vector<c10::DeviceIndex> peers() const {
    std::lock_guard<std::recursive_mutex> lock(mutex);
    return devices_with_peer_access_;
  }

  bool hasAllocatedExpandableSegments() const {
    return !expandable_segments_.empty();
  }

 private:
  // All private methods do not acquire the allocator mutex.

  std::vector<const Block*> get_all_blocks() const {
    std::vector<const Block*> blocks;
    blocks.insert(
        blocks.end(), small_blocks.blocks.begin(), small_blocks.blocks.end());
    blocks.insert(
        blocks.end(), large_blocks.blocks.begin(), large_blocks.blocks.end());
    for (const auto& gp : graph_pools) {
      blocks.insert(
          blocks.end(),
          gp.second->small_blocks.blocks.begin(),
          gp.second->small_blocks.blocks.end());
      blocks.insert(
          blocks.end(),
          gp.second->large_blocks.blocks.begin(),
          gp.second->large_blocks.blocks.end());
    }
    blocks.insert(blocks.end(), active_blocks.begin(), active_blocks.end());
    return blocks;
  }

  std::vector<Block*> get_private_pool_head_blocks(PrivatePool* pool) const {
    std::vector<Block*> blocks;
    for (Block* b : active_blocks) {
      if ((b->pool == &pool->small_blocks || b->pool == &pool->large_blocks) &&
          b->prev == nullptr) {
        blocks.push_back(b);
      }
    }

    for (Block* b : pool->small_blocks.blocks) {
      if (b->prev == nullptr) {
        blocks.push_back(b);
      }
    }
    for (Block* b : pool->large_blocks.blocks) {
      if (b->prev == nullptr) {
        blocks.push_back(b);
      }
    }

    return blocks;
  }

  // returns the smallest possible address in any segment
  // where there is enough free address space to fit size
  // may be composed of free and unmapped segments
  Block* find_expandable_block(
      c10::DeviceIndex device,
      cudaStream_t stream,
      BlockPool* pool,
      size_t size) {
    Block key(device, stream, 0);

    auto allocatable = [](Block* b) {
      return b && !b->allocated && b->event_count == 0 &&
          b->stream_uses.empty();
    };
    auto has_available_address_space = [&](Block* b) {
      size_t bytes = 0;
      while (bytes < size && allocatable(b)) {
        bytes += b->size;
        b = b->next;
      }
      return bytes >= size;
    };
    for (auto it = pool->unmapped.lower_bound(&key);
         it != pool->unmapped.end() && (*it)->stream == stream;
         ++it) {
      Block* c = *it;
      // we found the lowest address of an unmapped segment
      // but there might be a free segment we can also use
      // right before it
      if (allocatable(c->prev)) {
        c = c->prev;
      }
      if (has_available_address_space(c)) {
        return c;
      }
    }
    auto segment_size = pool->is_small ? kSmallBuffer : kLargeBuffer;
    cudaDeviceProp prop{};
    C10_CUDA_CHECK(cudaGetDeviceProperties(&prop, device));
    // we allocate enough address space for 1 1/8 the total memory on the GPU.
    // This allows for some cases where we have to unmap pages earlier in the
    // segment to put them at the end.
    size_t address_space_size = prop.totalGlobalMem + prop.totalGlobalMem / 8;

    expandable_segments_.emplace_back(new ExpandableSegment(
        device,
        stream,
        address_space_size,
        segment_size,
        devices_with_peer_access_));

    ExpandableSegment* es = expandable_segments_.back();
    Block* candidate = new Block(device, stream, es->size(), pool, es->ptr());
    candidate->mapped = false;
    candidate->expandable_segment_ = es;
    pool->unmapped.insert(candidate);
    return candidate;
  }

  bool map_block(
      Block* to_map,
      size_t size,
      const std::shared_ptr<GatheredContext>& ctx) {
    TORCH_INTERNAL_ASSERT(!to_map->mapped && size <= to_map->size);
    TORCH_INTERNAL_ASSERT(
        !to_map->context_when_allocated); // unmapped blocks should not keep
                                          // history
    auto mapped_range =
        to_map->expandable_segment_->map(SegmentRange{to_map->ptr, size});
    // failed to map the memory
    if (mapped_range.size == 0) {
      return false;
    }
    TORCH_INTERNAL_ASSERT(
        mapped_range.ptr == to_map->ptr && mapped_range.size >= size);

    BlockPool& pool = *to_map->pool;
    pool.unmapped.erase(to_map);
    to_map->mapped = true;

    if (mapped_range.size < to_map->size) {
      // to_map -> remaining -> to_map->next(?)
      Block* remaining = new Block(
          to_map->device,
          to_map->stream,
          to_map->size - mapped_range.size,
          &pool,
          static_cast<char*>(to_map->ptr) + mapped_range.size);
      remaining->mapped = false;
      remaining->expandable_segment_ = to_map->expandable_segment_;
      remaining->splice(to_map, to_map->next);
      pool.unmapped.insert(remaining);
      to_map->size = mapped_range.size;
    }

    try_merge_blocks(to_map, to_map->prev, pool);
    try_merge_blocks(to_map, to_map->next, pool);

    pool.insert_into_blocks(to_map);

    // update statistics
    total_allocated_memory += mapped_range.size;
    StatTypes stat_types = get_stat_types_for_pool(*to_map->pool);
    for_each_selected_stat_type(stat_types, [&](size_t stat_type) {
      stats.reserved_bytes[stat_type].increase(mapped_range.size);
    });
    auto reserved_bytes_gauge =
        STATIC_GAUGE(pytorch.CUDACachingAllocator.reserved_bytes);
    reserved_bytes_gauge.record(
        stats.reserved_bytes[static_cast<int64_t>(StatType::AGGREGATE)]
            .current);

    stats.num_device_alloc++;
    record_trace(
        TraceEntry::SEGMENT_MAP,
        int64_t(mapped_range.ptr),
        mapped_range.size,
        to_map->stream,
        to_map->device,
        ctx);
    if (!to_map->prev && !to_map->context_when_segment_allocated) {
      to_map->context_when_segment_allocated = ctx;
    }

    return true;
  }

  Block* try_allocate_expandable_block(
      c10::DeviceIndex device,
      cudaStream_t stream,
      BlockPool* pool,
      size_t size,
      const std::shared_ptr<GatheredContext>& ctx) {
    Block* candidate = find_expandable_block(device, stream, pool, size);
    // Candidate is now a list free/unmapped blocks with at least size room:
    // unmapped -> null
    // unmapped -> free -> *
    // free -> unmapped -> *

    if (!candidate->mapped &&
        !map_block(candidate, std::min(candidate->size, size), ctx)) {
      return nullptr;
    }
    TORCH_INTERNAL_ASSERT(candidate->mapped);

    while (candidate->size < size) {
      // invariant: free -> unmapped -> *
      // map_block will map some of unmapped and merge with free
      auto remaining = size - candidate->size;
      auto new_candidate = candidate->next;
      if (!map_block(
              new_candidate, std::min(remaining, candidate->next->size), ctx)) {
        return nullptr;
      }
      candidate = new_candidate;
    }
    pool->blocks.erase(candidate);
    return candidate;
  }

  /** moves a block into a pool of cached free blocks */
  void free_block(
      Block* block,
      const std::shared_ptr<GatheredContext>& context) {
    TORCH_INTERNAL_ASSERT(
        !block->allocated && block->event_count == 0 &&
        block->stream_uses.empty());

    record_trace(
        TraceEntry::FREE_COMPLETED,
        int64_t(block->ptr),
        block->requested_size,
        block->stream,
        block->device,
        context ? context : block->context_when_allocated);

    block->context_when_allocated = nullptr;
    size_t original_block_size = block->size;
    size_t requested_size = block->requested_size;

    auto& pool = *block->pool;
    int64_t net_change_inactive_split_blocks = 0;
    int64_t net_change_inactive_split_size = 0;

    const std::array<Block*, 2> merge_candidates = {block->prev, block->next};
    for (Block* merge_candidate : merge_candidates) {
      const auto subsumed_size = try_merge_blocks(block, merge_candidate, pool);
      if (subsumed_size > 0) {
        net_change_inactive_split_blocks -= 1;
        net_change_inactive_split_size -= static_cast<int64_t>(subsumed_size);
      }
    }

    active_blocks.erase(block);
    // Makes sure the Block* isn't already present in the pool we're freeing it
    // back into.
    // NOLINTNEXTLINE(clang-analyzer-deadcode.DeadStores)
    bool inserted = pool.insert_into_blocks(block).second;
    TORCH_INTERNAL_ASSERT(inserted);

    if (block->is_split()) {
      net_change_inactive_split_blocks += 1;
      net_change_inactive_split_size += static_cast<int64_t>(block->size);
    }

    StatTypes stat_types = get_stat_types_for_pool(pool);

    for_each_selected_stat_type(stat_types, [&](size_t stat_type) {
      // inactive_split tries to capture the idea that blocks
      // cannot be freed when requested, but fully free pages
      // of expandable blocks can always be freed.
      // The logic to track this as statistic is pretty involved,
      // so we simply just exclude expandable segments from
      // inactive_split
      if (!block->expandable_segment_) {
        if (net_change_inactive_split_blocks > 0) {
          stats.inactive_split[stat_type].increase(
              static_cast<size_t>(net_change_inactive_split_blocks));
        } else if (net_change_inactive_split_blocks < 0) {
          stats.inactive_split[stat_type].decrease(
              static_cast<size_t>(-net_change_inactive_split_blocks));
        }
        if (net_change_inactive_split_size > 0) {
          stats.inactive_split_bytes[stat_type].increase(
              static_cast<size_t>(net_change_inactive_split_size));
        } else if (net_change_inactive_split_size < 0) {
          stats.inactive_split_bytes[stat_type].decrease(
              static_cast<size_t>(-net_change_inactive_split_size));
        }
      }
      stats.active[stat_type].decrease(1);
      stats.active_bytes[stat_type].decrease(original_block_size);
      stats.requested_bytes[stat_type].decrease(requested_size);
    });
  }

  /** combine previously split blocks. returns the size of the subsumed block,
   * or 0 on failure. */
  size_t try_merge_blocks(Block* dst, Block* src, BlockPool& pool) {
    if (!src || src->allocated || src->event_count > 0 ||
        !src->stream_uses.empty() || dst->mapped != src->mapped) {
      return 0;
    }

    AT_ASSERT(dst->is_split() && src->is_split());

    if (dst->prev == src) { // [src dst]
      dst->ptr = src->ptr;
      dst->prev = src->prev;
      if (dst->prev) {
        dst->prev->next = dst;
      }
      dst->context_when_segment_allocated =
          std::move(src->context_when_segment_allocated);
    } else { // [dest src]
      dst->next = src->next;
      if (dst->next) {
        dst->next->prev = dst;
      }
    }
    const size_t subsumed_size = src->size;
    dst->size += subsumed_size;
    // NOLINTNEXTLINE(clang-analyzer-deadcode.DeadStores)
    auto erased =
        src->mapped ? pool.blocks.erase(src) : pool.unmapped.erase(src);
    TORCH_INTERNAL_ASSERT_DEBUG_ONLY(erased == 1);
    delete src;

    return subsumed_size;
  }

  BlockPool& get_pool(size_t size, cudaStream_t stream) {
    // captures_underway is a conservative guess that the current stream may be
    // capturing. It's only non-empty if some thread has begun and not yet ended
    // a capture, so it's usually 0, and we can short-circuit
    // cudaStreamCaptureStatus (which does a TLS lookup).
    if (C10_UNLIKELY(!captures_underway.empty())) {
      for (auto& entry : captures_underway) {
        if (entry.second(stream)) {
          auto it1 = graph_pools.find(entry.first);
          TORCH_INTERNAL_ASSERT(it1 != graph_pools.end());
          if (size <= kSmallSize) {
            return it1->second->small_blocks;
          } else {
            return it1->second->large_blocks;
          }
        }
      }
    }
    if (size <= kSmallSize) {
      return small_blocks;
    } else {
      return large_blocks;
    }
  }

  StatTypes get_stat_types_for_pool(const BlockPool& pool) {
    StatTypes stat_types = {false};
    stat_types[static_cast<size_t>(StatType::AGGREGATE)] = true;
    stat_types[static_cast<size_t>(
        pool.is_small ? StatType::SMALL_POOL : StatType::LARGE_POOL)] = true;
    return stat_types;
  }

  bool should_split(const Block* block, size_t size) {
    size_t remaining = block->size - size;
    if (block->pool->is_small || CUDAAllocatorConfig::expandable_segments()) {
      return remaining >= kMinBlockSize;
    } else {
      return (size < CUDAAllocatorConfig::max_split_size()) &&
          (remaining > kSmallSize);
    }
  }

  static size_t get_allocation_size(size_t size) {
    if (size <= kSmallSize) {
      return kSmallBuffer;
    } else if (size < kMinLargeAlloc) {
      return kLargeBuffer;
    } else {
      return kRoundLarge * ((size + kRoundLarge - 1) / kRoundLarge);
    }
  }

  bool get_free_block(AllocParams& p) {
    BlockPool& pool = *p.pool;

    if (C10_UNLIKELY(
            set_fraction &&
            CUDAAllocatorConfig::garbage_collection_threshold() > 0.0)) {
      // Track block reuse interval only when garbage collection is enabled.
      ++pool.get_free_blocks_call_count;
    }
    auto it = pool.blocks.lower_bound(&p.search_key);
    if (it == pool.blocks.end() || (*it)->stream != p.stream())
      return false;

    if ((*it)->expandable_segment_) {
      if (CUDAAllocatorConfig::expandable_segments()) {
        // if we are allocated to the part of the block that is expandable
        // for the purposes of "best fit" we consider its size to be the size it
        // can expand to, not the size it currently is. This means that we
        // sometimes have to search for blocks with bigger 'size' before
        // choosing this segment.
        auto expandable_size = [](Block* b) {
          return b->size + (b->next && !b->next->mapped ? b->next->size : 0);
        };
        auto next = it;
        next++;
        while ((*it)->expandable_segment_ && next != pool.blocks.end() &&
               (*next)->stream == p.stream() &&
               expandable_size(*next) < expandable_size(*it)) {
          it = next++;
        }
      } else {
        // Rarely expandable segments has been turned off after we have
        // already allocated some blocks as expandable. For instance,
        // since we cannot share expandable memory via IPC, someone might
        // temporarily disable it. In this case we need to honor this request
        // by only finding non-expandable blocks
        do {
          it++;
        } while (it != pool.blocks.end() && (*it)->expandable_segment_ &&
                 (*it)->stream == p.stream());
        if (it == pool.blocks.end() || (*it)->stream != p.stream()) {
          return false;
        }
      }
    }

    // Do not return an oversized block for a large request
    if ((p.size() < CUDAAllocatorConfig::max_split_size()) &&
        ((*it)->size >= CUDAAllocatorConfig::max_split_size()))
      return false;
    // Allow oversized block size to be rounded up but within a limit
    if ((p.size() >= CUDAAllocatorConfig::max_split_size()) &&
        ((*it)->size >= p.size() + kLargeBuffer))
      return false;
    p.block = *it;
    pool.blocks.erase(it);
    return true;
  }

  bool trigger_free_memory_callbacks(AllocParams& p) {
    bool freed_memory = false;
    for (const auto& name : FreeCudaMemoryCallbacksRegistry()->Keys()) {
      freed_memory |=
          FreeCudaMemoryCallbacksRegistry()->Create(name)->Execute();
    }
    return freed_memory;
  }

  void garbage_collect_cached_blocks(
      const std::shared_ptr<GatheredContext>& context) {
    // Free unused cached blocks to reclaim GPU memory.
    // Unlike release_cached_blocks(), this does not enforce synchronization and
    // therefore should be of less overheads.

    size_t gc_threshold = static_cast<size_t>(
        CUDAAllocatorConfig::garbage_collection_threshold() *
        static_cast<double>(allowed_memory_maximum));
    // No need to trigger GC yet
    if (total_allocated_memory <= gc_threshold) {
      return;
    }
    const auto target_size = total_allocated_memory - gc_threshold;
    size_t gc_reclaimed = 0;

    // Calculate the total age of the free-able blocks. We'll use it later to
    // get "avg age" threshold.
    size_t total_age = 0.0;
    int freeable_block_count = 0;
    for (auto& b : large_blocks.blocks) {
      if (!b->is_split()) {
        total_age += b->gc_count();
        ++freeable_block_count;
      }
    }
    // No free-able blocks?
    if (freeable_block_count == 0) {
      return;
    }

    // Repeat GC until we reach reclaim > target size.
    bool block_freed = true;
    while (gc_reclaimed < target_size && block_freed == true &&
           freeable_block_count > 0) {
      // Free blocks exceeding this age threshold first.
      double age_threshold =
          static_cast<double>(total_age) / freeable_block_count;
      // Stop iteration if we can no longer free a block.
      block_freed = false;

      // Free blocks of > avg age. Don't stop upon reaching the target_size,
      // we don't want this GC to be triggered frequently.
      auto it = large_blocks.blocks.begin();
      while (it != large_blocks.blocks.end()) {
        Block* block = *it;
        ++it;
        if (!block->is_split() && !block->expandable_segment_ &&
            static_cast<double>(block->gc_count()) >= age_threshold) {
          block_freed = true;
          gc_reclaimed += block->size;
          total_age -= block->gc_count(); // Decrement the age
          freeable_block_count--; // One less block that can be freed
          release_block(block, context);
        }
      }
    }
  }

  // This function assumes that global lock has been taken whle calling into
  // this function. We do cudaMalloc sync call in this function which
  // can be expensive while holding the lock. Hence, we pass-in the lock to the
  // function to temporarily release the lock before cudaMalloc call and acquire
  // it back again after the call so that other threads dont get blocked.
  bool alloc_block(
      AllocParams& p,
      bool isRetry,
      const std::shared_ptr<GatheredContext>& ctx,
      std::unique_lock<std::recursive_mutex>& lock) {
    // Defensively checks for preexisting CUDA error state.
    C10_CUDA_CHECK(cudaGetLastError());

    size_t size = p.alloc_size;
    void* ptr = nullptr;

    if (isRetry) {
      stats.num_alloc_retries += 1;
    }
#ifdef FBCODE_CAFFE2
    bool in_fbcode = true;
#else
    bool in_fbcode = false;
#endif

    if (set_fraction &&
        total_allocated_memory + size > allowed_memory_maximum) {
      p.err = cudaErrorMemoryAllocation;
      return false;
      // Temporarily disable checkpointing & cudagraphs internally
    } else if (
        CUDAAllocatorConfig::expandable_segments() &&
        !(in_fbcode && p.pool->owner_PrivatePool)) {
      p.block = try_allocate_expandable_block(
          p.device(), p.stream(), p.pool, p.size(), ctx);
      if (p.block) {
        p.err = cudaSuccess;
        if (p.pool->owner_PrivatePool) {
          // The block is for a CUDA graph's PrivatePool.
          p.pool->owner_PrivatePool->cudaMalloc_count++;
        }
      } else {
        p.err = cudaErrorMemoryAllocation;
      }
      return bool(p.block);
    } else {
      if (CUDAAllocatorConfig::release_lock_on_cudamalloc()) {
        // At scope exit, acquire the lock again. This provides safety against
        // any potential exceptions in the cudaMallocMaybeCapturing function.
        auto sg = c10::make_scope_exit([&]() { lock.lock(); });
        lock.unlock();
      }
      auto active_pool = MemPoolContext::getActiveMemPool();
      if (active_pool && active_pool->allocator() &&
          p.pool->owner_PrivatePool) {
        ptr = active_pool->allocator()->raw_alloc(size);
        p.err = ptr ? cudaSuccess : cudaErrorMemoryAllocation;
      } else {
        p.err = cudaMallocMaybeCapturing(&ptr, size);
      }
      if (CUDAAllocatorConfig::release_lock_on_cudamalloc()) {
        TORCH_CHECK(
            lock.owns_lock(), "Failed to acquire lock after cudaMalloc");
      }

      if (p.err != cudaSuccess) {
        if (p.err == cudaErrorMemoryAllocation) {
          // If this is the first attempt (!isRetry), we can forgive and clear
          // CUDA's internal error state.
          //
          // If this is the second attempt (isRetry), malloc's TORCH_CHECK_WITH
          // will take over to throw a helpful exception. The user can choose
          // to catch the exception, free some stuff in their script, and
          // attempt the allocation again. In this case, we can also forgive and
          // clear CUDA's internal error state.
          (void)cudaGetLastError();
        } else {
          // If the error's unrelated to memory allocation, we should throw
          // immediately.
          C10_CUDA_CHECK(p.err);
        }
        return false;
      }
    }

    if (p.pool->owner_PrivatePool) {
      // The block is for a CUDA graph's PrivatePool.
      p.pool->owner_PrivatePool->cudaMalloc_count++;
    }

    total_allocated_memory += size;
    p.block = new Block(p.device(), p.stream(), size, p.pool, (char*)ptr);
    for_each_selected_stat_type(p.stat_types, [&](size_t stat_type) {
      stats.segment[stat_type].increase(1);
      stats.reserved_bytes[stat_type].increase(size);
    });
    if (size >= CUDAAllocatorConfig::max_split_size())
<<<<<<< HEAD
      stats.oversize_segments.increase(1);
=======
      increase_stat(stats.oversize_segments, 1);
    auto reserved_bytes_gauge =
        STATIC_GAUGE(pytorch.CUDACachingAllocator.reserved_bytes);
    reserved_bytes_gauge.record(
        stats.reserved_bytes[static_cast<int64_t>(StatType::AGGREGATE)]
            .current);
>>>>>>> a6b9d444

    // p.block came from new, not cudaMalloc. It should not be nullptr here.
    TORCH_INTERNAL_ASSERT(p.block != nullptr && p.block->ptr != nullptr);
    stats.num_device_alloc++;
    record_trace(
        TraceEntry::SEGMENT_ALLOC,
        int64_t(p.block->ptr),
        p.block->size,
        p.stream(),
        p.device(),
        ctx);
    p.block->context_when_segment_allocated = ctx;
    return true;
  }

  /** Free one or more oversize blocks to the system allocator.  But only enough
   * **/
  /** to satisfy the target size **/
  bool release_available_cached_blocks(
      const AllocParams& p,
      const std::shared_ptr<GatheredContext>& context) {
    if (CUDAAllocatorConfig::max_split_size() ==
        std::numeric_limits<size_t>::max())
      return false;
    BlockPool& pool = *p.pool;

    // because of std::unique_ptr, block cannot be trivially copied
    // Use constructor for search key.
    Block key(p.search_key.device, p.search_key.stream, p.search_key.size);
    key.size = (key.size < CUDAAllocatorConfig::max_split_size())
        ? CUDAAllocatorConfig::max_split_size()
        : key.size;
    auto it = pool.blocks.lower_bound(&key);
    if (it == pool.blocks.end() || (*it)->stream != p.stream() ||
        (*it)->expandable_segment_) {
      // No single block is large enough; free multiple oversize blocks,
      // starting with the largest
      if (it == pool.blocks.begin())
        return false;
      size_t totalReleased = 0;
      --it; // Back up one item.  Now on the largest block for the correct
            // stream
      while ((totalReleased < key.size) &&
             ((*it)->size >= CUDAAllocatorConfig::max_split_size()) &&
             ((*it)->stream == p.stream())) {
        auto cur = it;
        bool is_first = cur == pool.blocks.begin();
        if (!is_first) {
          --it;
        }
        if (!(*cur)->expandable_segment_) {
          release_block(*cur, context);
          totalReleased += (*cur)->size;
        }
        if (is_first) {
          break;
        }
      }
      if (totalReleased < key.size)
        return false;
    } else {
      release_block(*it, context);
    }
    return true;
  }

  bool release_cached_blocks(const std::shared_ptr<GatheredContext>& context) {
    // First ensure that all blocks that can't currently be allocated due to
    // outstanding events are returned to the pool.
    synchronize_and_free_events(context);

    // Free all non-split cached blocks to system allocator
    release_blocks(large_blocks, context);
    release_blocks(small_blocks, context);

    for (auto it = graph_pools_freeable.begin();
         it != graph_pools_freeable.end();) {
      // See notifyCaptureDestroy for the strategy here.
      TORCH_INTERNAL_ASSERT(it->second->use_count == 0);
      release_blocks(it->second->small_blocks, context);
      release_blocks(it->second->large_blocks, context);
      if (it->second->cudaMalloc_count == 0) {
        auto erase_count = graph_pools.erase(it->first);
        TORCH_INTERNAL_ASSERT(erase_count == 1);
        it = graph_pools_freeable.erase(it);
      } else {
        ++it;
      }
    }

    return true;
  }

  void release_expandable_segment(Block* block) {
    TORCH_INTERNAL_ASSERT(
        block->size == block->expandable_segment_->size(),
        "block disagrees with segment");
    TORCH_INTERNAL_ASSERT(!block->mapped);
    auto it = std::find(
        expandable_segments_.begin(),
        expandable_segments_.end(),
        block->expandable_segment_);
    TORCH_INTERNAL_ASSERT(it != expandable_segments_.end());
    expandable_segments_.erase(it);
    block->pool->unmapped.erase(block);
    delete block->expandable_segment_;
    delete block;
  }

  void release_block(
      Block* block,
      const std::shared_ptr<GatheredContext>& context) {
    TORCH_INTERNAL_ASSERT(!block->expandable_segment_);
    stats.num_device_free++;
    record_trace(
        TraceEntry::SEGMENT_FREE,
        int64_t(block->ptr),
        block->size,
        block->stream,
        block->device,
        context ? context : block->context_when_segment_allocated);

    C10_CUDA_CHECK(cudaFree((void*)block->ptr));
    total_allocated_memory -= block->size;

    auto* pool = block->pool;
    if (pool->owner_PrivatePool) {
      // The cudaFreed block belonged to a CUDA graph's PrivatePool.
      TORCH_INTERNAL_ASSERT(pool->owner_PrivatePool->cudaMalloc_count > 0);
      pool->owner_PrivatePool->cudaMalloc_count--;
    }

    StatTypes stat_types = get_stat_types_for_pool(*pool);
    for_each_selected_stat_type(stat_types, [&](size_t stat_type) {
      stats.segment[stat_type].decrease(1);
      stats.reserved_bytes[stat_type].decrease(block->size);
    });
    auto reserved_bytes_gauge =
        STATIC_GAUGE(pytorch.CUDACachingAllocator.reserved_bytes);
    reserved_bytes_gauge.record(
        stats.reserved_bytes[static_cast<int64_t>(StatType::AGGREGATE)]
            .current);

    if (block->size >= CUDAAllocatorConfig::max_split_size())
      stats.oversize_segments.decrease(1);
    pool->blocks.erase(block);
    delete block;
  }

  void unmap_block(
      Block* block,
      const std::shared_ptr<GatheredContext>& context) {
    auto unmapped = block->expandable_segment_->unmap(
        SegmentRange{block->ptr, block->size});
    if (unmapped.size == 0) {
      return;
    }
    block->pool->blocks.erase(block);

    ptrdiff_t before_size =
        static_cast<char*>(unmapped.ptr) - static_cast<char*>(block->ptr);
    if (before_size > 0) {
      // prev? -> before_free -> block
      Block* before_free = new Block(
          block->device, block->stream, before_size, block->pool, block->ptr);
      before_free->expandable_segment_ = block->expandable_segment_;
      before_free->splice(block->prev, block);
      block->pool->insert_into_blocks(before_free);
    }

    auto after_size = block->size - (before_size + unmapped.size);
    if (after_size > 0) {
      // block -> after_free -> next?
      Block* after_free = new Block(
          block->device,
          block->stream,
          after_size,
          block->pool,
          static_cast<char*>(unmapped.ptr) + unmapped.size);
      after_free->expandable_segment_ = block->expandable_segment_;
      after_free->splice(block, block->next);
      block->pool->insert_into_blocks(after_free);
    }

    block->ptr = unmapped.ptr;
    block->size = unmapped.size;
    block->mapped = false;

    try_merge_blocks(block, block->prev, *block->pool);
    try_merge_blocks(block, block->next, *block->pool);
    block->pool->unmapped.insert(block);

    // update statistics
    total_allocated_memory -= unmapped.size;
    StatTypes stat_types = get_stat_types_for_pool(*block->pool);
    for_each_selected_stat_type(stat_types, [&](size_t stat_type) {
      stats.reserved_bytes[stat_type].decrease(unmapped.size);
    });
    auto reserved_bytes_gauge =
        STATIC_GAUGE(pytorch.CUDACachingAllocator.reserved_bytes);
    reserved_bytes_gauge.record(
        stats.reserved_bytes[static_cast<int64_t>(StatType::AGGREGATE)]
            .current);

    if (block->pool->owner_PrivatePool) {
      // The cudaFreed block belonged to a CUDA graph's PrivatePool.
      TORCH_INTERNAL_ASSERT(
          block->pool->owner_PrivatePool->cudaMalloc_count > 0);
      block->pool->owner_PrivatePool->cudaMalloc_count--;
    }

    stats.num_device_free++;
    record_trace(
        TraceEntry::SEGMENT_UNMAP,
        int64_t(unmapped.ptr),
        unmapped.size,
        block->stream,
        block->device,
        context ? context : block->context_when_segment_allocated);
  }
  void release_blocks(
      BlockPool& pool,
      const std::shared_ptr<GatheredContext>& context) {
    std::vector<Block*> to_unmap;
    // Frees all non-split blocks
    auto it = pool.blocks.begin();
    while (it != pool.blocks.end()) {
      Block* block = *it;
      ++it;
      if (block->expandable_segment_) {
        // unmapping will mutate the free pool
        // so just gather what needs to be freed
        // to avoid invalidating the iterator
        to_unmap.push_back(block);
      } else if (!block->prev && !block->next) {
        release_block(block, context);
      }
    }
    for (Block* block : to_unmap) {
      unmap_block(block, context);
      if (!block->prev && !block->next) {
        release_expandable_segment(block);
      }
    }
  }

  EventPool::Event create_event_internal(c10::DeviceIndex idx) {
    // Leak the event pool to avoid shutdown issues.
    static auto* event_pool = new EventPool();
    return event_pool->get(idx);
  }

  void synchronize_and_free_events(
      const std::shared_ptr<GatheredContext>& context) {
    // Synchronize on outstanding events and then free associated blocks.
    stats.num_sync_all_streams++;

    // This function syncs, so capture should not be underway. Might as well
    // make sure capture-deferred end of life events get processed too.
    TORCH_INTERNAL_ASSERT(captures_underway.empty());
    insert_events_deferred_until_no_capture(context);

    for (auto& st : cuda_events) {
      for (auto& e : st.second) {
        EventPool::Event event = std::move(e.first);
        Block* block = e.second;

        C10_CUDA_CHECK(cudaEventSynchronize(*event));

        block->event_count--;
        if (block->event_count == 0) {
          free_block(block, context);
        }
      }
    }

    cuda_events.clear();
  }

  void remove_cudagraph_stream_uses(Block* block) {
    // remove stream uses added during cudagraph capture
    // (i.e., block->stream_uses - block->cudagraph_stream_uses)
    if (C10_UNLIKELY(
            block_to_cudagraph_stream_uses.find(block) !=
            block_to_cudagraph_stream_uses.end())) {
      stream_set streams(std::move(block->stream_uses));
      AT_ASSERT(block->stream_uses.empty());
      for (auto& stream : streams) {
        if (block_to_cudagraph_stream_uses[block].find(stream) ==
            block_to_cudagraph_stream_uses[block].end()) {
          block->stream_uses.insert(stream);
        }
      }
      block_to_cudagraph_stream_uses.erase(block);
    }
  }

  void insert_events(Block* block) {
    c10::DeviceIndex prev_device = 0;
    C10_CUDA_CHECK(c10::cuda::GetDevice(&prev_device));

    stream_set streams(std::move(block->stream_uses));
    AT_ASSERT(block->stream_uses.empty());
    for (auto& stream : streams) {
      C10_CUDA_CHECK(c10::cuda::SetDevice(stream.device_index()));

      EventPool::Event event = create_event_internal(stream.device_index());
      C10_CUDA_CHECK(cudaEventRecord(*event, stream.stream()));

      block->event_count++;
      cuda_events[stream].emplace_back(std::move(event), block);
    }

    C10_CUDA_CHECK(c10::cuda::MaybeSetDevice(prev_device));
  }

  void insert_events_deferred_until_no_capture(
      const std::shared_ptr<GatheredContext>& context) {
    if (C10_UNLIKELY(!needs_events_deferred_until_no_capture.empty())) {
      for (auto* block : needs_events_deferred_until_no_capture) {
        TORCH_INTERNAL_ASSERT(!block->stream_uses.empty());
        // only streams recorded before cudagraph will be used to insert events
        // since we know all streams recorded during cudagraph must have
        // completed (refer to Section 3.2.8.7.3.1 Cross-stream Dependencies and
        // Events in CUDA Programming Guide).
        remove_cudagraph_stream_uses(block);
        insert_events(block);
        if (block->event_count == 0) {
          free_block(block, context);
        }
      }
      needs_events_deferred_until_no_capture.clear();
    }
  }

  void process_events(const std::shared_ptr<GatheredContext>& context) {
    insert_events_deferred_until_no_capture(context);

    // Process outstanding cudaEvents. Events that are completed are
    // removed from the queue, and the 'event_count' for the
    // corresponding allocation is decremented. We maintain a separate
    // list of events per stream to avoid head-of-line delays if one
    // or more streams has long-running operations.

    // Iterate over different streams.
    for (auto it = cuda_events.begin(); it != cuda_events.end();) {
      // Iterate over this stream's (event, block) pairs.
      while (!it->second.empty()) {
        auto& e = it->second.front();
        EventPool::Event event = std::move(e.first);
        Block* block = e.second;

        cudaError_t err = C10_CUDA_ERROR_HANDLED(cudaEventQuery(*event));
        if (err == cudaErrorNotReady) {
          // ignore and clear the error if not ready
          (void)cudaGetLastError();
          // Return the ownership of the Event (unique ptr)
          e.first = std::move(event);
          break;
        } else if (err != cudaSuccess) {
          C10_CUDA_CHECK(err);
        }

        block->event_count--;
        if (block->event_count == 0) {
          free_block(block, context);
        }
        it->second.pop_front();
      }

      if (it->second.empty()) {
        it = cuda_events.erase(it);
      } else {
        it++;
      }
    }
  }

  // Iterates over sizes of all memory blocks for given device in given pool
  void cache_info_aux(const BlockPool& pool, size_t* largest) {
    for (const auto& block : pool.blocks) {
      const auto blocksize = block->size;
      if (blocksize > *largest) {
        *largest = blocksize;
      }
    }
  }

  void record_trace(
      TraceEntry::Action action,
      size_t addr,
      size_t size,
      cudaStream_t stream,
      c10::DeviceIndex device,
      std::shared_ptr<GatheredContext> context) {
    if (!record_history && trace_trackers_.empty())
      return;

    auto te = TraceEntry(
        action,
        device,
        addr,
        size,
        stream,
        getApproximateTime(),
        record_context_ >= RecordContext::ALLOC ? std::move(context) : nullptr);

    // Callbacks should not include any Pytorch call
    for (const auto& cb : trace_trackers_) {
      cb(te);
    }

    if (record_history) {
      alloc_buffer.insertEntries(te);
    }
  }
};

// Returns whether to force all allocations to bypass the caching allocator and
// go straight to cudaMalloc.  This setting is useful when debugging GPU memory
// errors, since the caching allocator foils cuda-memcheck.
bool forceUncachedAllocator() {
  static bool force_uncached =
      getenv("PYTORCH_NO_CUDA_MEMORY_CACHING") != nullptr;
  return force_uncached;
}

static void uncached_delete(void* ptr) {
  if (TORCH_SDT_IS_ENABLED(free)) {
    TORCH_SDT_WITH_SEMAPHORE(free, ptr);
  }

  const c10::impl::PyInterpreter* interp = c10::impl::GPUTrace::get_trace();
  if (C10_UNLIKELY(interp)) {
    (*interp)->trace_gpu_memory_deallocation(
        c10::kCUDA, reinterpret_cast<uintptr_t>(ptr));
  }
  C10_CUDA_CHECK(cudaFree(ptr));
}

void local_raw_delete(void* ptr);

class NativeCachingAllocator : public CUDAAllocator {
 private:
  // Shard allocation region to have independent mutexes to reduce contention.
  static constexpr size_t kNumMutexShard = 67;

  // TODO: use std::hardware_destructive_interference_size once available
  struct alignas(64) AlignedMutex {
    std::mutex m;
  };

  std::array<AlignedMutex, kNumMutexShard> mutex;

  // allocated blocks by device pointer
  std::array<ska::flat_hash_map<void*, Block*>, kNumMutexShard>
      allocated_blocks;

  static size_t get_mutex_shard_id(void* ptr) {
    return twang_mix64((size_t)ptr) % kNumMutexShard;
  }

  void add_allocated_block(Block* block) {
    // NOLINTNEXTLINE(clang-analyzer-core.CallAndMessage)
    const auto mutex_shard_id = get_mutex_shard_id(block->ptr);
    std::lock_guard<std::mutex> lock(mutex[mutex_shard_id].m);
    allocated_blocks[mutex_shard_id][block->ptr] = block;
  }

  // Variables by memory snapshot
  c10::ApproximateClockToUnixTimeConverter clock_converter;
  bool record_history = false;
  RingBuffer<AnnotationEntry> annotation_buffer;

 public:
  std::vector<std::unique_ptr<DeviceCachingAllocator>> device_allocator;

  Block* get_allocated_block(void* ptr, bool remove = false) {
    const auto mutex_shard_id = get_mutex_shard_id(ptr);
    std::lock_guard<std::mutex> lock(mutex[mutex_shard_id].m);
    auto it = allocated_blocks[mutex_shard_id].find(ptr);
    if (it == allocated_blocks[mutex_shard_id].end()) {
      return nullptr;
    }
    Block* block = it->second;
    if (remove) {
      allocated_blocks[mutex_shard_id].erase(it);
    }
    return block;
  }

  void init(int device_count) override {
    const auto size = static_cast<int64_t>(device_allocator.size());
    if (size < device_count) {
      device_allocator.resize(device_count);
      for (const auto i : c10::irange(size, device_count)) {
        device_allocator[i] = std::make_unique<DeviceCachingAllocator>();
      }
    }
  }

  bool initialized() override {
    return !device_allocator.empty();
  }

  /** allocates a block which is safe to use from the provided stream */
  void malloc(
      void** devPtr,
      c10::DeviceIndex device,
      size_t size,
      cudaStream_t stream) {
    TORCH_INTERNAL_ASSERT(
        0 <= device && static_cast<size_t>(device) < device_allocator.size(),
        "Allocator not initialized for device ",
        device,
        ": did you call init?");
    Block* block = device_allocator[device]->malloc(device, size, stream);
    add_allocated_block(block);
    *devPtr = (void*)block->ptr;
    const c10::impl::PyInterpreter* interp = c10::impl::GPUTrace::get_trace();
    if (C10_UNLIKELY(interp)) {
      (*interp)->trace_gpu_memory_allocation(
          c10::kCUDA, reinterpret_cast<uintptr_t>(*devPtr));
    }
  }

  void free(void* ptr) {
    if (!ptr) {
      return;
    }
    Block* block = get_allocated_block(ptr, true /* remove */);
    if (!block) {
      TORCH_CHECK(false, "invalid device pointer: ", ptr);
    }
    const c10::impl::PyInterpreter* interp = c10::impl::GPUTrace::get_trace();
    if (C10_UNLIKELY(interp)) {
      (*interp)->trace_gpu_memory_deallocation(
          c10::kCUDA, reinterpret_cast<uintptr_t>(block->ptr));
    }
    device_allocator[block->device]->free(block);
  }

  void setMemoryFraction(double fraction, c10::DeviceIndex device) override {
    TORCH_INTERNAL_ASSERT(
        0 <= device && static_cast<size_t>(device) < device_allocator.size(),
        "Allocator not initialized for device ",
        device,
        ": did you call init?");
    TORCH_INTERNAL_ASSERT(
        0 <= fraction && fraction <= 1,
        "invalid fraction:",
        fraction,
        ". Please set within (0, 1).");
    C10_CUDA_CHECK(c10::cuda::SetDevice(device));
    device_allocator[device]->setMemoryFraction(fraction);
  }

  void recordHistory(
      bool enabled,
      CreateContextFn context_recorder,
      size_t alloc_buffer_max_entries,
      RecordContext when) override {
    record_history = enabled;
    annotation_buffer.setMaxEntries(alloc_buffer_max_entries);
    annotation_buffer.clear();
    for (auto& allocator : device_allocator) {
      allocator->recordHistory(
          enabled, context_recorder, alloc_buffer_max_entries, when);
    }
  }

  void recordAnnotation(
      const std::vector<std::pair<std::string, std::string>>& md) override {
    if (!record_history) {
      return;
    }
    c10::DeviceIndex device = 0;
    C10_CUDA_CHECK(c10::cuda::GetDevice(&device));
    auto ae = AnnotationEntry(
        /*device=*/device,
        /*time=*/getApproximateTime());
    for (const auto& md_pair : md) {
      ae.recordUserMetadata(md_pair.first, md_pair.second);
    }
    annotation_buffer.insertEntries(ae);
  }

  bool isHistoryEnabled() override {
    c10::DeviceIndex device = 0;
    C10_CUDA_CHECK(c10::cuda::GetDevice(&device));
    return device_allocator[device]->isHistoryEnabled();
  }

  bool checkPoolLiveAllocations(
      c10::DeviceIndex device,
      MempoolId_t mempool_id,
      const std::unordered_set<void*>& expected_live_allocations) override {
    return device_allocator[device]->checkPoolLiveAllocations(
        mempool_id, expected_live_allocations);
  }

  void attachOutOfMemoryObserver(OutOfMemoryObserver observer) override {
    for (auto& allocator : device_allocator) {
      allocator->attachOutOfMemoryObserver(observer);
    }
  }

  void attachAllocatorTraceTracker(AllocatorTraceTracker tracker) override {
    for (auto& allocator : device_allocator) {
      allocator->attachAllocatorTraceTracker(tracker);
    }
  }

  void emptyCache() override {
    for (auto& da : device_allocator)
      da->emptyCache();
  }

  void* getBaseAllocation(void* ptr, size_t* outSize) override {
    Block* block = get_allocated_block(ptr);
    if (!block) {
      TORCH_CHECK(false, "invalid device pointer: ", ptr);
    }
    return device_allocator[block->device]->getBaseAllocation(block, outSize);
  }

  ShareableHandle shareIpcHandle(void* ptr) override {
    Block* block = get_allocated_block(ptr);
    if (!block) {
      TORCH_CHECK(false, "invalid device pointer: ", ptr);
    }
    return device_allocator[block->device]->shareIpcHandle(block);
  }

  void recordStream(const DataPtr& ptr, cuda::CUDAStream stream) override {
    // Empty tensor's storage().data() might be a null ptr. As there is no
    // blocks associated with those tensors, it is fine to do nothing here.
    if (!ptr.get()) {
      return;
    }

    // If a tensor is not allocated by this instance, simply skip
    // This usually happens when CUDA tensors are shared across processes,
    // we have implemented reference counting based sharing mechanism to
    // guarantee tensors won't be accidentally freed by one process while
    // they are still being used in another
    if (ptr.get_deleter() != &local_raw_delete)
      return;

    Block* block = get_allocated_block(ptr.get());
    // block must not be null reaching here
    TORCH_INTERNAL_ASSERT(block != nullptr, "No allocated block can be found");
    device_allocator[block->device]->recordStream(block, stream);
  }

  SnapshotInfo snapshot() override {
    // Set-up converter to convert timestamps from tsc to microseconds.
    auto tsc_to_ns = clock_converter.makeConverter();
    auto tsc_to_us = [=](approx_time_t t_approx) {
      return tsc_to_ns(t_approx) / 1000;
    };

    SnapshotInfo result;

    // Get AnnotationEntry list and convert the timestamps.
    annotation_buffer.getEntries(result.external_annotations);
    for (auto& ae : result.external_annotations) {
      ae.time_.t_ = tsc_to_us(ae.time_.approx_t_);
    }

    // Get the device_traces' TraceEntry lists.
    for (auto& da : device_allocator) {
      result.device_traces.emplace_back(da->trace(tsc_to_us));
      auto snap = da->snapshot();
      result.segments.insert(result.segments.end(), snap.begin(), snap.end());
    }

    auto& md = result.config_metadata;
    md.garbage_collection_threshold =
        CUDAAllocatorConfig::garbage_collection_threshold();
    md.max_split_size = CUDAAllocatorConfig::max_split_size();
    md.pinned_num_register_threads =
        CUDAAllocatorConfig::pinned_num_register_threads();
    md.expandable_segments = CUDAAllocatorConfig::expandable_segments();
    md.release_lock_on_malloc =
        CUDAAllocatorConfig::release_lock_on_cudamalloc();
    md.pinned_use_host_register =
        CUDAAllocatorConfig::pinned_use_cuda_host_register();
    md.last_allocator_settings = CUDAAllocatorConfig::last_allocator_settings();
    md.roundup_power2_divisions =
        CUDAAllocatorConfig::roundup_power2_divisions();

    return result;
  }

  std::shared_ptr<AllocatorState> getCheckpointState(
      c10::DeviceIndex device,
      MempoolId_t id) override {
    return device_allocator[device]->getCheckpointState(id);
  }

  /**
   * @brief Checkpoint the private pool state identified in `as` to its prior
   * state
   *
   * @param device - device of the pool to manipulate
   * @param as - allocator state
   * @param stale_live_storages - storages of tensors which are currently
   * allocated but which will be not be allocated after the checkpoint is set.
   * For these storages we will remove their deleter function.
   * @return CheckpointDelta - Freed Pointers and DataPtrs that contain deleter
   * functions for all allocated blocks in the new checkpoint state.
   */
  CheckpointDelta setCheckpointPoolState(
      c10::DeviceIndex device,
      std::shared_ptr<AllocatorState> as) override {
    std::shared_ptr<PrivatePoolState> pps =
        std::dynamic_pointer_cast<PrivatePoolState>(as);

    TORCH_CHECK(pps, "Expected PrivatePoolState");

    auto rr = device_allocator[device]->setCheckpointPoolState(*pps);

    CheckpointDelta cpd;
    for (void* ptr : rr.allocations_freed) {
      get_allocated_block(ptr, /*remove*/ true);
      cpd.ptrs_freed.push_back(ptr);
    }
    for (Block* block : rr.allocations_created) {
      add_allocated_block(block);
      cpd.dataptrs_allocd.emplace_back(
          block->ptr,
          block->ptr,
          &local_raw_delete,
          Device(DeviceType::CUDA, device));
    }

    return cpd;
  }

  DataPtr allocate(size_t size) override {
    constexpr size_t one_exa_bytes = 1152921504606846976ULL;
    TORCH_CHECK_WITH(
        OutOfMemoryError,
        size < one_exa_bytes,
        "CUDA out of memory. Tried to allocate more than 1EB memory.");
    c10::DeviceIndex device = 0;
    C10_CUDA_CHECK(c10::cuda::GetDevice(&device));
    void* devPtr = nullptr;
    void (*deleteFunc)(void*) = &local_raw_delete;
    CUDAStream stream = cuda::getCurrentCUDAStream(device);

    if (forceUncachedAllocator()) {
      deleteFunc = &uncached_delete;

      // Deliberately don't use cudaMallocMaybeCapturing here, to force an error
      // if someone tries to use forceUncachedAllocator while capturing.
      C10_CUDA_CHECK(cudaMalloc(&devPtr, size));
      const c10::impl::PyInterpreter* interp = c10::impl::GPUTrace::get_trace();
      if (C10_UNLIKELY(interp)) {
        (*interp)->trace_gpu_memory_allocation(
            c10::kCUDA, reinterpret_cast<uintptr_t>(devPtr));
      }
    } else {
      if (size != 0) {
        this->malloc(&devPtr, device, size, stream);
      }
    }

    if (size && TORCH_SDT_IS_ENABLED(malloc)) {
      TORCH_SDT_WITH_SEMAPHORE(malloc, devPtr, device, size, stream.id());
    }

    return {devPtr, devPtr, deleteFunc, Device(DeviceType::CUDA, device)};
  }
  DeleterFnPtr raw_deleter() const override {
    if (forceUncachedAllocator()) {
      return &uncached_delete;
    } else {
      return &local_raw_delete;
    }
  }
  void cacheInfo(c10::DeviceIndex device, size_t* largestBlock) override {
    device_allocator[device]->cacheInfo(largestBlock);
  }
  void assertValidDevice(c10::DeviceIndex device) {
    const auto device_num = device_allocator.size();
    TORCH_CHECK(
        0 <= device && device < static_cast<int64_t>(device_num),
        "Invalid device argument ",
        device,
        ": did you call init?");
  }

  DeviceStats getDeviceStats(c10::DeviceIndex device) override {
    assertValidDevice(device);
    return device_allocator[device]->getStats();
  }

  void resetAccumulatedStats(c10::DeviceIndex device) override {
    assertValidDevice(device);
    device_allocator[device]->resetAccumulatedStats();
  }

  void resetPeakStats(c10::DeviceIndex device) override {
    assertValidDevice(device);
    device_allocator[device]->resetPeakStats();
  }
  // CUDAGraph interactions
  void beginAllocateToPool(
      c10::DeviceIndex device,
      MempoolId_t mempool_id,
      std::function<bool(cudaStream_t)> filter) override {
    assertValidDevice(device);
    device_allocator[device]->beginAllocateToPool(
        std::move(mempool_id), std::move(filter));
  }

  void endAllocateToPool(c10::DeviceIndex device, MempoolId_t mempool_id)
      override {
    assertValidDevice(device);
    device_allocator[device]->endAllocateToPool(mempool_id);
  }

  void releasePool(c10::DeviceIndex device, MempoolId_t mempool_id) override {
    assertValidDevice(device);
    device_allocator[device]->releasePool(std::move(mempool_id));
  }

  void* raw_alloc(size_t nbytes) override {
    if (nbytes == 0) {
      return nullptr;
    }
    c10::DeviceIndex device = 0;
    C10_CUDA_CHECK(c10::cuda::GetDevice(&device));
    void* r = nullptr;
    malloc(&r, device, nbytes, cuda::getCurrentCUDAStream(device));
    return r;
  }

  void* raw_alloc_with_stream(size_t nbytes, cudaStream_t stream) override {
    if (nbytes == 0) {
      return nullptr;
    }
    c10::DeviceIndex device = 0;
    C10_CUDA_CHECK(c10::cuda::GetDevice(&device));
    void* r = nullptr;
    malloc(&r, device, nbytes, stream);
    return r;
  }

  void enablePeerAccess(c10::DeviceIndex dev, c10::DeviceIndex dev_to_access)
      override {
    c10::cuda::CUDAGuard device_guard(dev);
    cudaError_t err = cudaDeviceEnablePeerAccess(dev_to_access, 0);
    if (err == cudaErrorPeerAccessAlreadyEnabled) {
      // ignore and clear the error if access was already enabled
      (void)cudaGetLastError();
    } else {
      C10_CUDA_CHECK(err);
    }
    device_allocator[dev_to_access]->addPeerAccess(dev);
    std::lock_guard<std::mutex> lock(IpcMutex);
    for (auto& entry : ipcMemHandle_to_devptr) {
      if (entry.second.device_ == dev_to_access &&
          entry.second.expandable_segment_) {
        entry.second.expandable_segment_->addPeer(dev);
      }
    }
  }

  cudaError_t memcpyAsync(
      void* dst,
      int dstDevice,
      const void* src,
      int srcDevice,
      size_t count,
      cudaStream_t stream,
      bool p2p_enabled) override {
    if (p2p_enabled || // memcpy ok because memory is mapped in both devices
        srcDevice == dstDevice || // memcpy ok on a single device
        // memcpy ok because both dst and src must have come from cudaMalloc
        (!device_allocator[dstDevice]->hasAllocatedExpandableSegments() &&
         !device_allocator[srcDevice]->hasAllocatedExpandableSegments())) {
      return cudaMemcpyAsync(dst, src, count, cudaMemcpyDeviceToDevice, stream);
    }
    // when p2p is not enabled, only cudaMemcpyPeerAsync correctly handles
    // memory not allocated via cudaMalloc
    return cudaMemcpyPeerAsync(dst, dstDevice, src, srcDevice, count, stream);
  }

  void raw_delete(void* ptr) override {
    this->free(ptr);
  }

  // In CUDA IPC, sender sends a tensor to receiver via shareIPCHandle,
  // getIpcDevPtr is called by the receiving process to map the CUDA memory from
  // the sending process into its own address space.

  // When allocated with cudaMalloc we use the cudaIPCMemHandle_t APIs.
  // These APIs only allow sharing a big memory block associated with a
  // cudaIpcMemHandle_t and it can be opened only **once** per context per
  // process. There can be multiple types of storage in the same IPC mem block,
  // so we must cache the device ptr to construct typed storage as it comes.

  // When using cuMemCreate, via expandable segments, we use
  // cuMemExportToShareableHandle to create a file descriptor that can be sent
  // to the other process to sort the object. Then we recreate part of the
  // exandable segment necessary to load the allocation.

  // ipcMemHandle_to_devptr caches the mapping from shareable handle to
  // this process' memory mapping information for that share to ensure we do not
  // create it twice. When the shared_ptr is no longer in use we clean up the
  // cache.

  std::mutex IpcMutex;
  struct MemHandleCacheEntry {
    MemHandleCacheEntry(
        c10::DeviceIndex device,
        std::string& handle,
        const DeviceCachingAllocator& allocator)
        : device_(device),
          expandable_segment_(nullptr),
          cuda_ipc_ptr_(nullptr) {
      int type = SHAREABLE_CUDA_MALLOC;
      std::istringstream ss(handle);
      if (handle.size() != CUDA_IPC_HANDLE_SIZE) {
        auto version = ss.get();
        TORCH_CHECK(
            version <= SHAREABLE_HANDLE_VERSION,
            "received sharable handle from a future version of torch that this version does not know how to handle")
        type = ss.get();
      } // otherwise this is coming from an old pytorch where it has to be a raw
        // SHARABLE_CUDA_MALLOC
      if (type == SHAREABLE_CUDA_MALLOC) {
        cudaIpcMemHandle_t cuda_handle;
        ss.read((char*)&cuda_handle, CUDA_IPC_HANDLE_SIZE);
        C10_CUDA_CHECK(cudaIpcOpenMemHandle(
            &cuda_ipc_ptr_, cuda_handle, cudaIpcMemLazyEnablePeerAccess));
      } else if (type == SHAREABLE_CUDA_EXPANDABLE_SEGMENT) {
        expandable_segment_ =
            ExpandableSegment::fromShared(device, allocator.peers(), ss)
                .release();
      } else {
        TORCH_INTERNAL_ASSERT(
            false, "unexpected or illformed shareable handle type");
      }
    }
    // this struct expects that clear is explicitly called to
    // free resources, because we only want this code running when
    // the shared pointer to this entry is destructed, not during
    // deinitialization when cuda may already have been shutdown.
    // This replicates the previous behavior of this map when it
    // stored raw cuda_ipc_ptr_ handles.
    void clear() {
      if (cuda_ipc_ptr_) {
        cuda::CUDAGuard device_guard(device_);
        C10_CUDA_CHECK(cudaIpcCloseMemHandle(cuda_ipc_ptr_));
        cuda_ipc_ptr_ = nullptr;
      }
      if (expandable_segment_) {
        delete expandable_segment_;
        expandable_segment_ = nullptr;
      }
    }
    void* ptr() {
      if (cuda_ipc_ptr_) {
        return cuda_ipc_ptr_;
      } else {
        return expandable_segment_->ptr();
      }
    }
    c10::DeviceIndex device_;
    ExpandableSegment* expandable_segment_;
    void* cuda_ipc_ptr_; // nullptr if expandable_segment_ is not null
    std::weak_ptr<void> wp_;
  };

  ska::flat_hash_map<std::string, MemHandleCacheEntry> ipcMemHandle_to_devptr;
  std::shared_ptr<void> getIpcDevPtr(std::string handle) override {
    std::lock_guard<std::mutex> lock(IpcMutex);

    auto iter = ipcMemHandle_to_devptr.find(handle);
    if (iter != ipcMemHandle_to_devptr.end()) {
      auto devptr = iter->second.wp_.lock();
      // the weak_ptr should always be valid because we delete the entry from
      // the cache when the shared_ptr is destructed, so we should never get
      // here.
      TORCH_INTERNAL_ASSERT(devptr, "entry in cache has missing shared_ptr");
      return devptr;
    }
    c10::DeviceIndex curr_device = 0;
    C10_CUDA_CHECK(c10::cuda::GetDevice(&curr_device));
    auto inserted = ipcMemHandle_to_devptr.insert(
        iter,
        {handle,
         MemHandleCacheEntry(
             curr_device, handle, *device_allocator[curr_device])});
    auto sp = std::shared_ptr<void>(
        inserted->second.ptr(), [handle, this](void* ptr) {
          std::lock_guard<std::mutex> deleter_lock(IpcMutex);
          auto it = ipcMemHandle_to_devptr.find(handle);
          TORCH_INTERNAL_ASSERT(it != ipcMemHandle_to_devptr.end());
          it->second.clear();
          ipcMemHandle_to_devptr.erase(it);
        });
    inserted->second.wp_ = sp;
    return sp;
  }

  std::string name() override {
    return "native";
  }
  void copy_data(void* dest, const void* src, std::size_t count) const final {
    C10_CUDA_CHECK(
        cudaMemcpy(dest, src, count, cudaMemcpyKind::cudaMemcpyDeviceToDevice));
  }
};

NativeCachingAllocator allocator;

void local_raw_delete(void* ptr) {
  if (TORCH_SDT_IS_ENABLED(free)) {
    TORCH_SDT_WITH_SEMAPHORE(free, ptr);
  }

  allocator.free(ptr);
}

} // namespace Native

namespace CudaMallocAsync {
// If this is put in its own header file, it gets incorrectly renamed in HIPify.
CUDAAllocator* allocator();

} // namespace CudaMallocAsync

struct BackendStaticInitializer {
  // Parses env for backend at load time, duplicating some logic from
  // CUDAAllocatorConfig. CUDAAllocatorConfig double-checks it later (at
  // runtime). Defers verbose exceptions and error checks, including Cuda
  // version checks, to CUDAAllocatorConfig's runtime doublecheck. If this
  // works, maybe we should move all of CUDAAllocatorConfig here?
  CUDAAllocator* parseEnvForBackend() {
    const char* val = getenv("PYTORCH_CUDA_ALLOC_CONF");
    if (val != nullptr) {
      const std::string config(val);

      std::regex exp("[\\s,]+");
      std::sregex_token_iterator it(config.begin(), config.end(), exp, -1);
      std::sregex_token_iterator end;
      std::vector<std::string> options(it, end);

      for (auto option : options) {
        std::regex exp2("[:]+");
        std::sregex_token_iterator it2(option.begin(), option.end(), exp2, -1);
        std::sregex_token_iterator end2;
        std::vector<std::string> kv(it2, end2);
        if (kv.size() >= 2) {
          if (kv[0] == "backend") {
            if (kv[1] == "cudaMallocAsync")
              return CudaMallocAsync::allocator();
            if (kv[1] == "native")
              return &Native::allocator;
          }
        }
      }
    }
    return &Native::allocator;
  }

  BackendStaticInitializer() {
    auto r = parseEnvForBackend();
    allocator.store(r);
  }
};

std::atomic<CUDAAllocator*> allocator;
BackendStaticInitializer backend_static_initializer;
} // namespace cuda::CUDACachingAllocator
} // namespace c10

namespace c10::cuda {

// uid_ is incremented when a user creates a MemPool,
// for example: using graph_pool_handle() or c10::cuda::MemPool().
//
// uuid_ is incremented when CUDAGraph creates a MemPool
// as a result of a user not providing a pool.
//
// MempoolId_t of {0, 0} is used to denote when no MemPool has been
// passed to a function, either by user or CUDAGraphs. For example,
// default value of MempoolId_t for capture_begin function is {0, 0}.
// That's why uid_ and uuid_ start at 1.
std::atomic<CaptureId_t> MemPool::uid_{1};
std::atomic<CaptureId_t> MemPool::uuid_{1};

MemPool::MemPool(
    CUDACachingAllocator::CUDAAllocator* allocator,
    bool is_user_created)
    : allocator_(allocator), is_user_created_(is_user_created) {
  if (is_user_created_) {
    id_ = {0, uid_++};
  } else {
    id_ = {uuid_++, 0};
  }
}

MempoolId_t MemPool::id() {
  return id_;
}

CUDACachingAllocator::CUDAAllocator* MemPool::allocator() {
  return allocator_;
}

// Note that active_mempool_ is a global variable here
// and not inside MemPoolContext class, because in windows we
// can't use __declspec(dllexport) and __declspec(thread)
// together: https://stackoverflow.com/a/50967977
static thread_local MemPool* active_mempool_ = nullptr;

MemPoolContext::MemPoolContext(MemPool* mempool)
    : prev_mempool_(active_mempool_) {
  active_mempool_ = mempool;
}

MemPoolContext::~MemPoolContext() {
  active_mempool_ = prev_mempool_;
}

MemPool* MemPoolContext::getActiveMemPool() {
  return active_mempool_;
}

} // namespace c10::cuda<|MERGE_RESOLUTION|>--- conflicted
+++ resolved
@@ -2699,16 +2699,12 @@
       stats.reserved_bytes[stat_type].increase(size);
     });
     if (size >= CUDAAllocatorConfig::max_split_size())
-<<<<<<< HEAD
       stats.oversize_segments.increase(1);
-=======
-      increase_stat(stats.oversize_segments, 1);
     auto reserved_bytes_gauge =
         STATIC_GAUGE(pytorch.CUDACachingAllocator.reserved_bytes);
     reserved_bytes_gauge.record(
         stats.reserved_bytes[static_cast<int64_t>(StatType::AGGREGATE)]
             .current);
->>>>>>> a6b9d444
 
     // p.block came from new, not cudaMalloc. It should not be nullptr here.
     TORCH_INTERNAL_ASSERT(p.block != nullptr && p.block->ptr != nullptr);
