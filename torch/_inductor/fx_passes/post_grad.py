--- conflicted
+++ resolved
@@ -828,7 +828,6 @@
             return auto_functionalized_dense(*args, only_clone_these_tensors, **kwargs)
 
         match.replace_by_example(decomp, flat_args, run_functional_passes=False)
-<<<<<<< HEAD
 
     @register_graph_pattern(
         CallFunctionVarArgs(torch.ops.higher_order.triton_kernel_wrapper_functional),
@@ -849,8 +848,6 @@
             return (triton_kernel_wrapper_functional_dense(*args, **kwargs),)
 
         match.replace_by_example(decomp, flat_args, run_functional_passes=False)
-=======
->>>>>>> 55236d0c
 
     graph_pass.apply(graph)
     for node in graph.find_nodes(
