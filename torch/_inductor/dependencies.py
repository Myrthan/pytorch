--- conflicted
+++ resolved
@@ -6,7 +6,7 @@
 import logging
 import re
 import typing
-from typing import Any, Callable, Dict, List, Optional, Tuple, Union
+from typing import Any, Callable, Dict, List, Optional, Tuple, Union, Set
 from unittest.mock import patch
 
 import sympy
@@ -357,11 +357,7 @@
         if not isinstance(dep, set):
             dep = {dep}
         return ReadWrites(
-<<<<<<< HEAD
-            set.union(self.reads, dep),
-=======
-            OrderedSet.union(self.reads, [dep]),
->>>>>>> 2c72e070
+            OrderedSet.union(self.reads, dep),
             self.writes,
             self.index_exprs,
             self.range_vars,
