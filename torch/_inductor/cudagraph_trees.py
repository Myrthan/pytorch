--- conflicted
+++ resolved
@@ -922,19 +922,12 @@
         # we reconstruct tensors at the correct data pointers of our inputs which are
         # non owning and do not prevent deallocation. On subsequent executions, input values
         # will be copied over to these tensors.
-<<<<<<< HEAD
-        self.reconstructed_inputs: InputList[Union[Tensor, int]] = [
+        self.reconstructed_inputs: List[InputType] = [
             (
                 self._reconstruct_from_tensor_metadata(self._tensor_metadata(x))
                 if isinstance(x, torch.Tensor)
                 else x
             )
-=======
-        self.reconstructed_inputs: List[InputType] = [
-            self._reconstruct_from_tensor_metadata(self._tensor_metadata(x))
-            if isinstance(x, torch.Tensor)
-            else x
->>>>>>> 0eea2b39
             for x in recording_inputs
         ]
 
@@ -977,13 +970,8 @@
         self.static_output_tensors: OutputList[Optional[Tensor]] = []
 
         # Cleared after recording
-<<<<<<< HEAD
-        self.recording_outputs: Optional[OutputList[Union[torch.Tensor, int]]] = (
-            self._record(wrapped_function.model, recording_inputs)
-=======
         self.recording_outputs: Optional[OutputType] = self._record(
             wrapped_function.model, recording_inputs
->>>>>>> 0eea2b39
         )
         self.outputs_metadata: OutputList[Union[Dict[str, Any], int, None]] = []
 
@@ -2210,7 +2198,7 @@
         constants: Tuple[torch.Tensor, ...],
         placeholders: Tuple[PlaceholderInfo, ...],
         mutated_input_idxs: Tuple[int, ...],
-    ) -> Tuple[ModelType, OutputType,]:
+    ) -> Tuple[ModelType, OutputType]:
         id = self.new_func_id()
         self.ids_to_stack_traces[id] = stack_traces
         self.ids_to_funcs[id] = WrappedFunction(
