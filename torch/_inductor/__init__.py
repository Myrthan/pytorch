--- conflicted
+++ resolved
@@ -37,12 +37,8 @@
     *,
     package_path: Optional[str] = None,
     inductor_configs: Optional[Dict[str, Any]] = None,
-<<<<<<< HEAD
     additional_sources: Optional[List[str]] = None,
-) -> None:
-=======
 ) -> str:
->>>>>>> a10f8ebe
     """
     Compiles the exported program with AOTInductor, and packages it into a .pt2
     file specified by the input package_path.
@@ -64,12 +60,6 @@
         )
     inductor_configs["aot_inductor.package"] = True
 
-<<<<<<< HEAD
-    aoti_files = aot_compile(
-        exported_program.module(), args, kwargs, options=inductor_configs
-    )  # type: ignore[arg-type]
-    res = package_aoti(package_path, aoti_files, additional_sources=additional_sources)
-=======
     m = exported_program.module()
     assert isinstance(m, torch.fx.GraphModule)
 
@@ -78,8 +68,8 @@
     if package_path is None:
         package_path = aoti_files + ".pt2"
 
-    res = package_aoti(package_path, aoti_files)
->>>>>>> a10f8ebe
+    res = package_aoti(package_path, aoti_files, additional_sources=additional_sources)
+
     assert res == package_path
     return package_path
 
