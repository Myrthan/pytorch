--- conflicted
+++ resolved
@@ -1,9 +1,3 @@
-<<<<<<< HEAD
-# mypy: allow-untyped-defs
-from __future__ import annotations
-
-=======
->>>>>>> 50d057ed
 import collections
 import contextlib
 import dataclasses
@@ -541,7 +535,7 @@
         self,
         name: str,
         input_nodes: List[ir.IRNode],
-        timings: Dict[ChoiceCaller, float],  # type: ignore[name-defined] # noqa: F821
+        timings: Dict["ChoiceCaller", float],  # type: ignore[name-defined] # noqa: F821
         elapse: float,
         precompile_elapse: float,
     ) -> None:
