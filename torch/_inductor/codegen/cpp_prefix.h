--- conflicted
+++ resolved
@@ -630,39 +630,6 @@
   atomic_addr->fetch_add(offset, std::memory_order_relaxed);
 }
 
-<<<<<<< HEAD
-std::tuple<std::shared_ptr<int64_t[]>, int> _get_factors(int64_t number) {
-  int count = 0;
-  for (int64_t i = std::sqrt(number); i > 0; --i) {
-    if (number % i == 0) {
-      count += 2;
-    }
-  }
-  auto factors = std::shared_ptr<int64_t[]>(new int64_t[count]);
-  int index = 0;
-  for (int64_t i = std::sqrt(number); i > 0; --i) {
-    if (number % i == 0) {
-      factors[index++] = number / i;
-      factors[index++] = i;
-    }
-  }
-  return std::make_tuple(factors, count);
-}
-
-std::tuple<std::shared_ptr<int64_t[]>, int> get_factors(int64_t number) {
-  thread_local std::map<int64_t, std::tuple<std::shared_ptr<int64_t[]>, int>> cache;
-  auto it = cache.find(number);
-  if (it != cache.end()) {
-    return it->second;
-  } else {
-    auto factors = _get_factors(number);
-    cache[number] = factors;
-    return factors;
-  }
-}
-
-void _mm_get_thread_blocking(
-=======
 #if INDUCTOR_USE_VECTOR_TYPES()
 template <typename T, int NI, int NV>
 void atomic_add_vec(T *addr, at::vec::VectorizedN<int64_t, NI> index, at::vec::VectorizedN<T, NV> offset) {
@@ -678,8 +645,37 @@
 }
 #endif
 
-void mm_get_thread_blocking(
->>>>>>> 4b6fd71d
+std::tuple<std::shared_ptr<int64_t[]>, int> _get_factors(int64_t number) {
+  int count = 0;
+  for (int64_t i = std::sqrt(number); i > 0; --i) {
+    if (number % i == 0) {
+      count += 2;
+    }
+  }
+  auto factors = std::shared_ptr<int64_t[]>(new int64_t[count]);
+  int index = 0;
+  for (int64_t i = std::sqrt(number); i > 0; --i) {
+    if (number % i == 0) {
+      factors[index++] = number / i;
+      factors[index++] = i;
+    }
+  }
+  return std::make_tuple(factors, count);
+}
+
+std::tuple<std::shared_ptr<int64_t[]>, int> get_factors(int64_t number) {
+  thread_local std::map<int64_t, std::tuple<std::shared_ptr<int64_t[]>, int>> cache;
+  auto it = cache.find(number);
+  if (it != cache.end()) {
+    return it->second;
+  } else {
+    auto factors = _get_factors(number);
+    cache[number] = factors;
+    return factors;
+  }
+}
+
+void _mm_get_thread_blocking(
     int num_threads,
     int max_k_slices,
     int64_t M,
