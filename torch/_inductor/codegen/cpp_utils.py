# mypy: allow-untyped-defs
import contextlib
import copy
import functools
import math
import sys
from collections import namedtuple
from typing import Any, Callable, Dict, List, Optional, Set, Tuple
from unittest.mock import patch

import sympy

import torch
from torch._prims_common import is_integer_dtype
from torch.utils._sympy.symbol import symbol_is_type, SymT
from torch.utils._sympy.value_ranges import ValueRanges

from .. import ir
from ..utils import IndentedBuffer, sympy_index_symbol_with_prefix, sympy_subs
from ..virtualized import ops, OpsValue, V
from .common import (
    CSEVariable,
    deduce_output_dtype_by_name,
    ExprPrinter,
    Kernel,
    KernelArgs,
    OptimizationContext,
)


DTYPE_TO_CPP = {
    torch.float32: "float",
    torch.float64: "double",
    torch.float16: "half",
    torch.int64: "int64_t",
    torch.int32: "int32_t",
    torch.int16: "int16_t",
    torch.int8: "int8_t",
    torch.uint64: "uint64_t",
    torch.uint32: "uint32_t",
    torch.uint16: "uint16_t",
    torch.uint8: "uint8_t",
    torch.bool: "bool",
    torch.bfloat16: "bfloat16",
    torch.complex64: "c10::complex<float>",
    torch.float8_e4m3fn: "float8_e4m3fn",
    torch.float8_e5m2: "float8_e5m2",
}

DTYPE_TO_ATEN = {
    torch.float32: "at::kFloat",
    torch.float64: "at::kDouble",
    torch.float16: "at::kHalf",
    torch.int64: "at::kLong",
    torch.int32: "at::kInt",
    torch.int16: "at::kShort",
    torch.int8: "at::kChar",
    torch.uint64: "at::kUInt64",
    torch.uint32: "at::kUInt32",
    torch.uint16: "at::kUInt16",
    torch.uint8: "at::kByte",
    torch.uint32: "at::kUInt32",
    torch.uint64: "at::kUInt64",
    torch.bool: "at::kBool",
    torch.bfloat16: "at::kBFloat16",
    torch.complex32: "at::kComplexHalf",
    torch.complex64: "at::kComplexFloat",
    torch.complex128: "at::kComplexDouble",
    torch.float8_e4m3fn: "at::kFloat8_e4m3fn",
    torch.float8_e5m2: "at::kFloat8_e5m2",
    torch.float8_e4m3fnuz: "at::kFloat8_e4m3fnuz",
    torch.float8_e5m2fnuz: "at::kFloat8_e5m2fnuz",
}

DEVICE_TO_ATEN = {
    "cpu": "at::kCPU",
    "cuda": "at::kCUDA",
}

LAYOUT_TO_ATEN = {
    torch.strided: "at::kStrided",
    torch._mkldnn: "at::kMkldnn",  # type: ignore[attr-defined]
}

_IS_WINDOWS = sys.platform == "win32"

INDEX_TYPE = "int64_t"

GemmBlocking = namedtuple("GemmBlocking", ["block_m", "block_n", "block_k"])


def get_promote_dtype(args):
    return (
        functools.reduce(
            torch.promote_types,  # type: ignore[arg-type]
            [n.dtype for n in args if isinstance(n, CppCSEVariable)],
        )
        if all(n.dtype is not None for n in args if isinstance(n, CppCSEVariable))
        else None  # not enough info to calculate the promote dtype
    )


def promote_args(new_args):
    def promote_arg(arg, promote_type):
        if (
            isinstance(arg, CppCSEVariable)
            and arg.dtype
            and promote_type
            and arg.dtype != promote_type
        ):
            arg = ops.to_dtype(arg, promote_type)
            arg = arg.value if isinstance(arg, OpsValue) else arg
            arg.dtype = promote_type
        return arg

    promote_type = get_promote_dtype(new_args)
    promote_fn = functools.partial(
        promote_arg,
        promote_type=promote_type,
    )
    if (
        all(
            new_arg.dtype is not None
            for new_arg in new_args
            if isinstance(new_arg, CppCSEVariable)
        )
        and promote_type
    ):
        new_args = list(map(promote_fn, new_args))
    return new_args


def get_opt_ctx(node: torch.fx.Node) -> OptimizationContext:
    return node.meta.get(OptimizationContext.key, None)


def get_current_node_opt_ctx() -> OptimizationContext:
    assert V.interpreter.current_node
    return get_opt_ctx(V.interpreter.current_node)


def deduce_dtype_for_cpp_cse_variable(name, *args, **kwargs):
    if (
        output_dtype := deduce_output_dtype_by_name(
            name,
            *args,
            **kwargs,
        )
    ) is not None:
        return output_dtype
    elif name == "masked":
        # <TODO> Leslie: perhaps we can also deduce the masked dtype by
        # inputs' CppCseVariable like other. Let's check it if any
        # unexpected failures.
        assert (
            hasattr(V.interpreter, "current_node")
            and V.interpreter.current_node.target.startswith("masked_subblock")
            and get_current_node_opt_ctx() is not None
        )
        return get_current_node_opt_ctx().dtype
    else:
        # deduce output dtype by inputs' dtype
        assert all(
            arg.dtype is not None for arg in args if isinstance(arg, CppCSEVariable)
        )
        return functools.reduce(
            torch.promote_types,  # type: ignore[arg-type]
            [arg.dtype for arg in args if isinstance(arg, CppCSEVariable)],
        )


class CppCSEVariable(CSEVariable):
    def __init__(self, name, bounds: ValueRanges[Any]) -> None:
        super().__init__(name, bounds)
        self.is_vec = False
        self.dtype: Optional[torch.dtype] = None
        self.dependent_itervars: Set[sympy.Symbol] = set()

    def __repr__(self) -> str:
        return (
            f"CppCSEVariable(name: {self.name}, bounds: {self.bounds}, is_vec: {self.is_vec}, dtype: {self.dtype}, "
            f"dependent_itervars: {self.dependent_itervars})"
        )

    def update_on_args(self, name, args, kwargs):
        if name == "load":
            # args[2] is index
            self._set_dependent_itervars(args[2])
        else:
            # propagate relevant itervars and is_vec from args
            self.dependent_itervars.update(
                *[
                    arg.dependent_itervars
                    for arg in args
                    if isinstance(arg, CppCSEVariable)
                ]
            )
            if name == "index_expr":
                self._set_dependent_itervars(args[0])
            if any(arg.is_vec for arg in args if isinstance(arg, CppCSEVariable)):
                self.is_vec = True
        # NOTE [Deduce dtype of CppCSEVariable at runtime]
        self.dtype = deduce_dtype_for_cpp_cse_variable(name, *args, **kwargs)
        assert self.dtype is not None

    def _set_dependent_itervars(self, index: sympy.Expr):
        """
        Set the relevant itervars for this variable based on the `index` expression.
        This includes the itervars directly used in the `index` as well as relevant itervars
        of other cse variables used in the `index`.
        """
        for s in index.free_symbols:
            if s in V.kernel.itervars:
                self.dependent_itervars.add(s)  # type: ignore[arg-type]
            elif s.name in V.kernel.cse.varname_map:  # type: ignore[attr-defined]
                self.dependent_itervars.update(
                    V.kernel.cse.varname_map[s.name].dependent_itervars  # type: ignore[attr-defined]
                )

    def depends_on(self, itervar: sympy.Symbol):
        return itervar in self.dependent_itervars


class CppPrinter(ExprPrinter):
    def _print_Integer(self, expr):
        return (
            f"{int(expr)}LL" if sys.platform in ["darwin", "win32"] else f"{int(expr)}L"
        )

    def _print_Where(self, expr):
        c = self.paren(self.doprint(expr.args[0]))
        p = self.paren(self.doprint(expr.args[1]))
        q = self.paren(self.doprint(expr.args[2]))
        return f"{c} ? {p} : {q}"

    def _print_ModularIndexing(self, expr):
        x, div, mod = expr.args
        x = self.paren(self.doprint(x))
        if div != 1:
            div = self.paren(self.doprint(div))
            if expr.is_integer:
                x = f"c10::div_floor_integer(static_cast<int64_t>({x}), static_cast<int64_t>({div}))"
            else:
                x = f"c10::div_floor_floating(static_cast<double>({x}), static_cast<double>({div}))"
        mod = self.paren(self.doprint(mod))
        return f"static_cast<{INDEX_TYPE}>({x}) % static_cast<{INDEX_TYPE}>({mod})"

    def _print_FloorDiv(self, expr):
        x, div = expr.args
        x = self.paren(self.doprint(x))
        div = self.paren(self.doprint(div))
        if expr.is_integer:
            return f"c10::div_floor_integer(static_cast<int64_t>({x}), static_cast<int64_t>({div}))"
        return f"c10::div_floor_floating(static_cast<double>({x}), static_cast<double>({div}))"

    def _print_floor(self, expr):
        assert len(expr.args) == 1
        r = f"std::floor({self._print(expr.args[0])})"
        return f"static_cast<{INDEX_TYPE}>({r})" if expr.is_integer else r

    def _print_FloorToInt(self, expr):
        assert len(expr.args) == 1
        r = f"std::floor({self._print(expr.args[0])})"
        return f"static_cast<{INDEX_TYPE}>({r})" if expr.is_integer else r

    def _print_TruncToInt(self, expr):
        assert len(expr.args) == 1
        r = f"std::trunc({self._print(expr.args[0])})"
        return f"static_cast<{INDEX_TYPE}>({r})"

    def _print_TruncToFloat(self, expr):
        assert len(expr.args) == 1
        return f"std::trunc({self._print(expr.args[0])})"

    def _print_ToFloat(self, expr):
        assert len(expr.args) == 1
        return f"static_cast<double>({self._print(expr.args[0])})"

    # TODO: This is wrong if one of the inputs is negative.  This is hard to
    # tickle though, as the inputs are typically positive (and if we can prove
    # they are positive, we will have used Mod instead, for which this codegen
    # is right).
    def _print_PythonMod(self, expr):
        return " % ".join(map(self.paren, map(self._print, expr.args)))

    def _print_CMod(self, expr):
        return " % ".join(map(self.paren, map(self._print, expr.args)))

    def _print_IntTrueDiv(self, expr):
        lhs, rhs = expr.args
        # TODO: This is only accurate up to 2**53
        return f"static_cast<double>({self._print(lhs)}) / static_cast<double>({self._print(rhs)})"

    # TODO: PowByNatural: we need to implement our own int-int pow.  Do NOT
    # use std::pow, that operates on floats
    def _print_PowByNatural(self, expr):
        raise NotImplementedError(
            f"_print_PowByNatural not implemented for {type(self)}"
        )

    def _print_FloatTrueDiv(self, expr):
        lhs, rhs = expr.args
        return f"{self.paren(self._print(lhs))} / {self.paren(self._print(rhs))}"

    def _print_FloatPow(self, expr):
        base, exp = expr.args
        return f"std::pow({self._print(base)}, {self._print(exp)})"

    def _print_Pow(self, expr):
        # Uses float constants to perform FP div
        base, exp = expr.args
        base = self._print(base)

        if exp == 0.5 or exp == -0.5:
            return f"std::sqrt({base})" if exp == 0.5 else f"1.0/std::sqrt({base})"
        if exp.is_integer:
            exp = int(exp)
            if exp > 0:
                r = "*".join([self.paren(base)] * exp)
            elif exp < 0:
                r = "1.0/" + self.paren("*".join([self.paren(base)] * abs(exp)))
            else:  # exp == 0
                r = "1.0"

            return f"static_cast<{INDEX_TYPE}>({r})" if expr.is_integer else r
        else:
            # TODO: float vs double
            return f"std::pow({base}, {float(exp)})"

    def _print_Rational(self, expr):
        # Uses float constants to perform FP div
        if expr.q == 1:
            r = f"{expr.p}"
        else:
            r = f"{expr.p}.0/{expr.q}.0"
        return f"static_cast<{INDEX_TYPE}>({r})" if expr.is_integer else r

    def _print_ceiling(self, expr):
        assert len(expr.args) == 1
        r = f"std::ceil({self._print(expr.args[0])})"
        return f"static_cast<{INDEX_TYPE}>({r})" if expr.is_integer else r

    def _print_CeilToInt(self, expr):
        assert len(expr.args) == 1
        r = f"std::ceil({self._print(expr.args[0])})"
        return f"static_cast<{INDEX_TYPE}>({r})" if expr.is_integer else r

    def _print_Min(self, expr):
        args = [self._print(a) for a in expr.args]
        if len(args) == 2:
            return f"std::min(static_cast<{INDEX_TYPE}>({args[0]}), static_cast<{INDEX_TYPE}>({args[1]}))"
        else:
            # Initializer list overload
            il = "{" + ", ".join(args) + "}"
            return f"std::min({il})"

    def _print_Max(self, expr):
        args = [self._print(a) for a in expr.args]
        if len(args) == 2:
            return f"std::max(static_cast<{INDEX_TYPE}>({args[0]}), static_cast<{INDEX_TYPE}>({args[1]}))"
        else:
            # Initializer list overload
            il = "{" + ", ".join(args) + "}"
            return f"std::max({il})"

    def _print_Abs(self, expr):
        assert len(expr.args) == 1
        return f"std::abs({self._print(expr.args[0])})"

    def _print_OpaqueUnaryFn_cos(self, expr):
        assert len(expr.args) == 1
        return f"std::cos({self._print(expr.args[0])})"

    def _print_OpaqueUnaryFn_cosh(self, expr):
        assert len(expr.args) == 1
        return f"std::cosh({self._print(expr.args[0])})"

    def _print_OpaqueUnaryFn_acos(self, expr):
        assert len(expr.args) == 1
        return f"std::acos({self._print(expr.args[0])})"

    def _print_OpaqueUnaryFn_sin(self, expr):
        assert len(expr.args) == 1
        return f"std::sin({self._print(expr.args[0])})"

    def _print_OpaqueUnaryFn_sinh(self, expr):
        assert len(expr.args) == 1
        return f"std::sinh({self._print(expr.args[0])})"

    def _print_OpaqueUnaryFn_asin(self, expr):
        assert len(expr.args) == 1
        return f"std::asin({self._print(expr.args[0])})"

    def _print_OpaqueUnaryFn_tan(self, expr):
        assert len(expr.args) == 1
        return f"std::tan({self._print(expr.args[0])})"

    def _print_OpaqueUnaryFn_tanh(self, expr):
        assert len(expr.args) == 1
        return f"std::tanh({self._print(expr.args[0])})"

    def _print_OpaqueUnaryFn_atan(self, expr):
        assert len(expr.args) == 1
        return f"std::atan({self._print(expr.args[0])})"

    def _print_OpaqueUnaryFn_sqrt(self, expr):
        return f"std::sqrt({self._print(expr.args[0])})"

    def _print_RoundToInt(self, expr):
        assert len(expr.args) == 1
        # TODO: dispatch to llrint depending on index type
        return f"std::lrint({self._print(expr.args[0])})"

    def _print_RoundDecimal(self, expr):
        assert len(expr.args) == 2
        number, ndigits = expr.args
        if number.is_integer:
            # ndigits < 0 should have been filtered by the sympy function
            assert ndigits < 0
            raise ValueError(
                f"For integer inputs, only non-negative ndigits are currently supported, but got {ndigits}."
            )
        return f"static_cast<double>(std::nearbyint(1e{ndigits} * {self.paren(self._print(number))}) * 1e{-ndigits})"

    def _print_BooleanTrue(self, expr):
        return "true"

    def _print_BooleanFalse(self, expr):
        return "false"


# A function to print, useful for printing sympy symbols.
cexpr = CppPrinter().doprint


def cexpr_index(index):
    return f"static_cast<{INDEX_TYPE}>({cexpr(index)})"


def value_to_cpp(value, cpp_type):
    if value == float("-inf"):
        return f"-std::numeric_limits<{cpp_type}>::infinity()"
    elif value == float("inf"):
        return f"std::numeric_limits<{cpp_type}>::infinity()"
    elif isinstance(value, bool):
        return f"static_cast<{cpp_type}>({str(value).lower()})"
    elif math.isnan(value):
        return f"std::numeric_limits<{cpp_type}>::quiet_NaN()"
    else:
        return f"static_cast<{cpp_type}>({repr(value)})"


def rewrite_index_for_function(
    localize_buffer_handler: "LocalizeBufferHandler",
    index: sympy.Expr,
    global_buf_name: str,
):
    # Local buffer at the inner dimensions
    snode = V.graph.scheduler.name_to_buf[global_buf_name].defining_op
    local_buf = localize_buffer_handler.global_to_local[global_buf_name]
    scheduler_nodes = snode.get_nodes()
    _, (group, reduction_group) = max(
        scheduler_nodes, key=lambda x: int(x.is_reduction())
    ).group
    call_ranges = tuple(group) + tuple(reduction_group)
    indices_to_keep = [
        f"x{len(call_ranges) - (idx + 1)}"
        for idx in range(len(local_buf.get_layout().size))
    ]
    sorted_symbols = sorted(index.free_symbols, key=lambda s: s.name)  # type: ignore[attr-defined]
    replacements = {}
    for x in sorted_symbols:
        if x.name.startswith("x") and x.name not in indices_to_keep:  # type: ignore[attr-defined]
            # Only keep index used by local buffer
            replacements[x] = sympy.core.numbers.Zero()
    index = sympy_subs(index, replacements)  # type: ignore[arg-type]
    return index


def rewrite_index_for_nodes(
    localize_buffer_handler: "LocalizeBufferHandler",
    index: sympy.Expr,
    global_buf_name: str,
):
    used_vars = {s for s in index.free_symbols if symbol_is_type(s, SymT.INDEX)}
    index_vars = []
    local_buf = localize_buffer_handler.global_to_local[global_buf_name]
    for i in range(len(local_buf.get_size())):
        var = sympy_index_symbol_with_prefix(SymT.INDEX, i)
        index_vars.append(var if var in used_vars else 0)
    index = local_buf.layout.make_indexer()(index_vars)
    return index


class LocalizeBufferHandler(V.WrapperHandler):  # type: ignore[name-defined]
    def __init__(
        self,
        inner,
        global_to_local: Dict[str, ir.Buffer],
        rewrite_index: Callable[["LocalizeBufferHandler", sympy.Expr, str], sympy.Expr],
    ) -> None:
        super().__init__(inner)
        self.global_to_local = global_to_local
        self.rewrite_index = rewrite_index

    def localize(self, name: str, index: sympy.Expr):
        if self.global_to_local and name in self.global_to_local:
            assert self.rewrite_index is not None
            index = self.rewrite_index(self, index, name)
            name = self.global_to_local[name].get_name()
        return name, index

    def load(self, name: str, index: sympy.Expr):
        return self._inner.load(*self.localize(name, index))

    def store(self, name, index, value, mode=None):
        local_buffer_name, local_buffer_index = self.localize(name, index)
        res = self._inner.store(local_buffer_name, local_buffer_index, value, mode)
        if (
            self.global_to_local
            and name in self.global_to_local
            and isinstance(V.kernel, Kernel)
        ):
            # Remove name of local buffer from Kernel.store_buffer_names
            # local_buffer_name is added to Kernel.store_buffer_names in Kernel.CSEProxy.store.
            V.kernel.store_buffer_names.discard(local_buffer_name)
        return res

    def store_reduction(self, name, index, value):
        return self._inner.store_reduction(*self.localize(name, index), value)


class LocalBufferContext:
    """
    This class creates a context that helps to generate code involving Inductor IR with
    function local buffers. These buffers are constructed during the codegen process and
    are used to store intermediate results such as local accumulators. We do not want to
    add them to `V.graph` since they are not global and we do not want to add them as
    function arguments either. So we patch the codegen processes under this scope to support
    these buffers without exposure to the outside world.
    """

    def __init__(self, kernel_args: KernelArgs) -> None:
        self.kernel_args = kernel_args
        self.exit_stack = contextlib.ExitStack()
        # map local buffer name to local buffer
        self.local_buffers: Dict[str, ir.Buffer] = {}
        # map global buffer name to global buffer
        self.global_buffers: Dict[str, ir.Buffer] = {}
        # map global buffer name to local buffer
        self.global_to_local: Dict[str, ir.Buffer] = {}

    def __enter__(self):
        self.exit_stack.__enter__()
        original_get_dtype = V.graph.get_dtype

        def get_dtype(name):
            if name in self.local_buffers:
                return self.local_buffers[name].get_dtype()
            return original_get_dtype(name)

        self.exit_stack.enter_context(patch.object(V.graph, "get_dtype", get_dtype))

        original_input = self.kernel_args.input

        def input(name):
            if name in self.local_buffers:
                return name
            return original_input(name)

        self.exit_stack.enter_context(patch.object(self.kernel_args, "input", input))

        original_output = self.kernel_args.output

        def output(name):
            if name in self.local_buffers:
                return name
            return original_output(name)

        self.exit_stack.enter_context(patch.object(self.kernel_args, "output", output))

        # Set current LocalBufferContext into V
        self.exit_stack.enter_context(V.set_local_buffer_context(self))

        return self

    def __exit__(self, exc_type, exc_val, exc_tb):
        self.local_buffers.clear()
        self.exit_stack.__exit__(exc_type, exc_val, exc_tb)

    def add_local_buffer(
        self, local_buffer: ir.Buffer, global_buffers: Optional[List[ir.Buffer]] = None
    ):
        assert local_buffer.get_name() not in self.local_buffers
        self.local_buffers[local_buffer.get_name()] = local_buffer
        if global_buffers:
            for global_buffer in global_buffers:
                global_buffer_name = global_buffer.get_name()
                assert (
                    global_buffer_name not in self.global_buffers
                    and global_buffer_name not in self.global_to_local
                )
                self.global_buffers[global_buffer_name] = global_buffer
                self.global_to_local[global_buffer_name] = local_buffer
                V.graph.removed_buffers.add(global_buffer_name)

    def localize_function(
        self,
        fn: Callable[..., Any],
        rewrite_index: Callable[
            ["LocalizeBufferHandler", sympy.Expr, str], sympy.Expr
        ] = rewrite_index_for_function,
    ):
        def inner(*args, **kwargs):
            with V.set_ops_handler(
                LocalizeBufferHandler(
                    V.get_ops_handler(),
                    global_to_local=self.global_to_local,
                    rewrite_index=rewrite_index,
                )
            ):
                return fn(*args, **kwargs)

        return inner

    def localize_nodes(
        self,
        nodes: List[ir.IRNode],
        rewrite_index: Callable[
            ["LocalizeBufferHandler", sympy.Expr, str], sympy.Expr
        ] = rewrite_index_for_nodes,
    ) -> List[ir.IRNode]:
        """
        Given `local_buf` and `global_buf` registered in current `LocalBufferContext`
        though the method of `add_local_buffer`, localizes the `global_buf` to `local_buf`
        for the given `nodes` and returns a new list of IR nodes that work on `local_buf`
        instead of `global_buf`, i.e., all the loads and stores are redirected to
        `local_buf`. This helps the fused loops to work on smaller-sized local buffers
        for better data locality.

        The the data access of `local_buf` is assumed to be contiguous with the
        same order as the `global_buf`.
        """
        assert len(nodes) > 0

        def wrap_inner_fn_for_node(node: ir.IRNode):
            loops = node.data if isinstance(node, ir.ComputedBuffer) else node
            assert isinstance(loops, ir.Loops)
            new_loops = copy.copy(loops)
            if isinstance(node, ir.ComputedBuffer):
                new_node = ir.ComputedBuffer(
                    node.get_name(), node.get_layout(), new_loops
                )
            else:
                new_node = new_loops  # type: ignore[assignment]

            new_loops.inner_fn = self.localize_function(
                new_loops.inner_fn,
                rewrite_index,
            )
            return new_node

        return [wrap_inner_fn_for_node(node) for node in nodes]


def unify_mask_base_type(
    buffer: IndentedBuffer,
    vars: Tuple[CSEVariable, ...],
    dtype=torch.float,
):
    """
    Given list of cse variables,
    Cast each to new mask base dtype and return casted cse variable.
    """
    new_vars = (
        V.kernel.cse.generate(
            buffer,
            f"{V.kernel._get_mask_cast(var, dtype)}",
        )
        for var in vars
    )
    return new_vars


def codegen_rand(offset, code, rand_function, dst_dtype=torch.float32):
    assert is_integer_dtype(offset.dtype)
    code.writeline("[&]()")
    with code.indent():
        code.writeline(
            f"{DTYPE_TO_CPP[offset.dtype]} offset[{V.kernel.tiling_factor}];"
        )
        code.writeline(f"{DTYPE_TO_CPP[dst_dtype]} result[{V.kernel.tiling_factor}];")
        code.writeline(f"{offset}.store(offset);")
        code.writeline(
            f"for( {DTYPE_TO_CPP[offset.dtype]} offset_idx = 0; offset_idx < {V.kernel.tiling_factor}; offset_idx++ )"
        )
        with code.indent():
            code.writeline(rand_function)
        num_vectors = V.kernel._get_num_vectors(dtype=dst_dtype)
        if num_vectors == 1:
            code.writeline(
                f"return at::vec::Vectorized<{DTYPE_TO_CPP[dst_dtype]}>::loadu(result);"
            )
        else:
            code.writeline(
                f"return at::vec::VectorizedN<{DTYPE_TO_CPP[dst_dtype]}, {num_vectors}>::loadu(result);"
            )
    code.writeline("()")
    return code


def get_gemm_template_output_and_compute_dtype(input_dtype):
    if input_dtype == torch.uint8:
        return (torch.int32, torch.int32)
    else:
        return (torch.float32, torch.float32)


def create_epilogue_with_attr(input_buffer, attr, **kwargs):
    input_loader = input_buffer.make_loader()
    dtype = input_buffer.get_dtype()
    if attr == "relu":

        def inner_fn(index):
            input = input_loader(index)
            zero = ops.constant(0, dtype)
            return ops.maximum(input, zero)

    elif attr == "gelu":
        assert "algorithm" in kwargs
        if kwargs["algorithm"] == "none":

            def inner_fn(index):
                input = input_loader(index)
                if dtype != torch.float:
                    input = ops.to_dtype(input, torch.float)
                half = ops.constant(0.5, torch.float)
                one = ops.constant(1.0, torch.float)
                const = ops.constant(0.7071067811865476, torch.float)
                result = input * half * (ops.erf(input * const) + one)
                if dtype != torch.float:
                    result = ops.to_dtype(result, dtype)
                return result

        else:
            assert kwargs["algorithm"] == "tanh"

            def inner_fn(index):
                input = input_loader(index)
                if dtype != torch.float:
                    input = ops.to_dtype(input, torch.float)
                half = ops.constant(0.5, torch.float)
                one = ops.constant(1.0, torch.float)
                const1 = ops.constant(0.7978845608028654, torch.float)
                const2 = ops.constant(0.044715, torch.float)
                result = (
                    half
                    * input
                    * (
                        one
                        + ops.tanh(const1 * (input + const2 * input * input * input))
                    )
                )
                if dtype != torch.float:
                    result = ops.to_dtype(result, dtype)
                return result

    elif attr == "swish":

        def inner_fn(index):
            input = input_loader(index)
            result = input * ops.sigmoid(input)
            return result

    elif attr == "sigmoid":

        def inner_fn(index):
            return ops.sigmoid(input_loader(index))

    elif attr == "tanh":

        def inner_fn(index):
            return ops.tanh(input_loader(index))

    elif attr == "hardswish" or attr == "hardsigmoid":

        def hardsigmoid_float(input):
            zero = ops.constant(0, torch.float)
            six = ops.constant(6, torch.float)
            three = ops.constant(3, torch.float)
            one_over_six = ops.constant(0.16666666666666666, torch.float)
            max = ops.maximum(input + three, zero)
            min = ops.minimum(max, six)
            return min * one_over_six

        def inner_fn(index):
            input = input_loader(index)
            if dtype != torch.float:
                input = ops.to_dtype(input, torch.float)
            result = hardsigmoid_float(input)
            if attr == "hardswish":
                result = input * result
            if dtype != torch.float:
                result = ops.to_dtype(result, dtype)
            return result

    elif attr == "leaky_relu":
        assert "scalars" in kwargs
        assert len(kwargs["scalars"]) == 1
        negative_slope = kwargs["scalars"][0]

        def inner_fn(index):
            input = input_loader(index)
            if dtype != torch.float:
                input = ops.to_dtype(input, torch.float)
            zero = ops.constant(0, torch.float)
            result = ops.where(
                input > zero, input, input * ops.constant(negative_slope, torch.float)
            )
            if dtype != torch.float:
                result = ops.to_dtype(result, dtype)
            return result

    elif attr == "hardtanh":
        assert "scalars" in kwargs
        assert len(kwargs["scalars"]) == 2
        min_value = kwargs["scalars"][0]
        max_value = kwargs["scalars"][1]

        def inner_fn(index):
            input = input_loader(index)
            if dtype != torch.float:
                input = ops.to_dtype(input, torch.float)
            result = ops.minimum(
                ops.maximum(input, ops.constant(min_value, torch.float)),
                ops.constant(max_value, torch.float),
            )
            if dtype != torch.float:
                result = ops.to_dtype(result, dtype)
            return result

    elif attr in ["add", "sub", "mul"]:
        assert "other" in kwargs
        other = kwargs["other"]
        num_input_dims = len(input_buffer.get_size())
        num_other_dims = len(other.get_size())
        dims_diff = num_input_dims - num_other_dims
        other_loader = other.make_loader()

        def inner_fn(index):
            op = getattr(ops, attr)
            if dims_diff != 0:
                return op(input_loader(index), other_loader(index[dims_diff:]))
            else:
                return op(input_loader(index), other_loader(index))

    elif attr == "bias_add":
        assert "other" in kwargs
        assert "beta" in kwargs
        assert "dtype" in kwargs
        beta = kwargs["beta"]
        other = kwargs["other"]
        dtype = kwargs["dtype"]
        bias_loader = other.make_loader()

        def inner_fn(index):
            bias = bias_loader(index)
            input = input_loader(index)
            if beta != 1:
                result = ops.constant(beta, torch.float) * bias + input
            else:
                result = bias + input
            return result

    else:
        raise ValueError(f"Unsupported epilogue attribute: {attr}")
    return ir.Pointwise(
        device=input_buffer.get_device(),
        dtype=dtype,
        inner_fn=inner_fn,
        ranges=input_buffer.get_size(),
<<<<<<< HEAD
    )
=======
    )


def _get_loop_body(fn_list):
    loop_bodies = None
    if all(isinstance(fn, ir.LoopBody) for fn in fn_list):
        loop_bodies = fn_list
    else:
        if hasattr(fn_list[0], "original_fn"):
            # For the case of local buffer, we wrap the fn with localize_function
            assert all(hasattr(fn, "original_fn") for fn in fn_list)
            assert all(
                isinstance(fn.original_fn.args[0]._body, ir.LoopBody) for fn in fn_list
            )
            loop_bodies = [fn.original_fn.args[0]._body for fn in fn_list]
        else:
            assert all(isinstance(fn, functools.partial) for fn in fn_list)
            assert all(isinstance(fn.args[0]._body, ir.LoopBody) for fn in fn_list)
            loop_bodies = [fn.args[0]._body for fn in fn_list]
    assert loop_bodies is not None
    return loop_bodies


def _get_dtype_from_loopbodies(loop_bodies):
    dtypes = set()
    for loop_body in loop_bodies:
        graphs = [loop_body.root_block.graph] + [
            body.graph for body in list(loop_body.subblocks.values())
        ]
        for graph in graphs:
            for node in graph.nodes:
                if node.op != "call_method":
                    continue
                dtypes.add(node.meta[OptimizationContext.key].dtype)
    return dtypes
>>>>>>> 29b7852d
<|MERGE_RESOLUTION|>--- conflicted
+++ resolved
@@ -879,9 +879,6 @@
         dtype=dtype,
         inner_fn=inner_fn,
         ranges=input_buffer.get_size(),
-<<<<<<< HEAD
-    )
-=======
     )
 
 
@@ -916,5 +913,4 @@
                 if node.op != "call_method":
                     continue
                 dtypes.add(node.meta[OptimizationContext.key].dtype)
-    return dtypes
->>>>>>> 29b7852d
+    return dtypes