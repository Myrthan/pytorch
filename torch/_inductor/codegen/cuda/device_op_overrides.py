--- conflicted
+++ resolved
@@ -17,8 +17,6 @@
     def device_guard(self, device_idx):
         return f"torch.cuda._DeviceGuard({device_idx})"
 
-<<<<<<< HEAD
-=======
     def cpp_device_guard(self):
         return "at::cuda::CUDAGuard"
 
@@ -134,6 +132,5 @@
     def cpp_device_ptr(self):
         return "CUdeviceptr"
 
->>>>>>> 02169364
 
 register_device_op_overrides("cuda", CUDADeviceOpOverrides())