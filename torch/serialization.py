--- conflicted
+++ resolved
@@ -868,7 +868,6 @@
             # If storage is allocated, ensure that any other saved storages
             # pointing to the same data all have the same dtype. If storage is
             # not allocated, don't perform this check
-
             if storage.data_ptr() != 0:
                 if storage.data_ptr() in storage_dtypes:
                     if storage_dtype != storage_dtypes[storage.data_ptr()]:
@@ -1015,14 +1014,10 @@
                     storage_dtypes[storage.data_ptr()] = storage_dtype
 
             storage_key = id_map.setdefault(storage._cdata, str(len(id_map)))
-<<<<<<< HEAD
             if hasattr(obj, "_fake_device") and obj._fake_device is not None:
                 location = str(obj._fake_device)
             else:
                 location = location_tag(storage)
-=======
-            location = location_tag(storage)
->>>>>>> 06bc66ef
             serialized_storages[storage_key] = storage
 
             return ("storage", storage_type, storage_key, location, storage_numel)
@@ -1031,7 +1026,6 @@
 
     # Write the pickle data for `obj`
     data_buf = io.BytesIO()
-
     pickler = pickle_module.Pickler(data_buf, protocol=pickle_protocol)
     pickler.persistent_id = persistent_id
     _serialization_tls.metadata_only = metadata_only
@@ -1051,7 +1045,6 @@
     for key in sorted(serialized_storages.keys()):
         name = f"data/{key}"
         storage = serialized_storages[key]
-<<<<<<< HEAD
         num_bytes = storage.nbytes()
         if metadata_only:
             zip_file.write_record_metadata(name, num_bytes)
@@ -1063,16 +1056,6 @@
                 storage = storage.cpu()
             # Now that it is on the CPU we can directly copy it into the zip file
             zip_file.write_record(name, storage, num_bytes)
-=======
-        # given that we copy things around anyway, we might use storage.cpu()
-        # this means to that to get tensors serialized, you need to implement
-        # .cpu() on the underlying Storage
-        if storage.device.type != "cpu":
-            storage = storage.cpu()
-        # Now that it is on the CPU we can directly copy it into the zip file
-        num_bytes = storage.nbytes()
-        zip_file.write_record(name, storage, num_bytes)
->>>>>>> 06bc66ef
 
 
 def load(
