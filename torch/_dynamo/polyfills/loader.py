--- conflicted
+++ resolved
@@ -1,9 +1,6 @@
 # Used to load and initialize polyfill handlers when importing torch._dynamo
 # Please add a new import when adding a new polyfill module.
 
-<<<<<<< HEAD
-from . import builtins, functools, itertools, os  # noqa: F401
-=======
 import importlib
 from typing import Tuple, TYPE_CHECKING
 
@@ -18,6 +15,7 @@
     "builtins",
     "functools",
     "itertools",
+    "os",
 )
 POLYFILLED_MODULES: Tuple["ModuleType", ...] = tuple(
     importlib.import_module(f".{submodule}", package=polyfills.__name__)
@@ -32,5 +30,4 @@
     for polyfill_name in polyfill_module.__all__:
         polyfill_handler = getattr(polyfill_module, polyfill_name)
         original_fn = polyfill_handler.__torch_dynamo_original__
-        trace_rules._builtin_function_ids.remove(id(original_fn))
->>>>>>> d7cfa82e
+        trace_rules._builtin_function_ids.remove(id(original_fn))