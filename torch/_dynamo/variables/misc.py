--- conflicted
+++ resolved
@@ -4,11 +4,8 @@
 import functools
 import inspect
 import itertools
-<<<<<<< HEAD
+import os
 import random
-=======
-import os
->>>>>>> 4b43f383
 import re
 import sys
 import types
@@ -1539,8 +1536,10 @@
         super().__init__(**kwargs)
 
     def call_function(self, tx: "InstructionTranslator", args, kwargs):
-        assert len(args) <= 1
-        assert len(kwargs) == 0
+        if len(args) > 1:
+            unimplemented("random.Random() with > 1 arg")
+        elif kwargs:
+            unimplemented("random.Random() with kwargs")
         seed = variables.ConstantVariable.create(None) if len(args) == 0 else args[0]
         return RandomVariable(seed=seed, mutable_local=variables.base.MutableLocal())
 
