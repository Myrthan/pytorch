--- conflicted
+++ resolved
@@ -1926,13 +1926,8 @@
             # this logic, be my guest!  -- ezyang 2024)
             #
             assert guard.source is not None
-<<<<<<< HEAD
             static, _ = tensor_always_has_static_shape(
-                value, is_tensor=True, guard_source=guard.source
-=======
-            static, reason = tensor_always_has_static_shape(
                 value, is_tensor=True, tensor_source=guard.originating_source
->>>>>>> df4fa339
             )
 
             if not static:
