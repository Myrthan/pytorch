# mypy: allow-untyped-defs
import _collections_abc
import _weakrefset
import abc
import builtins
import collections
import contextlib
import copy
import copyreg
import dataclasses
import enum
import functools
import importlib
import inspect
import itertools
import linecache
import logging
import multiprocessing
import operator
import os
import posixpath
import random
import re
import selectors
import signal
import sys
import tempfile
import threading
import tokenize
import traceback
import types
import typing
import unittest
import weakref
from collections import defaultdict
from pathlib import Path
from typing import Any, Callable, cast, Dict, List, Optional, Set, Union

import torch
import torch._inductor.test_operators
import torch.distributed
import torch.utils._content_store
from torch.utils import _config_module

from .resume_execution import TORCH_DYNAMO_RESUME_IN_PREFIX
from .utils import getfile, hashable, NP_SUPPORTED_MODULES, unwrap_if_wrapper
from .variables import (
    BuiltinVariable,
    FunctionalCallVariable,
    FunctorchHigherOrderVariable,
    NestedUserFunctionVariable,
    PolyfilledFunctionVariable,
    SkipFunctionVariable,
    TorchInGraphFunctionVariable,
    UserFunctionVariable,
    UserMethodVariable,
)


np: Optional[types.ModuleType] = None
try:
    import numpy as np
except ModuleNotFoundError:
    pass


if typing.TYPE_CHECKING:
    from .variables.base import VariableTracker


"""
A note on skip/inline rules:

Dynamo consults this file to determine whether function should be inlined or skipped.

A skip applies at the frame boundary, meaning dynamo either triggers a graph break
at the beginning of the frame or attempts to trace/inline the whole frame. When skipping
a frame, recursively called frames are still traced by dynamo unless also skipped.

Skipfiles (skipped at the file level instead of function level) still apply on a
frame-by-frame boundary as dynamo traces, but apply to all functions in that file.

@skip is a helper decorator that can be applied to your function to cause it to be
included here.

Dynamo skip/inline rules & priorities are defined as follows:
* Inline is the default behavior and will be used unless explicitly skipped.
* Dynamo has two SKIPLIST: BUILTIN_SKIPLIST and THIRDPARTY_SKIPLIST.
    * BUILTIN_SKIPLIST contains builtin python modules, such as abc, collections, etc.
    * THIRDPARTY_SKIPLIST contains common third party libraries, such as numpy, pandas, etc.
* Functions in these two SKIPLISTs are always skipped, except:
    * They have explicitly defined rule in `manual_torch_name_rule_map`;
    * The corresponding python module has been put into MOD_INLINELIST.
* PyTorch(torch) is in the BUILTIN_SKIPLIST by default, but there are many cases
    where we want inline the functions under torch namespace.
    We should specify inline for the functions in `manual_torch_name_rule_map` or
    put the corresponding python module into MOD_INLINELIST to make dynamo inline them.
* If you call functions under skipped modules/files, Dynamo will wrap these functions
    as SkipFunctionVariable. There are a few functions(e.g, collections.OrderedDict) that
    we have special handling at SkipFunctionVariable.call_function.

Overall: *_INLINELIST has precedence over *_SKIPLIST has precedence over DEFAULT (inline)

To figure out what the behavior is, check the following list in order:
* `manual_torch_name_rule_map` (Inline if YES)
* MOD_INLINELIST (Inline if YES)
* BUILTIN_SKIPLIST & THIRDPARTY_SKIPLIST (Skip if YES)
* Inline by default

In general, if you want to force inline a function or module, please consider adding
the function's python module to MOD_INLINELIST first.
Use the `manual_torch_name_rule_map` only when there are other functions under the same module that
you don't want to inline them.
"""

"""
Map of function objects to their tracing rules (Dynamo variables).
* TorchInGraphFunctionVariable: The functions should be put into the FX graph or can be constant folded. E.g.,
  - torch.add: should be put into the FX graph.
  - torch.is_floating_point: constant folded.
* SkipFunctionVariable: The objects should be skipped from tracing.
* UserFunctionVariable: The functions should be inlined.

For developers: If you add/remove a torch level API, it may trigger failures from
test/dynamo/test_trace_rules.py:test_torch_name_rule_map_updated. To fix the failures:
If you are adding a new torch level API or Dynamo implementation:
* Add the name with the corresponding tracing rule to this map
  if you are adding a new in graph function or Dynamo implementation for an existing function.
* Remove the object name from test/dynamo/test_trace_rules.ignored_c_binding_in_graph_function_names if it's there.

If you are removing an existing torch level API:
* Remove the entry represented the API from this map or test/dynamo/test_trace_rules.ignored_c_binding_in_graph_function_names
  depends on where it is.


"""
manual_torch_name_rule_map = {
    "torch.onnx.is_in_onnx_export": TorchInGraphFunctionVariable,
    "torch.onnx.operators.shape_as_tensor": TorchInGraphFunctionVariable,
    "torch.overrides.is_tensor_like": TorchInGraphFunctionVariable,
    "torch.jit.is_scripting": TorchInGraphFunctionVariable,
    "torch.jit.is_tracing": TorchInGraphFunctionVariable,
    "torch.jit.annotate": TorchInGraphFunctionVariable,
    "torch.distributed.is_available": TorchInGraphFunctionVariable,
    "torch.distributed.is_initialized": TorchInGraphFunctionVariable,
    "torch.distributed.get_rank": TorchInGraphFunctionVariable,
    "torch.distributed.get_world_size": TorchInGraphFunctionVariable,
    "torch.distributed._tensor.api.DTensor#from_local": TorchInGraphFunctionVariable,
    "torch.distributed.distributed_c10d._get_group_size_by_name": TorchInGraphFunctionVariable,
    "torch.distributed.distributed_c10d._resolve_group_name_by_ranks_and_tag": TorchInGraphFunctionVariable,
    "torch.distributed.distributed_c10d._get_group_tag": TorchInGraphFunctionVariable,
    "torch.distributed.distributed_c10d.get_process_group_ranks": TorchInGraphFunctionVariable,
    "torch._utils.is_compiling": TorchInGraphFunctionVariable,
    "torch.fx._symbolic_trace.is_fx_tracing": TorchInGraphFunctionVariable,
    "torch._dynamo.external_utils.is_compiling": TorchInGraphFunctionVariable,
    "torch.compiler.is_compiling": TorchInGraphFunctionVariable,
    "torch.compiler.is_dynamo_compiling": TorchInGraphFunctionVariable,
    "torch.autograd._profiler_enabled": SkipFunctionVariable,
    "torch._C._to_dlpack": SkipFunctionVariable,
    "torch.to_dlpack": SkipFunctionVariable,
    # We graph break on RNG state setters or getters like
    # `torch.get_rng_state` or `torch.set_rng_state`. These functions
    # are not aten operations and therefore they are completely ignored
    # by the AOT dispatcher. As a result, the AOT graph does not have
    # these setter or getter functions, producing an incorrect graph
    # when it comes to rng states.
    "torch.default_generator#get_state": SkipFunctionVariable,
    "torch._C.Generator#get_state": SkipFunctionVariable,
    "torch.get_rng_state": SkipFunctionVariable,
    "torch.cuda.get_rng_state": SkipFunctionVariable,
    "torch.default_generator#set_state": SkipFunctionVariable,
    "torch._C.Generator#set_state": SkipFunctionVariable,
    "torch.set_rng_state": SkipFunctionVariable,
    "torch.cuda.set_rng_state": SkipFunctionVariable,
    # https://github.com/pytorch/pytorch/issues/107187
    "torch.manual_seed": SkipFunctionVariable,
    # https://github.com/pytorch/pytorch/issues/93501
    "torch.nn.utils.rnn.pack_padded_sequence": SkipFunctionVariable,
    "torch.nn.Parameter": TorchInGraphFunctionVariable,
    "torch.nn.Buffer": TorchInGraphFunctionVariable,
    "torch._nested_tensor_from_mask": SkipFunctionVariable,
    "torch._nested_from_padded": SkipFunctionVariable,
    "torch.nested.nested_tensor_from_jagged": UserFunctionVariable,
    # symbol operators implemented in Python
    "torch.sym_not": TorchInGraphFunctionVariable,
    "torch.sym_float": TorchInGraphFunctionVariable,
    "torch.sym_int": TorchInGraphFunctionVariable,
    "torch.sym_max": TorchInGraphFunctionVariable,
    "torch.sym_min": TorchInGraphFunctionVariable,
    "torch.sym_sqrt": TorchInGraphFunctionVariable,
    "torch.sym_ite": TorchInGraphFunctionVariable,
    "torch.Tensor#_make_wrapper_subclass": SkipFunctionVariable,
    "torch.Tensor#__init__": SkipFunctionVariable,
    "torch.cuda.set_device": SkipFunctionVariable,
    "torch.cuda.current_device": SkipFunctionVariable,
    "torch._C.autocast_decrement_nesting": SkipFunctionVariable,
    "torch._C.autocast_increment_nesting": SkipFunctionVariable,
    "torch.autograd.grad": SkipFunctionVariable,
    "torch.autograd.backward": SkipFunctionVariable,
    "torch._C.clear_autocast_cache": SkipFunctionVariable,
    "torch.distributions.constraints.is_dependent": SkipFunctionVariable,
    "torch.jit.isinstance": SkipFunctionVariable,
    "torch._C.set_anomaly_enabled": SkipFunctionVariable,
    "torch._C.set_autocast_cache_enabled": SkipFunctionVariable,
    "torch._C.set_autocast_cpu_dtype": SkipFunctionVariable,
    "torch._C.set_autocast_cpu_enabled": SkipFunctionVariable,
    "torch._C.set_autocast_enabled": SkipFunctionVariable,
    "torch._C.set_autocast_gpu_dtype": SkipFunctionVariable,
    "torch._C.set_autocast_ipu_dtype": SkipFunctionVariable,
    "torch._C.set_autocast_ipu_enabled": SkipFunctionVariable,
    "torch._C.set_autocast_xla_dtype": SkipFunctionVariable,
    "torch._C.set_autocast_xla_enabled": SkipFunctionVariable,
    "torch.resize_as_": SkipFunctionVariable,
    "torch.resize_as_sparse_": SkipFunctionVariable,
    "torch.get_default_device": TorchInGraphFunctionVariable,
    # functorch/vmap
    "torch._functorch.vmap._check_int_or_none": UserFunctionVariable,
    "torch._functorch.vmap._check_out_dims_is_int_or_int_pytree": UserFunctionVariable,
    "torch._functorch.vmap._check_randomness_arg": UserFunctionVariable,
    "torch._functorch.vmap._chunked_vmap": UserFunctionVariable,
    "torch._functorch.vmap._concat_chunked_outputs": UserFunctionVariable,
    "torch._functorch.vmap._create_batched_inputs": UserFunctionVariable,
    "torch._functorch.vmap._flat_vmap": UserFunctionVariable,
    "torch._functorch.vmap._flatten_chunks_output": UserFunctionVariable,
    "torch._functorch.vmap._get_chunked_inputs": UserFunctionVariable,
    "torch._functorch.vmap._get_name": UserFunctionVariable,
    "torch._functorch.vmap._maybe_remove_batch_dim": UserFunctionVariable,
    "torch._functorch.vmap._num_outputs": UserFunctionVariable,
    "torch._functorch.vmap._process_batched_inputs": UserFunctionVariable,
    "torch._functorch.vmap._unwrap_batched": UserFunctionVariable,
    "torch._functorch.vmap._validate_and_get_batch_size": UserFunctionVariable,
    "torch._functorch.vmap.doesnt_support_saved_tensors_hooks": UserFunctionVariable,
    "torch._functorch.vmap.get_chunk_sizes": UserFunctionVariable,
    # lazy_load_decompositions uses a lock that is not supported yet in dynamo
    # "torch._functorch.vmap.lazy_load_decompositions": UserFunctionVariable,
    "torch._functorch.vmap.restore_vmap": UserFunctionVariable,
    "torch._functorch.apis.vmap": UserFunctionVariable,
    "torch._functorch.vmap.unwrap_batched": UserFunctionVariable,
    "torch._functorch.vmap.vmap_impl": FunctorchHigherOrderVariable,
    "torch._functorch.vmap.wrap_batched": UserFunctionVariable,
    # functorch/grad
    "torch._functorch.eager_transforms.grad_impl": FunctorchHigherOrderVariable,
    "torch._functorch.apis.grad_and_value": UserFunctionVariable,
    "torch._functorch.eager_transforms._as_tuple": UserFunctionVariable,
    "torch._functorch.eager_transforms._check_unique_non_empty": UserFunctionVariable,
    "torch._functorch.eager_transforms._create_differentiable": UserFunctionVariable,
    "torch._functorch.eager_transforms._slice_argnums": UserFunctionVariable,
    "torch._functorch.eager_transforms._undo_create_differentiable": UserFunctionVariable,
    "torch._functorch.eager_transforms._validate_and_wrap_argnum": UserFunctionVariable,
    "torch._functorch.eager_transforms._validate_and_wrap_argnums": UserFunctionVariable,
    "torch._functorch.eager_transforms._wrap_all_tensors": UserFunctionVariable,
    "torch._functorch.eager_transforms._wrap_tensor_for_grad": UserFunctionVariable,
    # functorch/jacrev
    "torch._functorch.eager_transforms.jacrev": FunctorchHigherOrderVariable,
    "torch._functorch.eager_transforms.error_if_complex": UserFunctionVariable,
    "torch._functorch.eager_transforms._chunked_standard_basis_for_": UserFunctionVariable,
    "torch._functorch.eager_transforms._safe_zero_index": UserFunctionVariable,
    # functorch/vjp
    "torch._functorch.eager_transforms.vjp": FunctorchHigherOrderVariable,
    "torch._functorch.eager_transforms._vjp_with_argnums": UserFunctionVariable,
    "torch._functorch.eager_transforms.assert_non_empty_tensor_output": UserFunctionVariable,
    # functorch/jvp
    "torch._functorch.eager_transforms._jvp_with_argnums": UserFunctionVariable,
    "torch._functorch.eager_transforms.jvp": FunctorchHigherOrderVariable,
    "torch._functorch.eager_transforms._replace_args": UserFunctionVariable,
    "torch._functorch.eager_transforms.safe_unpack_dual": UserFunctionVariable,
    "torch._functorch.eager_transforms.assert_non_empty_list_of_tensors": UserFunctionVariable,
    "torch._functorch.eager_transforms.assert_output_is_tensor_or_tensors": UserFunctionVariable,
    "torch.autograd.forward_ad.enter_dual_level": UserFunctionVariable,
    "torch.autograd.forward_ad.exit_dual_level": UserFunctionVariable,
    "torch.autograd.forward_ad.make_dual": UserFunctionVariable,
    "torch.autograd.forward_ad.unpack_dual": UserFunctionVariable,
    # functorch/linearize
    "torch._functorch.eager_transforms.linearize": FunctorchHigherOrderVariable,
    # functorch/jacfwd
    "torch._functorch.eager_transforms.jacfwd": FunctorchHigherOrderVariable,
    "torch._functorch.eager_transforms._construct_standard_basis_for": UserFunctionVariable,
    "torch._functorch.eager_transforms.safe_unflatten": UserFunctionVariable,
    # functorch/hessian
    "torch._functorch.eager_transforms.hessian": FunctorchHigherOrderVariable,
    # functional_call
    "torch._functorch.functional_call.functional_call": FunctionalCallVariable,
    "torch.nn.utils.stateless._groupby_tensor": TorchInGraphFunctionVariable,
    # functorch/deprecated
    "torch._functorch.deprecated.jvp": UserFunctionVariable,
    "torch._functorch.deprecated.hessian": UserFunctionVariable,
    "torch._functorch.deprecated.jacfwd": UserFunctionVariable,
    "torch._functorch.deprecated.jacrev": UserFunctionVariable,
    "torch._functorch.deprecated.grad": UserFunctionVariable,
    "torch._functorch.deprecated.grad_and_value": UserFunctionVariable,
    "torch._functorch.deprecated.vjp": UserFunctionVariable,
    # everything else
    "torch._constrain_as_size": UserFunctionVariable,
    "torch._tensor._convert": UserFunctionVariable,
    "torch.jit._unwrap_optional": UserFunctionVariable,
    "torch.backends.mha.get_fastpath_enabled": UserFunctionVariable,
    "torch._C._functorch._add_batch_dim": TorchInGraphFunctionVariable,
    "torch._C._functorch._remove_batch_dim": TorchInGraphFunctionVariable,
    "torch._C._functorch._wrap_for_grad": TorchInGraphFunctionVariable,
    "torch._C._functorch._unwrap_for_grad": TorchInGraphFunctionVariable,
    "torch._C._functorch.maybe_current_level": TorchInGraphFunctionVariable,
    "torch._C._functorch.is_batchedtensor": TorchInGraphFunctionVariable,
    "torch._dynamo.mark_static": UserFunctionVariable,
    "torch.fx.experimental.symbolic_shapes.guard_size_oblivious": TorchInGraphFunctionVariable,
    "torch.cuda._get_device_properties": TorchInGraphFunctionVariable,
    "torch.utils.hooks.BackwardHook": TorchInGraphFunctionVariable,
    "torch.sparse_bsc_tensor": SkipFunctionVariable,
    "torch.sparse_bsr_tensor": SkipFunctionVariable,
    "torch.sparse_csc_tensor": SkipFunctionVariable,
    "torch.sparse_csr_tensor": SkipFunctionVariable,
    "torch.sparse_compressed_tensor": SkipFunctionVariable,
    "torch._C._autograd._unsafe_set_version_counter": TorchInGraphFunctionVariable,
    # avoid skipping user defined modules in distributed unit tests
    "torch/testing/_internal/common_fsdp.py#forward": UserFunctionVariable,
    f"torch/testing/_internal/common_fsdp.py#{TORCH_DYNAMO_RESUME_IN_PREFIX}": UserFunctionVariable,
    "torch/testing/_internal/distributed/_tensor/common_dtensor.py#forward": UserFunctionVariable,
    f"torch/testing/_internal/distributed/_tensor/common_dtensor.py#{TORCH_DYNAMO_RESUME_IN_PREFIX}": UserFunctionVariable,
    "torch/testing/_internal/common_distributed.py#forward": UserFunctionVariable,
    f"torch/testing/_internal/common_distributed.py#{TORCH_DYNAMO_RESUME_IN_PREFIX}": UserFunctionVariable,
}


# In graph functions (including constant folding) that are C bindings
torch_c_binding_in_graph_functions = dict.fromkeys(
    [
        "math.acos",
        "math.acosh",
        "math.asin",
        "math.asinh",
        "math.atan",
        "math.atan2",
        "math.atanh",
        "math.ceil",
        "math.comb",
        "math.copysign",
        "math.cos",
        "math.cosh",
        "math.degrees",
        "math.dist",
        "math.erf",
        "math.erfc",
        "math.exp",
        "math.expm1",
        "math.fabs",
        "math.factorial",
        "math.floor",
        "math.fmod",
        "math.frexp",
        "math.fsum",
        "math.gamma",
        "math.gcd",
        "math.hypot",
        "math.isclose",
        "math.isfinite",
        "math.isinf",
        "math.isnan",
        "math.isqrt",
        "math.ldexp",
        "math.lgamma",
        "math.log",
        "math.log10",
        "math.log1p",
        "math.log2",
        "math.modf",
        "math.nextafter",
        "math.perm",
        "math.pow",
        "math.prod",
        "math.radians",
        "math.remainder",
        "math.sin",
        "math.sinh",
        "math.tan",
        "math.tanh",
        "math.trunc",
        "math.ulp",
        "torch._adaptive_avg_pool2d",
        "torch._adaptive_avg_pool3d",
        "torch._add_batch_dim",
        "torch._add_relu_",
        "torch._add_relu",
        "torch._addmm_activation",
        "torch._aminmax",
        "torch._amp_foreach_non_finite_check_and_unscale_",
        "torch._amp_update_scale_",
        "torch._assert_async",
        "torch._assert_tensor_metadata",
        "torch._batch_norm_impl_index",
        "torch._C._activate_gpu_trace",
        "torch._C._add_cached_tensor",
        "torch._C._add_docstr",
        "torch._C._are_functorch_transforms_active",
        "torch._C._autograd_init",
        "torch._C._awaitable_nowait",
        "torch._C._awaitable_wait",
        "torch._C._awaitable",
        "torch._C._backport_for_mobile_from_buffer_to_buffer",
        "torch._C._backport_for_mobile_from_buffer",
        "torch._C._backport_for_mobile_to_buffer",
        "torch._C._backport_for_mobile",
        "torch._C._broadcast_coalesced",
        "torch._C._broadcast_out",
        "torch._C._broadcast",
        "torch._C._c10d_init",
        "torch._C._calculate_package_version_based_on_upgraders",
        "torch._C._can_use_flash_attention",
        "torch._C._can_use_mem_efficient_attention",
        "torch._C._can_use_cudnn_attention",
        "torch._C._check_onnx_proto",
        "torch._C._check_sparse_tensor_invariants",
        "torch._C._collect_all",
        "torch._C._commit_update",
        "torch._C._compile_graph_to_code_table",
        "torch._C._construct_CUDA_Tensor_From_Storage_And_Metadata",
        "torch._C._construct_storage_from_data_pointer",
        "torch._C._conv_determine_backend_memory_format",
        "torch._C._cpu._is_cpu_support_avx2",
        "torch._C._cpu._is_cpu_support_avx512",
        "torch._C._cpu._is_cpu_support_avx512_vnni",
        "torch._C._cpu._is_cpu_support_amx_tile",
        "torch._C._cpu._init_amx",
        "torch._C._crash_if_aten_asan",
        "torch._C._crash_if_csrc_asan",
        "torch._C._crash_if_csrc_ubsan",
        "torch._C._crash_if_debug_asserts_fail",
        "torch._C._crash_if_vptr_ubsan",
        "torch._C._create_function_from_graph",
        "torch._C._create_function_from_trace_with_dict",
        "torch._C._create_function_from_trace",
        "torch._C._create_graph_by_tracing",
        "torch._C._create_module_with_type",
        "torch._C._create_object_with_type",
        "torch._C._cuda_attach_out_of_memory_observer",
        "torch._C._cuda_beginAllocateCurrentStreamToPool",
        "torch._C._cuda_canDeviceAccessPeer",
        "torch._C._cuda_changeCurrentAllocator",
        "torch._C._cuda_checkPoolLiveAllocations",
        "torch._C._cuda_clearCublasWorkspaces",
        "torch._C._cuda_cudaCachingAllocator_raw_alloc",
        "torch._C._cuda_cudaCachingAllocator_raw_delete",
        "torch._C._cuda_cudaCachingAllocator_set_allocator_settings",
        "torch._C._cuda_cudaHostAllocator",
        "torch._C._cuda_customAllocator",
        "torch._C._cuda_emptyCache",
        "torch._C._cuda_endAllocateCurrentStreamToPool",
        "torch._C._cuda_exchangeDevice",
        "torch._C._cuda_get_conv_benchmark_empty_cache",
        "torch._C._cuda_get_cudnn_benchmark_limit",
        "torch._C._cuda_get_sync_debug_mode",
        "torch._C._cuda_getAllocator",
        "torch._C._cuda_getAllocatorBackend",
        "torch._C._cuda_getArchFlags",
        "torch._C._cuda_getCheckpointState",
        "torch._C._cuda_getCompiledVersion",
        "torch._C._cuda_getCurrentBlasHandle",
        "torch._C._cuda_getCurrentRawStream",
        "torch._C._cuda_getCurrentStream",
        "torch._C._cuda_getDefaultStream",
        "torch._C._cuda_getDevice",
        "torch._C._cuda_getDeviceCount",
        "torch._C._cuda_hasPrimaryContext",
        "torch._C._cuda_init",
        "torch._C._cuda_ipc_collect",
        "torch._C._cuda_isCurrentStreamCapturing",
        "torch._C._cuda_isHistoryEnabled",
        "torch._C._cuda_isInBadFork",
        "torch._C._cuda_jiterator_compile_and_launch_kernel",
        "torch._C._cuda_lock_mutex",
        "torch._C._cuda_maybeExchangeDevice",
        "torch._C._cuda_memorySnapshot",
        "torch._C._cuda_memoryStats",
        "torch._C._cuda_record_memory_history_legacy",
        "torch._C._cuda_record_memory_history",
        "torch._C._cuda_releasePool",
        "torch._C._cuda_resetAccumulatedMemoryStats",
        "torch._C._cuda_resetPeakMemoryStats",
        "torch._C._cuda_set_cudnn_benchmark_limit",
        "torch._C._cuda_set_sync_debug_mode",
        "torch._C._cuda_setCheckpointPoolState",
        "torch._C._cuda_setDevice",
        "torch._C._cuda_setMemoryFraction",
        "torch._C._cuda_setStream",
        "torch._C._cuda_sleep",
        "torch._C._cuda_synchronize",
        "torch._C._cuda_unlock_mutex",
        "torch._C._cudnn_set_conv_benchmark_empty_cache",
        "torch._C._cudnn.getCompileVersion",
        "torch._C._cudnn.getRuntimeVersion",
        "torch._C._cudnn.getVersionInt",
        "torch._C._current_autograd_node",
        "torch._C._current_graph_task_execution_order",
        "torch._C._current_graph_task_id",
        "torch._C._cxx_flags",
        "torch._C._debug_get_fusion_group_inlining",
        "torch._C._debug_only_are_vmap_fallback_warnings_enabled",
        "torch._C._debug_only_display_vmap_fallback_warnings",
        "torch._C._debug_set_autodiff_subgraph_inlining",
        "torch._C._debug_set_fusion_group_inlining",
        "torch._C._demangle",
        "torch._C._disabled_torch_dispatch_impl",
        "torch._C._disabled_torch_function_impl",
        "torch._C._dispatch_call_boxed",
        "torch._C._dispatch_check_all_invariants",
        "torch._C._dispatch_check_invariants",
        "torch._C._dispatch_dump_table",
        "torch._C._dispatch_dump",
        "torch._C._dispatch_find_dangling_impls",
        "torch._C._dispatch_find_schema_or_throw",
        "torch._C._dispatch_get_all_op_names",
        "torch._C._dispatch_get_backend_keyset_from_autograd",
        "torch._C._dispatch_get_registrations_for_dispatch_key",
        "torch._C._dispatch_has_backend_fallback",
        "torch._C._dispatch_has_computed_kernel_for_dispatch_key",
        "torch._C._dispatch_has_kernel_for_any_dispatch_key",
        "torch._C._dispatch_has_kernel_for_dispatch_key",
        "torch._C._dispatch_has_kernel",
        "torch._C._dispatch_is_alias_key",
        "torch._C._dispatch_is_included_in_alias",
        "torch._C._dispatch_is_main_interpreter",
        "torch._C._dispatch_isTensorSubclassLike",
        "torch._C._dispatch_key_for_device",
        "torch._C._dispatch_key_name",
        "torch._C._dispatch_key_parse",
        "torch._C._dispatch_key_set",
        "torch._C._dispatch_keys",
        "torch._C._dispatch_keyset_full_after",
        "torch._C._dispatch_keyset_full",
        "torch._C._dispatch_keyset_to_string",
        "torch._C._dispatch_library",
        "torch._C._dispatch_num_backends",
        "torch._C._dispatch_print_registrations_for_dispatch_key",
        "torch._C._dispatch_pystub",
        "torch._C._dispatch_set_report_error_callback",
        "torch._C._dispatch_tls_is_dispatch_key_excluded",
        "torch._C._dispatch_tls_is_dispatch_key_included",
        "torch._C._dispatch_tls_local_exclude_set",
        "torch._C._dispatch_tls_local_include_set",
        "torch._C._dispatch_tls_set_dispatch_key_excluded",
        "torch._C._dispatch_tls_set_dispatch_key_included",
        "torch._C._dist_autograd_init",
        "torch._C._dump_local_tls_set",
        "torch._C._dump_upgraders_map",
        "torch._C._enable_mobile_interface_call_export",
        "torch._C._enter_dual_level",
        "torch._C._error_if_any_worker_fails",
        "torch._C._exit_dual_level",
        "torch._C._export_operator_list",
        "torch._C._export_opnames",
        "torch._C._faulty_agent_init",
        "torch._C._fft.fft_fft",
        "torch._C._fft.fft_fft2",
        "torch._C._fft.fft_fftfreq",
        "torch._C._fft.fft_fftn",
        "torch._C._fft.fft_fftshift",
        "torch._C._fft.fft_hfft",
        "torch._C._fft.fft_hfft2",
        "torch._C._fft.fft_hfftn",
        "torch._C._fft.fft_ifft",
        "torch._C._fft.fft_ifft2",
        "torch._C._fft.fft_ifftn",
        "torch._C._fft.fft_ifftshift",
        "torch._C._fft.fft_ihfft",
        "torch._C._fft.fft_ihfft2",
        "torch._C._fft.fft_ihfftn",
        "torch._C._fft.fft_irfft",
        "torch._C._fft.fft_irfft2",
        "torch._C._fft.fft_irfftn",
        "torch._C._fft.fft_rfft",
        "torch._C._fft.fft_rfft2",
        "torch._C._fft.fft_rfftfreq",
        "torch._C._fft.fft_rfftn",
        "torch._C._free_And_Remove_DeleterFn",
        "torch._C._freeze_module",
        "torch._C._from_dlpack",
        "torch._C._functionality_to_backend_keys",
        "torch._C._functionalization_reapply_views_tls",
        "torch._C._fuse_to_static_module",
        "torch._C._gather_out",
        "torch._C._gather",
        "torch._C._generate_upgraders_graph",
        "torch._C._get_autograd_fallback_mode",
        "torch._C._get_backcompat_broadcast_warn",
        "torch._C._get_backcompat_keepdim_warn",
        "torch._C._get_blas_preferred_backend",
        "torch._C._get_caught_jit_exception_class_name",
        "torch._C._get_caught_jit_exception_original_msg",
        "torch._C._get_constant_bool_symnode",
        "torch._C._get_cpp_backtrace",
        "torch._C._get_cpu_capability",
        "torch._C._get_cublas_allow_bf16_reduced_precision_reduction",
        "torch._C._get_cublas_allow_fp16_reduced_precision_reduction",
        "torch._C._get_cublas_allow_tf32",
        "torch._C._get_cudnn_allow_tf32",
        "torch._C._get_cudnn_benchmark",
        "torch._C._get_cudnn_deterministic",
        "torch._C._get_cudnn_enabled",
        "torch._C._get_custom_class_python_wrapper",
        "torch._C._get_default_device",
        "torch._C._get_deterministic_algorithms_warn_only",
        "torch._C._get_deterministic_algorithms",
        "torch._C._get_deterministic_fill_uninitialized_memory",
        "torch._C._get_dispatch_mode",
        "torch._C._get_dispatch_stack_at",
        "torch._C._get_file_format",
        "torch._C._get_flash_sdp_enabled",
        "torch._C._get_float32_matmul_precision",
        "torch._C._get_function_stack_at",
        "torch._C._get_graph_executor_optimize",
        "torch._C._get_linalg_preferred_backend",
        "torch._C._get_math_sdp_enabled",
        "torch._C._get_max_operator_version",
        "torch._C._get_mem_efficient_sdp_enabled",
        "torch._C._get_mkldnn_enabled",
        "torch._C._get_cudnn_sdp_enabled",
        "torch._C._set_sdp_use_cudnn",
        "torch._C._get_mobile_model_contained_types_from_buffer",
        "torch._C._get_mobile_model_contained_types",
        "torch._C._get_model_bytecode_version_from_buffer",
        "torch._C._get_model_bytecode_version",
        "torch._C._get_model_extra_files_from_buffer",
        "torch._C._get_model_extra_files",
        "torch._C._get_model_ops_and_info_from_buffer",
        "torch._C._get_model_ops_and_info",
        "torch._C._get_module_info_from_flatbuffer",
        "torch._C._get_nnpack_enabled",
        "torch._C._get_obj_in_tls",
        "torch._C._get_operation_overload",
        "torch._C._get_operator_version_map",
        "torch._C._get_privateuse1_backend_name",
        "torch._C._get_qengine",
        "torch._C._get_schema",
        "torch._C._get_nested_int",
        "torch._C._get_tensor_metadata",
        "torch._C._get_tracing_state",
        "torch._C._get_upgrader_ranges",
        "torch._C._get_upgraders_entry_map",
        "torch._C._get_upgraders_map_size",
        "torch._C._get_value_trace",
        "torch._C._get_version_calculator_flag",
        "torch._C._get_warnAlways",
        "torch._C._graph_pool_handle",
        "torch._C._group_tensors_by_device_and_dtype",
        "torch._C._hack_do_not_use_clone_module_with_class",
        "torch._C._has_distributed",
        "torch._C._has_Standard_Deleter",
        "torch._C._has_storage",
        "torch._C._has_tensorexpr_cpp_tests",
        "torch._C._run_tensorexpr_cpp_tests",
        "torch._C._has_torch_function_unary",
        "torch._C._has_torch_function_variadic",
        "torch._C._has_torch_function",
        "torch._C._import_ir_module_from_package",
        "torch._C._increment_version",
        "torch._C._infer_size",
        "torch._C._init_names",
        "torch._C._initExtension",
        "torch._C._is_alias_of",
        "torch._C._is_any_autocast_enabled",
        "torch._C._is_cached_tensor",
        "torch._C._is_flash_attention_available",
        "torch._C._is_fwd_grad_enabled",
        "torch._C._is_key_in_tls",
        "torch._C._is_multithreading_enabled",
        "torch._C._is_torch_function_enabled",
        "torch._C._is_torch_function_mode_enabled",
        "torch._C._is_tracing",
        "torch._C._is_view_replay_enabled",
        "torch._C._is_xnnpack_enabled",
        "torch._C._itt.is_available",
        "torch._C._itt.mark",
        "torch._C._itt.rangePop",
        "torch._C._itt.rangePush",
        "torch._C._ivalue_debug_python_object",
        "torch._C._ivalue_tags_match",
        "torch._C._jit_assert_is_instance",
        "torch._C._jit_can_fuse_on_cpu_legacy",
        "torch._C._jit_can_fuse_on_cpu",
        "torch._C._jit_can_fuse_on_gpu",
        "torch._C._jit_cat_wo_conditionals",
        "torch._C._jit_check_alias_annotation",
        "torch._C._jit_clear_class_registry",
        "torch._C._jit_debug_fuser_num_cached_kernel_specs",
        "torch._C._jit_debug_module_iterators",
        "torch._C._jit_decay_packed_param_input_types",
        "torch._C._jit_decomposition_graph_for_node",
        "torch._C._jit_differentiate",
        "torch._C._jit_erase_non_input_shape_information",
        "torch._C._jit_flatten",
        "torch._C._jit_fuser_get_fused_kernel_code",
        "torch._C._jit_get_all_schemas",
        "torch._C._jit_get_custom_class_schemas",
        "torch._C._jit_get_emit_hooks",
        "torch._C._jit_get_inline_everything_mode",
        "torch._C._jit_get_logging_option",
        "torch._C._jit_get_num_profiled_runs",
        "torch._C._jit_get_operation",
        "torch._C._jit_get_schemas_for_operator",
        "torch._C._jit_get_te_cuda_pointwise_block_count",
        "torch._C._jit_get_te_cuda_pointwise_block_size",
        "torch._C._jit_get_te_cuda_pointwise_loop_levels",
        "torch._C._jit_get_te_generate_block_code",
        "torch._C._jit_get_te_must_use_llvm_cpu",
        "torch._C._jit_get_tracer_state_warn",
        "torch._C._jit_has_cpp_tests",
        "torch._C._jit_init",
        "torch._C._jit_interpret_graph",
        "torch._C._jit_is_onnx_log_enabled",
        "torch._C._jit_is_script_object",
        "torch._C._jit_llga_enabled",
        "torch._C._jit_nvfuser_can_be_enabled",
        "torch._C._jit_nvfuser_clear_comparison_callback",
        "torch._C._jit_nvfuser_enabled",
        "torch._C._jit_nvfuser_horizontal_mode",
        "torch._C._jit_nvfuser_set_comparison_callback",
        "torch._C._jit_nvfuser_single_node_mode",
        "torch._C._jit_object_is_non_holding",
        "torch._C._jit_onnx_convert_pattern_from_subblock",
        "torch._C._jit_onnx_create_full_scope_name",
        "torch._C._jit_onnx_list_model_parameters",
        "torch._C._jit_onnx_log",
        "torch._C._jit_opt_conditionals",
        "torch._C._jit_override_can_fuse_on_cpu_legacy",
        "torch._C._jit_override_can_fuse_on_cpu",
        "torch._C._jit_override_can_fuse_on_gpu",
        "torch._C._jit_pass_autocast",
        "torch._C._jit_pass_batch_mm",
        "torch._C._jit_pass_canonicalize_graph_fuser_ops",
        "torch._C._jit_pass_canonicalize",
        "torch._C._jit_pass_complete_shape_analysis",
        "torch._C._jit_pass_concat_frozen_linear",
        "torch._C._jit_pass_constant_loop_unrolling",
        "torch._C._jit_pass_constant_pooling",
        "torch._C._jit_pass_constant_propagation_immutable_types",
        "torch._C._jit_pass_constant_propagation",
        "torch._C._jit_pass_convert_frozen_ops_to_mkldnn",
        "torch._C._jit_pass_create_autodiff_subgraphs",
        "torch._C._jit_pass_create_functional_graphs",
        "torch._C._jit_pass_cse",
        "torch._C._jit_pass_custom_pattern_based_rewrite_graph",
        "torch._C._jit_pass_custom_pattern_based_rewrite",
        "torch._C._jit_pass_dbr_quant_remove_redundant_aliases",
        "torch._C._jit_pass_dce_allow_deleting_nodes_with_side_effects",
        "torch._C._jit_pass_dce",
        "torch._C._jit_pass_decompose_ops",
        "torch._C._jit_pass_dedup_module_uses",
        "torch._C._jit_pass_erase_number_types",
        "torch._C._jit_pass_erase_shape_information",
        "torch._C._jit_pass_filter_non_tensor_arguments",
        "torch._C._jit_pass_fixup_onnx_controlflow_node",
        "torch._C._jit_pass_fold_convbn",
        "torch._C._jit_pass_fold_frozen_conv_add_or_sub",
        "torch._C._jit_pass_fold_frozen_conv_bn",
        "torch._C._jit_pass_fold_frozen_conv_mul_or_div",
        "torch._C._jit_pass_fold_frozen_linear_bn",
        "torch._C._jit_pass_fold_prepacking_ops",
        "torch._C._jit_pass_functional_to_inplace_activation",
        "torch._C._jit_pass_fuse_add_relu",
        "torch._C._jit_pass_fuse_addmm",
        "torch._C._jit_pass_fuse_clamp_w_prepacked_linear_conv",
        "torch._C._jit_pass_fuse_frozen_conv_add_relu",
        "torch._C._jit_pass_fuse_linear",
        "torch._C._jit_pass_fuse_quantized_add_relu",
        "torch._C._jit_pass_fuse_tensorexprs",
        "torch._C._jit_pass_fuse",
        "torch._C._jit_pass_inline_fork_wait",
        "torch._C._jit_pass_inline_functional_graphs",
        "torch._C._jit_pass_inline",
        "torch._C._jit_pass_inplace_to_functional_activation",
        "torch._C._jit_pass_insert_observer_method_for_ondevice_ptq",
        "torch._C._jit_pass_insert_observers",
        "torch._C._jit_pass_insert_prepack_unpack",
        "torch._C._jit_pass_insert_prepacked_ops",
        "torch._C._jit_pass_insert_quant_dequant_for_ondevice_ptq",
        "torch._C._jit_pass_insert_quant_dequant",
        "torch._C._jit_pass_integer_value_refinement",
        "torch._C._jit_pass_lint",
        "torch._C._jit_pass_loop_unrolling",
        "torch._C._jit_pass_lower_all_tuples",
        "torch._C._jit_pass_lower_graph",
        "torch._C._jit_pass_metal_fold_prepacking_ops",
        "torch._C._jit_pass_metal_fuse_clamp_w_prepacked_conv",
        "torch._C._jit_pass_metal_insert_prepacked_ops",
        "torch._C._jit_pass_metal_optimize_for_mobile",
        "torch._C._jit_pass_onnx_assign_output_shape",
        "torch._C._jit_pass_onnx_assign_scoped_names_for_node_and_value",
        "torch._C._jit_pass_onnx_autograd_function_process",
        "torch._C._jit_pass_onnx_block",
        "torch._C._jit_pass_onnx_cast_all_constant_to_floating",
        "torch._C._jit_pass_onnx_clear_scope_records",
        "torch._C._jit_pass_onnx_constant_fold",
        "torch._C._jit_pass_onnx_deduplicate_initializers",
        "torch._C._jit_pass_onnx_eliminate_unused_items",
        "torch._C._jit_pass_onnx_eval_peephole",
        "torch._C._jit_pass_onnx_function_extraction",
        "torch._C._jit_pass_onnx_function_substitution",
        "torch._C._jit_pass_onnx_graph_shape_type_inference",
        "torch._C._jit_pass_onnx_lint",
        "torch._C._jit_pass_onnx_node_shape_type_inference",
        "torch._C._jit_pass_onnx_peephole",
        "torch._C._jit_pass_onnx_preprocess_caffe2",
        "torch._C._jit_pass_onnx_preprocess",
        "torch._C._jit_pass_onnx_quantization_insert_permutes",
        "torch._C._jit_pass_onnx_remove_inplace_ops_for_onnx",
        "torch._C._jit_pass_onnx_remove_print",
        "torch._C._jit_pass_onnx_scalar_type_analysis",
        "torch._C._jit_pass_onnx_set_dynamic_input_shape",
        "torch._C._jit_pass_onnx_track_scope_attributes",
        "torch._C._jit_pass_onnx_unpack_quantized_weights",
        "torch._C._jit_pass_onnx",
        "torch._C._jit_pass_optimize_for_inference",
        "torch._C._jit_pass_optimize_for_mobile",
        "torch._C._jit_pass_optimize_frozen_graph",
        "torch._C._jit_pass_pattern_based_rewrite",
        "torch._C._jit_pass_peephole_list_idioms",
        "torch._C._jit_pass_peephole",
        "torch._C._jit_pass_prepare_division_for_onnx",
        "torch._C._jit_pass_propagate_device",
        "torch._C._jit_pass_propagate_dtype",
        "torch._C._jit_pass_propagate_shapes_on_graph_and_build_compute",
        "torch._C._jit_pass_propagate_shapes_on_graph",
        "torch._C._jit_pass_quant_finalize_for_ondevice_ptq",
        "torch._C._jit_pass_quant_finalize",
        "torch._C._jit_pass_quant_fusion",
        "torch._C._jit_pass_refine_integer_values",
        "torch._C._jit_pass_refine_tuple_types",
        "torch._C._jit_pass_remove_dropout",
        "torch._C._jit_pass_remove_expands",
        "torch._C._jit_pass_remove_inplace_ops",
        "torch._C._jit_pass_remove_mutation",
        "torch._C._jit_pass_replace_old_ops_with_upgraders",
        "torch._C._jit_pass_replicate_dequantize",
        "torch._C._jit_pass_run_decompositions",
        "torch._C._jit_pass_specialize_autogradzero",
        "torch._C._jit_pass_swap_functional_linear",
        "torch._C._jit_pass_transform_conv1d_to_conv2d",
        "torch._C._jit_pass_transpose_frozen_linear",
        "torch._C._jit_pass_vulkan_fold_prepacking_ops",
        "torch._C._jit_pass_vulkan_fuse_clamp_w_prepacked_conv",
        "torch._C._jit_pass_vulkan_insert_prepacked_ops",
        "torch._C._jit_pass_vulkan_optimize_for_mobile",
        "torch._C._jit_register_decomposition_for_schema",
        "torch._C._jit_register_shape_compute_graph_for_node",
        "torch._C._jit_resolve_packet",
        "torch._C._jit_run_cpp_tests",
        "torch._C._jit_script_class_compile",
        "torch._C._jit_script_compile_overload",
        "torch._C._jit_script_compile",
        "torch._C._jit_script_interface_compile",
        "torch._C._jit_set_autocast_mode",
        "torch._C._jit_set_bailout_depth",
        "torch._C._jit_set_emit_hooks",
        "torch._C._jit_set_fusion_strategy",
        "torch._C._jit_set_inline_everything_mode",
        "torch._C._jit_set_llga_enabled",
        "torch._C._jit_set_logging_option",
        "torch._C._jit_set_logging_stream",
        "torch._C._jit_set_num_profiled_runs",
        "torch._C._jit_set_nvfuser_enabled",
        "torch._C._jit_set_nvfuser_guard_mode",
        "torch._C._jit_set_nvfuser_horizontal_mode",
        "torch._C._jit_set_nvfuser_single_node_mode",
        "torch._C._jit_set_nvfuser_skip_node_kind",
        "torch._C._jit_set_onnx_log_enabled",
        "torch._C._jit_set_onnx_log_output_stream",
        "torch._C._jit_set_profiling_executor",
        "torch._C._jit_set_profiling_mode",
        "torch._C._jit_set_symbolic_shapes_test_mode",
        "torch._C._jit_set_te_cuda_pointwise_block_count",
        "torch._C._jit_set_te_cuda_pointwise_block_size",
        "torch._C._jit_set_te_cuda_pointwise_loop_levels",
        "torch._C._jit_set_te_generate_block_code",
        "torch._C._jit_set_te_must_use_llvm_cpu",
        "torch._C._jit_set_texpr_dynamic_shape_enabled",
        "torch._C._jit_set_texpr_fuser_enabled",
        "torch._C._jit_set_texpr_reductions_enabled",
        "torch._C._jit_set_tracer_state_warn",
        "torch._C._jit_set_utf8_decoding_ignore",
        "torch._C._jit_shape_compute_graph_for_node",
        "torch._C._jit_symbolic_shapes_test_mode_enabled",
        "torch._C._jit_texpr_dynamic_shape_enabled",
        "torch._C._jit_texpr_fallback_allowed",
        "torch._C._jit_texpr_fuser_enabled",
        "torch._C._jit_texpr_reductions_enabled",
        "torch._C._jit_texpr_set_fallback_allowed",
        "torch._C._jit_to_backend_selective",
        "torch._C._jit_to_backend",
        "torch._C._jit_to_static_module",
        "torch._C._jit_trace_graph",
        "torch._C._jit_trace_module",
        "torch._C._jit_tree_views.FalseLiteral",
        "torch._C._jit_tree_views.NoneLiteral",
        "torch._C._jit_tree_views.TrueLiteral",
        "torch._C._jit_try_infer_type",
        "torch._C._jit_unflatten",
        "torch._C._last_executed_optimized_graph",
        "torch._C._len_torch_dispatch_stack",
        "torch._C._len_torch_function_stack",
        "torch._C._linalg._linalg_eigvals",
        "torch._C._linalg.linalg_cholesky_ex",
        "torch._C._linalg.linalg_cholesky",
        "torch._C._linalg.linalg_cond",
        "torch._C._linalg.linalg_cross",
        "torch._C._linalg.linalg_det",
        "torch._C._linalg.linalg_diagonal",
        "torch._C._linalg.linalg_eig",
        "torch._C._linalg.linalg_eigh",
        "torch._C._linalg.linalg_eigvals",
        "torch._C._linalg.linalg_eigvalsh",
        "torch._C._linalg.linalg_householder_product",
        "torch._C._linalg.linalg_inv_ex",
        "torch._C._linalg.linalg_inv",
        "torch._C._linalg.linalg_ldl_factor_ex",
        "torch._C._linalg.linalg_ldl_factor",
        "torch._C._linalg.linalg_ldl_solve",
        "torch._C._linalg.linalg_lstsq",
        "torch._C._linalg.linalg_lu_factor_ex",
        "torch._C._linalg.linalg_lu_factor",
        "torch._C._linalg.linalg_lu_solve",
        "torch._C._linalg.linalg_lu",
        "torch._C._linalg.linalg_matmul",
        "torch._C._linalg.linalg_matrix_exp",
        "torch._C._linalg.linalg_matrix_norm",
        "torch._C._linalg.linalg_matrix_power",
        "torch._C._linalg.linalg_matrix_rank",
        "torch._C._linalg.linalg_multi_dot",
        "torch._C._linalg.linalg_norm",
        "torch._C._linalg.linalg_pinv",
        "torch._C._linalg.linalg_qr",
        "torch._C._linalg.linalg_slogdet",
        "torch._C._linalg.linalg_solve_ex",
        "torch._C._linalg.linalg_solve_triangular",
        "torch._C._linalg.linalg_solve",
        "torch._C._linalg.linalg_svd",
        "torch._C._linalg.linalg_svdvals",
        "torch._C._linalg.linalg_tensorinv",
        "torch._C._linalg.linalg_tensorsolve",
        "torch._C._linalg.linalg_vander",
        "torch._C._linalg.linalg_vecdot",
        "torch._C._linalg.linalg_vector_norm",
        "torch._C._llvm_enabled",
        "torch._C._load_for_lite_interpreter_from_buffer",
        "torch._C._load_for_lite_interpreter",
        "torch._C._load_jit_module_from_bytes",
        "torch._C._load_jit_module_from_file",
        "torch._C._load_mobile_module_from_bytes",
        "torch._C._load_mobile_module_from_file",
        "torch._C._log_api_usage_metadata",
        "torch._C._log_api_usage_once",
        "torch._C._logging_set_logger",
        "torch._C._meta_in_tls_dispatch_include",
        "torch._C._mps_acquireEvent",
        "torch._C._mps_currentAllocatedMemory",
        "torch._C._mps_deviceSynchronize",
        "torch._C._mps_driverAllocatedMemory",
        "torch._C._mps_recommendedMaxMemory",
        "torch._C._mps_elapsedTimeOfEvents",
        "torch._C._mps_emptyCache",
        "torch._C._mps_get_default_generator",
        "torch._C._mps_is_available",
        "torch._C._mps_is_in_bad_fork",
        "torch._C._mps_is_on_macos_13_or_newer",
        "torch._C._mps_profilerStartTrace",
        "torch._C._mps_profilerStopTrace",
        "torch._C._mps_queryEvent",
        "torch._C._mps_recordEvent",
        "torch._C._mps_releaseEvent",
        "torch._C._mps_setMemoryFraction",
        "torch._C._mps_synchronizeEvent",
        "torch._C._mps_waitForEvent",
        "torch._C._multiprocessing_init",
        "torch._C._nccl_all_gather",
        "torch._C._nccl_all_reduce",
        "torch._C._nccl_broadcast",
        "torch._C._nccl_init_rank",
        "torch._C._nccl_reduce_scatter",
        "torch._C._nccl_reduce",
        "torch._C._nccl_unique_id",
        "torch._C._nccl_version_suffix",
        "torch._C._nccl_version",
        "torch._C._nested.nested_tensor",
        "torch._C._nested.nested_to_padded_tensor",
        "torch._C._new_symbolic_shape_symbol",
        "torch._C._nn_module_to_mobile",
        "torch._C._nn._conv_depthwise2d",
        "torch._C._nn._pad_circular",
        "torch._C._nn._pad_enum",
        "torch._C._nn._parse_to",
        "torch._C._nn._test_ambiguous_defaults",
        "torch._C._nn._test_optional_filled_intlist",
        "torch._C._nn._test_optional_floatlist",
        "torch._C._nn._test_optional_intlist",
        "torch._C._nn._test_string_default",
        "torch._C._nn._test_warn_in_autograd",
        "torch._C._nn._upsample_bicubic2d_aa",
        "torch._C._nn._upsample_bilinear2d_aa",
        "torch._C._nn._upsample_nearest_exact1d",
        "torch._C._nn._upsample_nearest_exact2d",
        "torch._C._nn._upsample_nearest_exact3d",
        "torch._C._nn.adaptive_avg_pool2d",
        "torch._C._nn.adaptive_avg_pool3d",
        "torch._C._nn.adaptive_max_pool2d",
        "torch._C._nn.adaptive_max_pool3d",
        "torch._C._nn.avg_pool2d",
        "torch._C._nn.avg_pool3d",
        "torch._C._nn.binary_cross_entropy",
        "torch._C._nn.col2im",
        "torch._C._nn.conv_depthwise3d",
        "torch._C._nn.cross_entropy_loss",
        "torch._C._nn.elu_",
        "torch._C._nn.elu",
        "torch._C._nn.flatten_dense_tensors",
        "torch._C._nn.fractional_max_pool2d",
        "torch._C._nn.fractional_max_pool3d",
        "torch._C._nn.gelu_",
        "torch._C._nn.gelu",
        "torch._C._nn.glu",
        "torch._C._nn.hardsigmoid_",
        "torch._C._nn.hardsigmoid",
        "torch._C._nn.hardswish_",
        "torch._C._nn.hardswish",
        "torch._C._nn.hardtanh_",
        "torch._C._nn.hardtanh",
        "torch._C._nn.huber_loss",
        "torch._C._nn.im2col",
        "torch._C._nn.l1_loss",
        "torch._C._nn.leaky_relu_",
        "torch._C._nn.leaky_relu",
        "torch._C._nn.linear",
        "torch._C._nn.log_sigmoid",
        "torch._C._nn.max_pool2d_with_indices",
        "torch._C._nn.max_pool3d_with_indices",
        "torch._C._nn.max_unpool2d",
        "torch._C._nn.max_unpool3d",
        "torch._C._nn.mish_",
        "torch._C._nn.mish",
        "torch._C._nn.mkldnn_linear",
        "torch._C._nn.mkldnn_reorder_conv2d_weight",
        "torch._C._nn.mkldnn_reorder_conv3d_weight",
        "torch._C._nn.mse_loss",
        "torch._C._nn.multi_margin_loss",
        "torch._C._nn.multilabel_margin_loss",
        "torch._C._nn.nll_loss_nd",
        "torch._C._nn.nll_loss",
        "torch._C._nn.nll_loss2d",
        "torch._C._nn.one_hot",
        "torch._C._nn.pad_sequence",
        "torch._C._nn.pad",
        "torch._C._nn.reflection_pad1d",
        "torch._C._nn.reflection_pad2d",
        "torch._C._nn.reflection_pad3d",
        "torch._C._nn.relu6_",
        "torch._C._nn.relu6",
        "torch._C._nn.replication_pad1d",
        "torch._C._nn.replication_pad2d",
        "torch._C._nn.replication_pad3d",
        "torch._C._nn.rrelu_with_noise_",
        "torch._C._nn.rrelu_with_noise",
        "torch._C._nn.scaled_dot_product_attention",
        "torch._C._nn.silu_",
        "torch._C._nn.silu",
        "torch._C._nn.slow_conv_dilated2d",
        "torch._C._nn.slow_conv_dilated3d",
        "torch._C._nn.slow_conv_transpose2d",
        "torch._C._nn.slow_conv_transpose3d",
        "torch._C._nn.slow_conv3d",
        "torch._C._nn.smooth_l1_loss",
        "torch._C._nn.soft_margin_loss",
        "torch._C._nn.softplus",
        "torch._C._nn.softshrink",
        "torch._C._nn.thnn_conv2d",
        "torch._C._nn.unflatten_dense_tensors",
        "torch._C._nn.upsample_bicubic2d",
        "torch._C._nn.upsample_bilinear2d",
        "torch._C._nn.upsample_linear1d",
        "torch._C._nn.upsample_nearest1d",
        "torch._C._nn.upsample_nearest2d",
        "torch._C._nn.upsample_nearest3d",
        "torch._C._nn.upsample_trilinear3d",
        "torch._C._non_sym_sizes",
        "torch._C._overlaps",
        "torch._C._parallel_info",
        "torch._C._parse_dispatch_key",
        "torch._C._parse_source_def",
        "torch._C._pop_torch_dispatch_stack",
        "torch._C._pop_torch_function_stack",
        "torch._C._propagate_and_assign_input_shapes",
        "torch._C._propagate_shapes",
        "torch._C._propagate_xla_data",
        "torch._C._push_on_torch_dispatch_stack",
        "torch._C._push_on_torch_function_stack",
        "torch._C._quantize_ondevice_ptq_dynamic",
        "torch._C._register_py_class_for_device",
        "torch._C._remove_cached_tensor",
        "torch._C._remove_worker_pids",
        "torch._C._rename_privateuse1_backend",
        "torch._C._replace_",
        "torch._C._replace_overloaded_method_decl",
        "torch._C._resolve_type_from_object",
        "torch._C._resolve_type",
        "torch._C._rocm_is_backward_pass",
        "torch._C._rpc_init",
        "torch._C._run_emit_module_hook",
        "torch._C._save_jit_module_to_bytes",
        "torch._C._save_jit_module",
        "torch._C._save_mobile_module_to_bytes",
        "torch._C._save_mobile_module",
        "torch._C._save_parameters",
        "torch._C._scatter_out",
        "torch._C._scatter",
        "torch._C._select_conv_backend",
        "torch._C._select_batch_norm_backend",
        "torch._C._set_autograd_fallback_mode",
        "torch._C._set_backcompat_broadcast_warn",
        "torch._C._set_backcompat_keepdim_warn",
        "torch._C._set_blas_preferred_backend",
        "torch._C._set_cached_tensors_enabled",
        "torch._C._set_check_sparse_tensor_invariants",
        "torch._C._set_conj",
        "torch._C._set_cublas_allow_bf16_reduced_precision_reduction",
        "torch._C._set_cublas_allow_fp16_reduced_precision_reduction",
        "torch._C._set_cublas_allow_tf32",
        "torch._C._set_cudnn_allow_tf32",
        "torch._C._set_cudnn_benchmark",
        "torch._C._set_cudnn_deterministic",
        "torch._C._set_cudnn_enabled",
        "torch._C._set_default_dtype",
        "torch._C._set_default_mobile_cpu_allocator",
        "torch._C._set_default_tensor_type",
        "torch._C._set_deterministic_algorithms",
        "torch._C._set_deterministic_fill_uninitialized_memory",
        "torch._C._set_dispatch_mode",
        "torch._C._set_float32_matmul_precision",
        "torch._C._set_fwd_grad_enabled",
        "torch._C._set_grad_enabled",
        "torch._C._set_graph_executor_optimize",
        "torch._C._set_linalg_preferred_backend",
        "torch._C._set_meta_in_tls_dispatch_include",
        "torch._C._set_mkldnn_enabled",
        "torch._C._set_multithreading_enabled",
        "torch._C._set_neg",
        "torch._C._set_nnpack_enabled",
        "torch._C._set_print_stack_traces_on_fatal_signal",
        "torch._C._set_qengine",
        "torch._C._set_sdp_use_flash",
        "torch._C._set_sdp_use_math",
        "torch._C._set_sdp_use_mem_efficient",
        "torch._C._set_should_use_format_with_string_table",
        "torch._C._set_storage_access_error_msg",
        "torch._C._set_tensor_metadata",
        "torch._C._set_tracing_state",
        "torch._C._set_value_trace",
        "torch._C._set_view_replay_enabled",
        "torch._C._set_warnAlways",
        "torch._C._set_worker_pids",
        "torch._C._set_worker_signal_handlers",
        "torch._C._should_allow_numbers_as_tensors",
        "torch._C._show_config",
        "torch._C._sparse._sparse_addmm",
        "torch._C._sparse._sparse_log_softmax",
        "torch._C._sparse._sparse_mm_reduce_impl",
        "torch._C._sparse._sparse_mm",
        "torch._C._sparse._sparse_softmax",
        "torch._C._sparse._spdiags",
        "torch._C._sparse.sparse_sampled_addmm",
        "torch._C._special.special_airy_ai",
        "torch._C._special.special_bessel_j0",
        "torch._C._special.special_bessel_j1",
        "torch._C._special.special_bessel_y0",
        "torch._C._special.special_bessel_y1",
        "torch._C._special.special_chebyshev_polynomial_t",
        "torch._C._special.special_chebyshev_polynomial_u",
        "torch._C._special.special_chebyshev_polynomial_v",
        "torch._C._special.special_chebyshev_polynomial_w",
        "torch._C._special.special_digamma",
        "torch._C._special.special_entr",
        "torch._C._special.special_erf",
        "torch._C._special.special_erfc",
        "torch._C._special.special_erfcx",
        "torch._C._special.special_erfinv",
        "torch._C._special.special_exp2",
        "torch._C._special.special_expit",
        "torch._C._special.special_expm1",
        "torch._C._special.special_gammainc",
        "torch._C._special.special_gammaincc",
        "torch._C._special.special_gammaln",
        "torch._C._special.special_hermite_polynomial_h",
        "torch._C._special.special_hermite_polynomial_he",
        "torch._C._special.special_i0",
        "torch._C._special.special_i0e",
        "torch._C._special.special_i1",
        "torch._C._special.special_i1e",
        "torch._C._special.special_laguerre_polynomial_l",
        "torch._C._special.special_legendre_polynomial_p",
        "torch._C._special.special_log_ndtr",
        "torch._C._special.special_log_softmax",
        "torch._C._special.special_log1p",
        "torch._C._special.special_logit",
        "torch._C._special.special_logsumexp",
        "torch._C._special.special_modified_bessel_i0",
        "torch._C._special.special_modified_bessel_i1",
        "torch._C._special.special_modified_bessel_k0",
        "torch._C._special.special_modified_bessel_k1",
        "torch._C._special.special_multigammaln",
        "torch._C._special.special_ndtr",
        "torch._C._special.special_ndtri",
        "torch._C._special.special_polygamma",
        "torch._C._special.special_psi",
        "torch._C._special.special_round",
        "torch._C._special.special_scaled_modified_bessel_k0",
        "torch._C._special.special_scaled_modified_bessel_k1",
        "torch._C._special.special_shifted_chebyshev_polynomial_t",
        "torch._C._special.special_shifted_chebyshev_polynomial_u",
        "torch._C._special.special_shifted_chebyshev_polynomial_v",
        "torch._C._special.special_shifted_chebyshev_polynomial_w",
        "torch._C._special.special_sinc",
        "torch._C._special.special_softmax",
        "torch._C._special.special_spherical_bessel_j0",
        "torch._C._special.special_xlog1py",
        "torch._C._special.special_xlogy",
        "torch._C._special.special_zeta",
        "torch._C._stash_obj_in_tls",
        "torch._C._storage_id",
        "torch._C._storage_Use_Count",
        "torch._C._supported_qengines",
        "torch._C._te.abs",
        "torch._C._te.acos",
        "torch._C._te.annotate_input_shapes",
        "torch._C._te.asin",
        "torch._C._te.atan",
        "torch._C._te.atan2",
        "torch._C._te.ceil",
        "torch._C._te.Compute",
        "torch._C._te.Compute2",
        "torch._C._te.construct_codegen",
        "torch._C._te.cos",
        "torch._C._te.cosh",
        "torch._C._te.erf",
        "torch._C._te.erfc",
        "torch._C._te.exp",
        "torch._C._te.expm1",
        "torch._C._te.fixup_missing_shape_info",
        "torch._C._te.floor",
        "torch._C._te.fmod",
        "torch._C._te.frac",
        "torch._C._te.ifThenElse",
        "torch._C._te.is_graph_compilable",
        "torch._C._te.isnan",
        "torch._C._te.lgamma",
        "torch._C._te.log",
        "torch._C._te.log10",
        "torch._C._te.log1p",
        "torch._C._te.log2",
        "torch._C._te.lower",
        "torch._C._te.make_shapes_symbolic",
        "torch._C._te.pow",
        "torch._C._te.Reduce",
        "torch._C._te.remainder",
        "torch._C._te.remove_graph_output",
        "torch._C._te.remove_unused_self_argument",
        "torch._C._te.replace_list_output_with_tuple",
        "torch._C._te.round",
        "torch._C._te.rsqrt",
        "torch._C._te.sigmoid",
        "torch._C._te.simplify",
        "torch._C._te.sin",
        "torch._C._te.sinh",
        "torch._C._te.sqrt",
        "torch._C._te.tan",
        "torch._C._te.tanh",
        "torch._C._te.trim_graph",
        "torch._C._te.trunc",
        "torch._C._tensor_impl_raw_handle",
        "torch._C._test_only_add_entry_to_op_version_map",
        "torch._C._test_only_populate_upgraders",
        "torch._C._test_only_remove_entry_to_op_version_map",
        "torch._C._test_only_remove_upgraders",
        "torch._C._to_functionality_key",
        "torch._C._tracer_set_force_outplace",
        "torch._C._tracer_set_get_unique_name_fn",
        "torch._C._tracer_warn_use_python",
        "torch._C._unset_default_mobile_cpu_allocator",
        "torch._C._unset_dispatch_mode",
        "torch._C._valgrind_supported_platform",
        "torch._C._valgrind_toggle_and_dump_stats",
        "torch._C._valgrind_toggle",
        "torch._C._verbose.mkl_set_verbose",
        "torch._C._verbose.mkldnn_set_verbose",
        "torch._C._vmapmode_decrement_nesting",
        "torch._C._vmapmode_increment_nesting",
        "torch._C._warn_deprecation",
        "torch._C._warn",
        "torch._C._will_engine_execute_node",
        "torch._C._wrap_tensor_impl",
        "torch._C.fork",
        "torch._C.get_autocast_cpu_dtype",
        "torch._C.get_autocast_dtype",
        "torch._C.get_autocast_gpu_dtype",
        "torch._C.get_autocast_ipu_dtype",
        "torch._C.get_autocast_xla_dtype",
        "torch._C.get_default_dtype",
        "torch._C.get_num_interop_threads",
        "torch._C.get_num_threads",
        "torch._C.import_ir_module_from_buffer",
        "torch._C.import_ir_module",
        "torch._C.init_num_threads",
        "torch._C.is_anomaly_check_nan_enabled",
        "torch._C.is_anomaly_enabled",
        "torch._C.is_autocast_cache_enabled",
        "torch._C.is_autocast_cpu_enabled",
        "torch._C.is_autocast_enabled",
        "torch._C.is_autocast_ipu_enabled",
        "torch._C.is_autocast_xla_enabled",
        "torch._C.is_grad_enabled",
        "torch._C.is_inference_mode_enabled",
        "torch._C.merge_type_from_type_comment",
        "torch._C.parse_ir",
        "torch._C.parse_schema",
        "torch._C.parse_type_comment",
        "torch._C.read_vitals",
        "torch._C.set_vital",
        "torch._C.unify_type_list",
        "torch._C.vitals_enabled",
        "torch._C.wait",
        "torch._cast_Byte",
        "torch._cast_Char",
        "torch._cast_Double",
        "torch._cast_Float",
        "torch._cast_Half",
        "torch._cast_Int",
        "torch._cast_Long",
        "torch._cast_Short",
        "torch._choose_qparams_per_tensor",
        "torch._chunk_cat",
        "torch._coalesce",
        "torch._compute_linear_combination",
        "torch._conj_copy",
        "torch._conj_physical",
        "torch._conj",
        "torch._convert_indices_from_coo_to_csr",
        "torch._convert_indices_from_csr_to_coo",
        "torch._convert_weight_to_int4pack",
        "torch._convolution_mode",
        "torch._convolution",
        "torch._copy_from_and_resize",
        "torch._copy_from",
        "torch._cslt_compress",
        "torch._cslt_sparse_mm",
        "torch._ctc_loss",
        "torch._cudnn_ctc_loss",
        "torch._cudnn_init_dropout_state",
        "torch._cudnn_rnn_flatten_weight",
        "torch._cudnn_rnn",
        "torch._cufft_clear_plan_cache",
        "torch._cufft_get_plan_cache_max_size",
        "torch._cufft_get_plan_cache_size",
        "torch._cufft_set_plan_cache_max_size",
        "torch._cummax_helper",
        "torch._cummin_helper",
        "torch._debug_has_internal_overlap",
        "torch._dim_arange",
        "torch._dirichlet_grad",
        "torch._disable_functionalization",
        "torch._efficientzerotensor",
        "torch._embedding_bag_forward_only",
        "torch._embedding_bag",
        "torch._empty_affine_quantized",
        "torch._empty_per_channel_affine_quantized",
        "torch._enable_functionalization",
        "torch._euclidean_dist",
        "torch._fake_quantize_learnable_per_channel_affine",
        "torch._fake_quantize_learnable_per_tensor_affine",
        "torch._fake_quantize_per_tensor_affine_cachemask_tensor_qparams",
        "torch._fft_c2c",
        "torch._fft_c2r",
        "torch._fft_r2c",
        "torch._fill_mem_eff_dropout_mask_",
        "torch._foobar",
        "torch._foreach_abs_",
        "torch._foreach_abs",
        "torch._foreach_acos_",
        "torch._foreach_acos",
        "torch._foreach_add_",
        "torch._foreach_add",
        "torch._foreach_addcdiv_",
        "torch._foreach_addcdiv",
        "torch._foreach_addcmul_",
        "torch._foreach_addcmul",
        "torch._foreach_asin_",
        "torch._foreach_asin",
        "torch._foreach_atan_",
        "torch._foreach_atan",
        "torch._foreach_ceil_",
        "torch._foreach_ceil",
        "torch._foreach_clamp_max_",
        "torch._foreach_clamp_max",
        "torch._foreach_clamp_min_",
        "torch._foreach_clamp_min",
        "torch._foreach_copy_",
        "torch._foreach_cos_",
        "torch._foreach_cos",
        "torch._foreach_cosh_",
        "torch._foreach_cosh",
        "torch._foreach_div_",
        "torch._foreach_div",
        "torch._foreach_erf_",
        "torch._foreach_erf",
        "torch._foreach_erfc_",
        "torch._foreach_erfc",
        "torch._foreach_exp_",
        "torch._foreach_exp",
        "torch._foreach_expm1_",
        "torch._foreach_expm1",
        "torch._foreach_floor_",
        "torch._foreach_floor",
        "torch._foreach_frac_",
        "torch._foreach_frac",
        "torch._foreach_lerp_",
        "torch._foreach_lerp",
        "torch._foreach_lgamma_",
        "torch._foreach_lgamma",
        "torch._foreach_log_",
        "torch._foreach_log",
        "torch._foreach_log10_",
        "torch._foreach_log10",
        "torch._foreach_log1p_",
        "torch._foreach_log1p",
        "torch._foreach_log2_",
        "torch._foreach_log2",
        "torch._foreach_maximum_",
        "torch._foreach_maximum",
        "torch._foreach_minimum_",
        "torch._foreach_minimum",
        "torch._foreach_mul_",
        "torch._foreach_mul",
        "torch._foreach_neg_",
        "torch._foreach_neg",
        "torch._foreach_norm",
        "torch._foreach_pow_",
        "torch._foreach_pow",
        "torch._foreach_reciprocal_",
        "torch._foreach_reciprocal",
        "torch._foreach_round_",
        "torch._foreach_round",
        "torch._foreach_sigmoid_",
        "torch._foreach_sigmoid",
        "torch._foreach_sign_",
        "torch._foreach_sign",
        "torch._foreach_sin_",
        "torch._foreach_sin",
        "torch._foreach_sinh_",
        "torch._foreach_sinh",
        "torch._foreach_sqrt_",
        "torch._foreach_sqrt",
        "torch._foreach_sub_",
        "torch._foreach_sub",
        "torch._foreach_tan_",
        "torch._foreach_tan",
        "torch._foreach_tanh_",
        "torch._foreach_tanh",
        "torch._foreach_trunc_",
        "torch._foreach_trunc",
        "torch._foreach_zero_",
        "torch._freeze_functional_tensor",
        "torch._from_functional_tensor",
        "torch._functional_assert_async",
        "torch._functional_sym_constrain_range_for_size",
        "torch._functional_sym_constrain_range",
        "torch._functionalize_are_all_mutations_hidden_from_autograd",
        "torch._functionalize_commit_update",
        "torch._functionalize_enable_reapply_views",
        "torch._functionalize_has_data_mutation",
        "torch._functionalize_has_metadata_mutation",
        "torch._functionalize_is_multi_output_view",
        "torch._functionalize_mark_mutation_hidden_from_autograd",
        "torch._functionalize_replace",
        "torch._functionalize_sync",
        "torch._functionalize_was_storage_changed",
        "torch._fused_adam_",
        "torch._fused_adamw_",
        "torch._fused_dropout",
        "torch._fused_moving_avg_obs_fq_helper",
        "torch._fused_sdp_choice",
        "torch._fw_primal_copy",
        "torch._grid_sampler_2d_cpu_fallback",
        "torch._has_compatible_shallow_copy_type",
        "torch._histogramdd_bin_edges",
        "torch._histogramdd_from_bin_cts",
        "torch._histogramdd_from_bin_tensors",
        "torch._index_put_impl_",
        "torch._indices_copy",
        "torch._int_mm",
        "torch._is_all_true",
        "torch._is_any_true",
        "torch._is_functional_tensor",
        "torch._is_zerotensor",
        "torch._linalg_check_errors",
        "torch._linalg_det",
        "torch._linalg_eigh",
        "torch._linalg_eigvals",
        "torch._linalg_slogdet",
        "torch._linalg_solve_ex",
        "torch._linalg_svd",
        "torch._log_softmax_backward_data",
        "torch._log_softmax",
        "torch._logcumsumexp",
        "torch._lstm_mps",
        "torch._lu_with_info",
        "torch._make_dep_token",
        "torch._make_dual_copy",
        "torch._make_dual",
        "torch._make_per_channel_quantized_tensor",
        "torch._make_per_tensor_quantized_tensor",
        "torch._masked_scale",
        "torch._masked_softmax",
        "torch._mirror_autograd_meta_to",
        "torch._mixed_dtypes_linear",
        "torch._mkldnn_reshape",
        "torch._mkldnn_transpose_",
        "torch._mkldnn_transpose",
        "torch._mps_convolution_transpose",
        "torch._mps_convolution",
        "torch._native_batch_norm_legit_no_training",
        "torch._native_batch_norm_legit",
        "torch._native_multi_head_attention",
        "torch._neg_view_copy",
        "torch._neg_view",
        "torch._nested_from_padded_and_nested_example",
        "torch._nested_tensor_from_mask_left_aligned",
        "torch._nested_tensor_from_tensor_list",
        "torch._nested_tensor_softmax_with_shape",
        "torch._nested_view_from_buffer_copy",
        "torch._nested_view_from_buffer",
        "torch._nnpack_available",
        "torch._nnpack_spatial_convolution",
        "torch._pack_padded_sequence",
        "torch._pad_packed_sequence",
        "torch._pin_memory",
        "torch._prelu_kernel",
        "torch._propagate_xla_data",
        "torch._remove_batch_dim",
        "torch._reshape_alias_copy",
        "torch._reshape_from_tensor",
        "torch._resize_output_",
        "torch._rowwise_prune",
        "torch._sample_dirichlet",
        "torch._saturate_weight_to_fp16",
        "torch._scaled_dot_product_attention_math",
        "torch._scaled_dot_product_efficient_attention",
        "torch._scaled_dot_product_flash_attention",
        "torch._scaled_dot_product_flash_attention_for_cpu",
        "torch._scaled_dot_product_cudnn_attention",
        "torch._scaled_mm",
        "torch._shape_as_tensor",
        "torch._sobol_engine_draw",
        "torch._sobol_engine_ff_",
        "torch._sobol_engine_initialize_state_",
        "torch._sobol_engine_scramble_",
        "torch._softmax_backward_data",
        "torch._softmax",
        "torch._sparse_broadcast_to_copy",
        "torch._sparse_broadcast_to",
        "torch._sparse_csr_prod",
        "torch._sparse_csr_sum",
        "torch._sparse_log_softmax_backward_data",
        "torch._sparse_semi_structured_addmm",
        "torch._sparse_semi_structured_linear",
        "torch._sparse_semi_structured_mm",
        "torch._sparse_softmax_backward_data",
        "torch._sparse_sparse_matmul",
        "torch._sparse_sum",
        "torch._stack",
        "torch._standard_gamma_grad",
        "torch._standard_gamma",
        "torch._test_autograd_multiple_dispatch_view_copy",
        "torch._test_autograd_multiple_dispatch_view",
        "torch._test_autograd_multiple_dispatch",
        "torch._test_check_tensor",
        "torch._test_functorch_fallback",
        "torch._test_serialization_subcmul",
        "torch._to_cpu",
        "torch._to_functional_tensor",
        "torch._to_sparse_semi_structured",
        "torch._transform_bias_rescale_qkv",
        "torch._transformer_encoder_layer_fwd",
        "torch._trilinear",
        "torch._triton_multi_head_attention",
        "torch._triton_scaled_dot_attention",
        "torch._unique",
        "torch._unique2",
        "torch._unpack_dual",
        "torch._unsafe_index_put",
        "torch._unsafe_index",
        "torch._unsafe_masked_index_put_accumulate",
        "torch._unsafe_masked_index",
        "torch._use_cudnn_ctc_loss",
        "torch._use_cudnn_rnn_flatten_weight",
        "torch._values_copy",
        "torch._weight_int4pack_mm",
        "torch._weight_int8pack_mm",
        "torch._weight_norm_interface",
        "torch._weight_norm",
        "torch.abs_",
        "torch.abs",
        "torch.absolute",
        "torch.acos_",
        "torch.acos",
        "torch.acosh_",
        "torch.acosh",
        "torch.adaptive_avg_pool1d",
        "torch.adaptive_max_pool1d",
        "torch.add",
        "torch.addbmm",
        "torch.addcdiv",
        "torch.addcmul",
        "torch.addmm",
        "torch.addmv_",
        "torch.addmv",
        "torch.addr",
        "torch.adjoint",
        "torch.affine_grid_generator",
        "torch.alias_copy",
        "torch.all",
        "torch.allclose",
        "torch.alpha_dropout_",
        "torch.alpha_dropout",
        "torch.amax",
        "torch.amin",
        "torch.aminmax",
        "torch.angle",
        "torch.any",
        "torch.arange",
        "torch.arccos_",
        "torch.arccos",
        "torch.arccosh_",
        "torch.arccosh",
        "torch.arcsin_",
        "torch.arcsin",
        "torch.arcsinh_",
        "torch.arcsinh",
        "torch.arctan_",
        "torch.arctan",
        "torch.arctan2",
        "torch.arctanh_",
        "torch.arctanh",
        "torch.argmax",
        "torch.argmin",
        "torch.argsort",
        "torch.argwhere",
        "torch.as_strided_",
        "torch.as_strided_copy",
        "torch.as_strided_scatter",
        "torch.as_strided",
        "torch.as_tensor",
        "torch.asarray",
        "torch.asin_",
        "torch.asin",
        "torch.asinh_",
        "torch.asinh",
        "torch.atan_",
        "torch.atan",
        "torch.atan2",
        "torch.atanh_",
        "torch.atanh",
        "torch.avg_pool1d",
        "torch.baddbmm",
        "torch.bartlett_window",
        "torch.batch_norm_backward_elemt",
        "torch.batch_norm_backward_reduce",
        "torch.batch_norm_elemt",
        "torch.batch_norm_gather_stats_with_counts",
        "torch.batch_norm_gather_stats",
        "torch.batch_norm_stats",
        "torch.batch_norm_update_stats",
        "torch.batch_norm",
        "torch.bernoulli",
        "torch.bilinear",
        "torch.binary_cross_entropy_with_logits",
        "torch.bincount",
        "torch.binomial",
        "torch.bitwise_and",
        "torch.bitwise_left_shift",
        "torch.bitwise_not",
        "torch.bitwise_or",
        "torch.bitwise_right_shift",
        "torch.bitwise_xor",
        "torch.blackman_window",
        "torch.bmm",
        "torch.broadcast_to",
        "torch.bucketize",
        "torch.can_cast",
        "torch.cat",
        "torch.ccol_indices_copy",
        "torch.ceil_",
        "torch.ceil",
        "torch.celu_",
        "torch.celu",
        "torch.channel_shuffle",
        "torch.cholesky_inverse",
        "torch.cholesky_solve",
        "torch.cholesky",
        "torch.choose_qparams_optimized",
        "torch.chunk",
        "torch.clamp_",
        "torch.clamp_max_",
        "torch.clamp_max",
        "torch.clamp_min_",
        "torch.clamp_min",
        "torch.clamp",
        "torch.clip_",
        "torch.clip",
        "torch.clone",
        "torch.col_indices_copy",
        "torch.column_stack",
        "torch.combinations",
        "torch.complex",
        "torch.concat",
        "torch.concatenate",
        "torch.conj_physical_",
        "torch.conj_physical",
        "torch.conj",
        "torch.constant_pad_nd",
        "torch.conv_tbc",
        "torch.conv_transpose1d",
        "torch.conv_transpose2d",
        "torch.conv_transpose3d",
        "torch.conv1d",
        "torch.conv2d",
        "torch.conv3d",
        "torch.convolution",
        "torch.copysign",
        "torch.corrcoef",
        "torch.cos_",
        "torch.cos",
        "torch.cosh_",
        "torch.cosh",
        "torch.cosine_embedding_loss",
        "torch.cosine_similarity",
        "torch.count_nonzero",
        "torch.cov",
        "torch.cross",
        "torch.crow_indices_copy",
        "torch.ctc_loss",
        "torch.cudnn_affine_grid_generator",
        "torch.cudnn_batch_norm",
        "torch.cudnn_convolution_add_relu",
        "torch.cudnn_convolution_relu",
        "torch.cudnn_convolution_transpose",
        "torch.cudnn_convolution",
        "torch.cudnn_grid_sampler",
        "torch.cudnn_is_acceptable",
        "torch.cummax",
        "torch.cummin",
        "torch.cumprod",
        "torch.cumsum",
        "torch.cumulative_trapezoid",
        "torch.deg2rad_",
        "torch.deg2rad",
        "torch.dequantize",
        "torch.det",
        "torch.detach_",
        "torch.detach_copy",
        "torch.detach",
        "torch.diag_embed",
        "torch.diag",
        "torch.diagflat",
        "torch.diagonal_copy",
        "torch.diagonal_scatter",
        "torch.diagonal",
        "torch.diff",
        "torch.digamma",
        "torch.dist",
        "torch.div",
        "torch.divide",
        "torch.dot",
        "torch.dropout_",
        "torch.dropout",
        "torch.dsmm",
        "torch.dsplit",
        "torch.dstack",
        "torch.embedding_bag",
        "torch.embedding_renorm_",
        "torch.embedding",
        "torch.empty_like",
        "torch.empty_permuted",
        "torch.empty_quantized",
        "torch.empty_strided",
        "torch.empty",
        "torch.eq",
        "torch.equal",
        "torch.erf_",
        "torch.erf",
        "torch.erfc_",
        "torch.erfc",
        "torch.erfinv",
        "torch.exp_",
        "torch.exp",
        "torch.exp2_",
        "torch.exp2",
        "torch.expand_copy",
        "torch.expm1_",
        "torch.expm1",
        "torch.eye",
        "torch.fake_quantize_per_channel_affine",
        "torch.fake_quantize_per_tensor_affine",
        "torch.fbgemm_linear_fp16_weight_fp32_activation",
        "torch.fbgemm_linear_fp16_weight",
        "torch.fbgemm_linear_int8_weight_fp32_activation",
        "torch.fbgemm_linear_int8_weight",
        "torch.fbgemm_linear_quantize_weight",
        "torch.fbgemm_pack_gemm_matrix_fp16",
        "torch.fbgemm_pack_quantized_matrix",
        "torch.feature_alpha_dropout_",
        "torch.feature_alpha_dropout",
        "torch.feature_dropout_",
        "torch.feature_dropout",
        "torch.fill_",
        "torch.fill",
        "torch.fix_",
        "torch.fix",
        "torch.flatten",
        "torch.flip",
        "torch.fliplr",
        "torch.flipud",
        "torch.float_power",
        "torch.floor_",
        "torch.floor_divide",
        "torch.floor",
        "torch.fmax",
        "torch.fmin",
        "torch.fmod",
        "torch.frac_",
        "torch.frac",
        "torch.frexp",
        "torch.frobenius_norm",
        "torch.from_file",
        "torch.from_numpy",
        "torch.frombuffer",
        "torch.full_like",
        "torch.full",
        "torch.fused_moving_avg_obs_fake_quant",
        "torch.gather",
        "torch.gcd_",
        "torch.gcd",
        "torch.ge",
        "torch.geqrf",
        "torch.ger",
        "torch.get_device",
        "torch.gradient",
        "torch.greater_equal",
        "torch.greater",
        "torch.grid_sampler_2d",
        "torch.grid_sampler_3d",
        "torch.grid_sampler",
        "torch.group_norm",
        "torch.gru_cell",
        "torch.gru",
        "torch.gt",
        "torch.hamming_window",
        "torch.hann_window",
        "torch.hardshrink",
        "torch.heaviside",
        "torch.hinge_embedding_loss",
        "torch.histc",
        "torch.histogram",
        "torch.histogramdd",
        "torch.hsmm",
        "torch.hsplit",
        "torch.hspmm",
        "torch.hstack",
        "torch.hypot",
        "torch.i0_",
        "torch.i0",
        "torch.igamma",
        "torch.igammac",
        "torch.imag",
        "torch.index_add",
        "torch.index_copy",
        "torch.index_fill",
        "torch.index_put_",
        "torch.index_put",
        "torch.index_reduce",
        "torch.index_select",
        "torch.indices_copy",
        "torch.inner",
        "torch.instance_norm",
        "torch.int_repr",
        "torch.inverse",
        "torch.is_complex",
        "torch.is_conj",
        "torch.is_distributed",
        "torch.is_floating_point",
        "torch.is_inference",
        "torch.is_neg",
        "torch.is_nonzero",
        "torch.is_same_size",
        "torch.is_signed",
        "torch.is_vulkan_available",
        "torch.isclose",
        "torch.isfinite",
        "torch.isin",
        "torch.isinf",
        "torch.isnan",
        "torch.isneginf",
        "torch.isposinf",
        "torch.isreal",
        "torch.istft",
        "torch.kaiser_window",
        "torch.kl_div",
        "torch.kron",
        "torch.kthvalue",
        "torch.layer_norm",
        "torch.lcm_",
        "torch.lcm",
        "torch.ldexp_",
        "torch.ldexp",
        "torch.le",
        "torch.lerp",
        "torch.less_equal",
        "torch.less",
        "torch.lgamma",
        "torch.linspace",
        "torch.log_",
        "torch.log_softmax",
        "torch.log",
        "torch.log10_",
        "torch.log10",
        "torch.log1p_",
        "torch.log1p",
        "torch.log2_",
        "torch.log2",
        "torch.logaddexp",
        "torch.logaddexp2",
        "torch.logcumsumexp",
        "torch.logdet",
        "torch.logical_and",
        "torch.logical_not",
        "torch.logical_or",
        "torch.logical_xor",
        "torch.logit_",
        "torch.logit",
        "torch.logspace",
        "torch.logsumexp",
        "torch.lstm_cell",
        "torch.lstm",
        "torch.lt",
        "torch.lu_solve",
        "torch.lu_unpack",
        "torch.margin_ranking_loss",
        "torch.masked_fill",
        "torch.masked_scatter",
        "torch.masked_select",
        "torch.matmul",
        "torch.matrix_exp",
        "torch.matrix_power",
        "torch.max_pool1d_with_indices",
        "torch.max_pool1d",
        "torch.max_pool2d",
        "torch.max_pool3d",
        "torch.max",
        "torch.maximum",
        "torch.mean",
        "torch.median",
        "torch.min",
        "torch.minimum",
        "torch.miopen_batch_norm",
        "torch.miopen_convolution_add_relu",
        "torch.miopen_convolution_relu",
        "torch.miopen_convolution_transpose",
        "torch.miopen_convolution",
        "torch.miopen_depthwise_convolution",
        "torch.miopen_rnn",
        "torch.mkldnn_adaptive_avg_pool2d",
        "torch.mkldnn_convolution",
        "torch.mkldnn_linear_backward_weights",
        "torch.mkldnn_max_pool2d",
        "torch.mkldnn_max_pool3d",
        "torch.mkldnn_rnn_layer",
        "torch.mm",
        "torch.mode",
        "torch.moveaxis",
        "torch.movedim",
        "torch.msort",
        "torch.mul",
        "torch.multinomial",
        "torch.multiply",
        "torch.mv",
        "torch.mvlgamma",
        "torch.nan_to_num_",
        "torch.nan_to_num",
        "torch.nanmean",
        "torch.nanmedian",
        "torch.nanquantile",
        "torch.nansum",
        "torch.narrow_copy",
        "torch.narrow",
        "torch.native_batch_norm",
        "torch.native_channel_shuffle",
        "torch.native_dropout",
        "torch.native_group_norm",
        "torch.native_layer_norm",
        "torch.native_norm",
        "torch.ne",
        "torch.neg_",
        "torch.neg",
        "torch.negative_",
        "torch.negative",
        "torch.nextafter",
        "torch.nonzero_static",
        "torch.nonzero",
        "torch.norm_except_dim",
        "torch.normal",
        "torch.not_equal",
        "torch.nuclear_norm",
        "torch.numel",
        "torch.ones_like",
        "torch.ones",
        "torch.orgqr",
        "torch.ormqr",
        "torch.outer",
        "torch.pairwise_distance",
        "torch.pdist",
        "torch.permute_copy",
        "torch.permute",
        "torch.pinverse",
        "torch.pixel_shuffle",
        "torch.pixel_unshuffle",
        "torch.poisson_nll_loss",
        "torch.poisson",
        "torch.polar",
        "torch.polygamma",
        "torch.positive",
        "torch.pow",
        "torch.prelu",
        "torch._print",
        "torch.prod",
        "torch.promote_types",
        "torch.put",
        "torch.q_per_channel_axis",
        "torch.q_per_channel_scales",
        "torch.q_per_channel_zero_points",
        "torch.q_scale",
        "torch.q_zero_point",
        "torch.qr",
        "torch.quantile",
        "torch.quantize_per_channel",
        "torch.quantize_per_tensor_dynamic",
        "torch.quantize_per_tensor",
        "torch.quantized_batch_norm",
        "torch.quantized_gru_cell",
        "torch.quantized_lstm_cell",
        "torch.quantized_max_pool1d",
        "torch.quantized_max_pool2d",
        "torch.quantized_max_pool3d",
        "torch.quantized_rnn_relu_cell",
        "torch.quantized_rnn_tanh_cell",
        "torch.rad2deg_",
        "torch.rad2deg",
        "torch.rand_like",
        "torch.rand",
        "torch.randint_like",
        "torch.randint",
        "torch.randn_like",
        "torch.randn",
        "torch.randperm",
        "torch.range",
        "torch.ravel",
        "torch.real",
        "torch.reciprocal_",
        "torch.reciprocal",
        "torch.relu_",
        "torch.relu",
        "torch.remainder",
        "torch.renorm",
        "torch.repeat_interleave",
        "torch.reshape",
        "torch.resolve_conj",
        "torch.resolve_neg",
        "torch.result_type",
        "torch.rms_norm",
        "torch.rnn_relu_cell",
        "torch.rnn_relu",
        "torch.rnn_tanh_cell",
        "torch.rnn_tanh",
        "torch.roll",
        "torch.rot90",
        "torch.round_",
        "torch.round",
        "torch.row_indices_copy",
        "torch.row_stack",
        "torch.rrelu_",
        "torch.rrelu",
        "torch.rsqrt_",
        "torch.rsqrt",
        "torch.rsub",
        "torch.saddmm",
        "torch.scalar_tensor",
        "torch.scatter_add",
        "torch.scatter_reduce",
        "torch.scatter",
        "torch.searchsorted",
        "torch.segment_reduce",
        "torch.select_copy",
        "torch.select_scatter",
        "torch.select",
        "torch.selu_",
        "torch.selu",
        "torch.sgn",
        "torch.sigmoid_",
        "torch.sigmoid",
        "torch.sign",
        "torch.signal.windows.windows.sqrt",
        "torch.signbit",
        "torch.sin_",
        "torch.sin",
        "torch.sinc_",
        "torch.sinc",
        "torch.sinh_",
        "torch.sinh",
        "torch.slice_copy",
        "torch.slice_scatter",
        "torch.slogdet",
        "torch.smm",
        "torch.softmax",
        "torch.sort",
        "torch.split_copy",
        "torch.split_with_sizes_copy",
        "torch.split_with_sizes",
        "torch.spmm",
        "torch.sqrt_",
        "torch.sqrt",
        "torch.square_",
        "torch.square",
        "torch.squeeze_copy",
        "torch.squeeze",
        "torch.sspaddmm",
        "torch.stack",
        "torch.std_mean",
        "torch.std",
        "torch.sub",
        "torch.subtract",
        "torch.sum",
        "torch.svd",
        "torch.swapaxes",
        "torch.swapdims",
        "torch.sym_constrain_range_for_size",
        "torch.sym_constrain_range",
        "torch.t_copy",
        "torch.t",
        "torch.take_along_dim",
        "torch.take",
        "torch.tan_",
        "torch.tan",
        "torch.tanh_",
        "torch.tanh",
        "torch.tensor_split",
        "torch.tensor",
        "torch.threshold_",
        "torch.threshold",
        "torch.tile",
        "torch.topk",
        "torch.trace",
        "torch.transpose_copy",
        "torch.transpose",
        "torch.trapezoid",
        "torch.trapz",
        "torch.triangular_solve",
        "torch.tril_indices",
        "torch.tril",
        "torch.triplet_margin_loss",
        "torch.triu_indices",
        "torch.triu",
        "torch.true_divide",
        "torch.trunc_",
        "torch.trunc",
        "torch.unbind_copy",
        "torch.unbind",
        "torch.unflatten",
        "torch.unfold_copy",
        "torch.unsafe_chunk",
        "torch.unsafe_split_with_sizes",
        "torch.unsafe_split",
        "torch.unsqueeze_copy",
        "torch.unsqueeze",
        "torch.values_copy",
        "torch.vander",
        "torch.var_mean",
        "torch.var",
        "torch.vdot",
        "torch.view_as_complex_copy",
        "torch.view_as_complex",
        "torch.view_as_real_copy",
        "torch.view_as_real",
        "torch.view_copy",
        "torch.vsplit",
        "torch.vstack",
        "torch.where",
        "torch.xlogy_",
        "torch.xlogy",
        "torch.zero_",
        "torch.zeros",
        "torch.zeros_like",
        "torch._fused_sgd_",
        "torch.slice_inverse",
        "torch._assert_scalar",
        "torch._functional_assert_scalar",
    ],
    TorchInGraphFunctionVariable,
)


if sys.version_info >= (3, 9):
    torch_c_binding_in_graph_functions["math.lcm"] = TorchInGraphFunctionVariable
if sys.version_info >= (3, 11):
    torch_c_binding_in_graph_functions["math.exp2"] = TorchInGraphFunctionVariable
    torch_c_binding_in_graph_functions["math.cbrt"] = TorchInGraphFunctionVariable


# In graph functions (including constant folding) that are not C bindings
torch_non_c_binding_in_graph_functions = dict.fromkeys(
    [
        "torch.__future__.get_overwrite_module_params_on_conversion",
        "torch.__future__.set_overwrite_module_params_on_conversion",
        "torch.__getattr__",
        "torch._assert",
        "torch._check_index",
        "torch._check_is_size",
        "torch._check_not_implemented",
        "torch._check_tensor_all_with",
        "torch._check_tensor_all",
        "torch._check_type",
        "torch._check_value",
        "torch._check_with",
        "torch._check",
        "torch._compile._disable_dynamo",
        "torch._functorch.apis.chunk_vmap",
        "torch._functorch.autograd_function.custom_function_call_functionalize",
        "torch._functorch.autograd_function.custom_function_call_grad",
        "torch._functorch.autograd_function.custom_function_call_vmap_generate_rule",
        "torch._functorch.autograd_function.custom_function_call_vmap",
        "torch._functorch.autograd_function.generate_single_level_function",
        "torch._functorch.autograd_function.get_tangents_in_dims",
        "torch._functorch.autograd_function.has_overriden_vmap_rule",
        "torch._functorch.autograd_function.reductify_leaf",
        "torch._functorch.autograd_function.reductify",
        "torch._functorch.autograd_function.validate_vmap_returns_tuple_of_two_elements",
        "torch._functorch.autograd_function.vmapify_autograd_function",
        "torch._functorch.autograd_function.wrap_outputs_maintaining_identity",
        "torch._functorch.batch_norm_replacement.batch_norm_without_running_stats",
        "torch._functorch.batch_norm_replacement.replace_all_batch_norm_modules_",
        "torch._functorch.deprecated.combine_state_for_ensemble",
        "torch._functorch.deprecated.functionalize",
        "torch._functorch.deprecated.get_warning",
        "torch._functorch.deprecated.make_functional_with_buffers",
        "torch._functorch.deprecated.make_functional",
        "torch._functorch.deprecated.setup_docs",
        "torch._functorch.deprecated.warn_deprecated",
        "torch._functorch.eager_transforms._any_differentiable",
        "torch._functorch.eager_transforms._autograd_grad",
        "torch._functorch.eager_transforms._vjp_treespec_compare",
        "torch._functorch.eager_transforms._set_tensor_requires_grad",
        "torch._functorch.eager_transforms._jvp_treespec_compare",
        "torch._functorch.eager_transforms._linearize_treespec_compare",
        "torch._functorch.eager_transforms._is_differentiable",
        "torch._functorch.eager_transforms._maybe_unwrap_functional_tensor",
        "torch._functorch.eager_transforms._maybe_wrap_functional_tensor",
        "torch._functorch.eager_transforms._unwrap_all_tensors_from_functional",
        "torch._functorch.eager_transforms._wrap_all_tensors_to_functional",
        "torch._functorch.eager_transforms.assert_flat_tuple_of_tensors",
        "torch._functorch.eager_transforms.functionalize",
        "torch._functorch.eager_transforms.lazy_dynamo_disable",
        "torch._functorch.eager_transforms.noop",
        "torch._functorch.pyfunctorch.coerce_cinterpreter",
        "torch._functorch.pyfunctorch.dispatch_functorch",
        "torch._functorch.pyfunctorch.nested",
        "torch._functorch.pyfunctorch.retrieve_current_functorch_interpreter",
        "torch._functorch.pyfunctorch.temporarily_pop_interpreter_stack",
        "torch._functorch.utils.enable_single_level_autograd_function",
        "torch._functorch.utils.exposed_in",
        "torch._functorch.utils.unwrap_dead_wrappers",
        "torch._functorch.vmap.lazy_load_decompositions",
        "torch._guards.compile_context",
        "torch._guards.detect_fake_mode",
        "torch._guards.tracing",
        "torch._higher_order_ops.map._has_potential_branch_input_alias",
        "torch._higher_order_ops.map._has_potential_branch_input_mutation",
        "torch._higher_order_ops.map._stack_pytree",
        "torch._higher_order_ops.map._unstack_pytree",
        "torch._higher_order_ops.map.create_fw_bw_graph",
        "torch._higher_order_ops.map.map_autograd",
        "torch._higher_order_ops.map.map_dense",
        "torch._higher_order_ops.map.map_fake_tensor_mode",
        "torch._higher_order_ops.map.map_functionalize",
        "torch._higher_order_ops.map.map_proxy_torch_dispatch_mode",
        "torch._higher_order_ops.map.map_wrapper",
        "torch._higher_order_ops.map.trace_map",
        "torch._higher_order_ops.out_dtype.elementwise_dtypes",
        "torch._higher_order_ops.out_dtype.is_int_mm",
        "torch._higher_order_ops.out_dtype.out_dtype_dense",
        "torch._higher_order_ops.out_dtype.out_dtype_fake_tensor_mode",
        "torch._higher_order_ops.out_dtype.out_dtype_fallback",
        "torch._higher_order_ops.out_dtype.out_dtype_func",
        "torch._higher_order_ops.out_dtype.out_dtype_proxy",
        "torch._higher_order_ops.out_dtype.trace_out_dtype",
        "torch._higher_order_ops.utils.autograd_not_implemented_inner",
        "torch._higher_order_ops.utils.autograd_not_implemented",
        "torch._linalg_utils._symeig",
        "torch._linalg_utils.basis",
        "torch._linalg_utils.bform",
        "torch._linalg_utils.eig",
        "torch._linalg_utils.get_floating_dtype",
        "torch._linalg_utils.is_sparse",
        "torch._linalg_utils.lstsq",
        "torch._linalg_utils.matmul",
        "torch._linalg_utils.matrix_rank",
        "torch._linalg_utils.qform",
        "torch._linalg_utils.solve",
        "torch._linalg_utils.symeig",
        "torch._load_global_deps",
        "torch._lowrank._svd_lowrank",
        "torch._lowrank.get_approximate_basis",
        "torch._lowrank.pca_lowrank",
        "torch._lowrank.svd_lowrank",
        "torch._ops._compute_keyset",
        "torch._ops._get_tensors",
        "torch._ops._to_flat_tuple",
        "torch._ops.add_cached_op",
        "torch._ops.dl_open_guard",
        "torch._ops.get_cached_ops",
        "torch._ops.key_extractor",
        "torch._ops.reset_cached_ops",
        "torch._ops.resolve_key",
        "torch._preload_cuda_deps",
        "torch._register_device_module",
        "torch._running_with_deploy",
        "torch._utils._dummy_type",
        "torch._weights_only_unpickler._get_allowed_globals",
        "torch._weights_only_unpickler.load",
        "torch.align_tensors",
        "torch.amp.autocast_mode._enter_autocast",
        "torch.amp.autocast_mode._exit_autocast",
        "torch.amp.autocast_mode.autocast_decorator",
        "torch.amp.autocast_mode.custom_bwd",
        "torch.amp.autocast_mode.custom_fwd",
        "torch.are_deterministic_algorithms_enabled",
        "torch.atleast_1d",
        "torch.atleast_2d",
        "torch.atleast_3d",
        "torch.autograd._calculate_shape",
        "torch.autograd._is_checkpoint_valid",
        "torch.autograd._make_grads",
        "torch.autograd._register_py_tensor_class_for_device",
        "torch.autograd._tensor_or_tensors_to_tuple",
        "torch.autograd.forward_ad._maybe_load_decompositions",
        "torch.autograd.function._iter_filter",
        "torch.autograd.function._iter_jit_values",
        "torch.autograd.function._iter_None_tensors",
        "torch.autograd.function._iter_tensors_permissive",
        "torch.autograd.function._iter_tensors",
        "torch.autograd.function._jit_unwrap_structured",
        "torch.autograd.function._map_tensor_data",
        "torch.autograd.function._nested_map",
        "torch.autograd.function._unflatten",
        "torch.autograd.function.once_differentiable",
        "torch.autograd.function.traceable",
        "torch.autograd.functional._as_tuple_nocheck",
        "torch.autograd.functional._as_tuple",
        "torch.autograd.functional._autograd_grad",
        "torch.autograd.functional._check_requires_grad",
        "torch.autograd.functional._construct_standard_basis_for",
        "torch.autograd.functional._fill_in_zeros",
        "torch.autograd.functional._grad_postprocess",
        "torch.autograd.functional._grad_preprocess",
        "torch.autograd.functional._jacfwd",
        "torch.autograd.functional._tuple_postprocess",
        "torch.autograd.functional._validate_v",
        "torch.autograd.functional.hessian",
        "torch.autograd.functional.hvp",
        "torch.autograd.functional.jacobian",
        "torch.autograd.functional.jvp",
        "torch.autograd.functional.vhp",
        "torch.autograd.functional.vjp",
        "torch.autograd.grad_mode._enter_inference_mode",
        "torch.autograd.grad_mode._exit_inference_mode",
        "torch.autograd.graph._get_sid",
        "torch.autograd.graph._get_tid",
        "torch.autograd.graph.allow_mutation_on_saved_tensors",
        "torch.autograd.graph.get_gradient_edge",
        "torch.autograd.graph.increment_version",
        "torch.autograd.graph.register_multi_grad_hook",
        "torch.autograd.variable",
        "torch.backends.__allow_nonbracketed_mutation",
        "torch.backends.cpu.get_cpu_capability",
        "torch.backends.cuda.can_use_efficient_attention",
        "torch.backends.cuda.can_use_flash_attention",
        "torch.backends.cuda.can_use_cudnn_attention",
        "torch.backends.cuda.enable_flash_sdp",
        "torch.backends.cuda.enable_math_sdp",
        "torch.backends.cuda.enable_mem_efficient_sdp",
        "torch.backends.cuda.flash_sdp_enabled",
        "torch.backends.cuda.is_built",
        "torch.backends.cuda.is_flash_attention_available",
        "torch.backends.cuda.math_sdp_enabled",
        "torch.backends.cuda.mem_efficient_sdp_enabled",
        "torch.backends.cuda.cudnn_sdp_enabled",
        "torch.backends.cuda.enable_cudnn_sdp",
        "torch.backends.cuda.preferred_blas_library",
        "torch.backends.cuda.preferred_linalg_library",
        "torch.backends.cuda.sdp_kernel",
        "torch.backends.cudnn._init",
        "torch.backends.cudnn.flags",
        "torch.backends.cudnn.is_acceptable",
        "torch.backends.cudnn.is_available",
        "torch.backends.cudnn.set_flags",
        "torch.backends.cudnn.version",
        "torch.backends.disable_global_flags",
        "torch.backends.flags_frozen",
        "torch.backends.mkl.is_available",
        "torch.backends.mkldnn.flags",
        "torch.backends.mkldnn.is_available",
        "torch.backends.mkldnn.set_flags",
        "torch.backends.mps._init",
        "torch.backends.mps.is_available",
        "torch.backends.mps.is_built",
        "torch.backends.mps.is_macos13_or_newer",
        "torch.backends.openmp.is_available",
        "torch.backends.quantized._get_qengine_id",
        "torch.backends.quantized._get_qengine_str",
        "torch.block_diag",
        "torch.broadcast_tensors",
        "torch.cartesian_prod",
        "torch.cdist",
        "torch.chain_matmul",
        "torch.compile",
        "torch.compiled_with_cxx11_abi",
        "torch.cpu._is_cpu_support_avx2",
        "torch.cpu._is_cpu_support_avx512",
        "torch.cpu._is_cpu_support_avx512_vnni",
        "torch.cpu._is_cpu_support_amx_tile",
        "torch.cpu._init_amx",
        "torch.cpu.current_device",
        "torch.cpu.current_stream",
        "torch.cpu.device_count",
        "torch.cpu.is_available",
        "torch.cpu.set_device",
        "torch.cpu.stream",
        "torch.cpu.synchronize",
        "torch.cuda._check_capability",
        "torch.cuda._check_cubins",
        "torch.cuda._device_count_amdsmi",
        "torch.cuda._device_count_nvml",
        "torch.cuda._get_amdsmi_handler",
        "torch.cuda._get_amdsmi_device_index",
        "torch.cuda._get_device",
        "torch.cuda._get_generator",
        "torch.cuda._get_nvml_device_index",
        "torch.cuda._get_pynvml_handler",
        "torch.cuda._get_rng_state_offset",
        "torch.cuda._is_compiled",
        "torch.cuda._lazy_call",
        "torch.cuda._lazy_init",
        "torch.cuda._memory_viz._block_extra_legacy",
        "torch.cuda._memory_viz._block_extra",
        "torch.cuda._memory_viz._format_size",
        "torch.cuda._memory_viz._format_viz",
        "torch.cuda._memory_viz._frame_filter",
        "torch.cuda._memory_viz._frame_fmt",
        "torch.cuda._memory_viz._frames_fmt",
        "torch.cuda._memory_viz._profile_to_snapshot",
        "torch.cuda._memory_viz._report_free",
        "torch.cuda._memory_viz._write_blocks",
        "torch.cuda._memory_viz.calc_active",
        "torch.cuda._memory_viz.compare",
        "torch.cuda._memory_viz.format_flamegraph",
        "torch.cuda._memory_viz.memory",
        "torch.cuda._memory_viz.profile_plot",
        "torch.cuda._memory_viz.segment_plot",
        "torch.cuda._memory_viz.segments",
        "torch.cuda._memory_viz.segsum",
        "torch.cuda._memory_viz.trace_plot",
        "torch.cuda._memory_viz.trace",
        "torch.cuda._nvml_based_avail",
        "torch.cuda._parse_visible_devices",
        "torch.cuda._raw_device_count_amdsmi",
        "torch.cuda._raw_device_count_nvml",
        "torch.cuda._raw_device_uuid_amdsmi",
        "torch.cuda._raw_device_uuid_nvml",
        "torch.cuda._register_triton_kernels",
        "torch.cuda._set_rng_state_offset",
        "torch.cuda._set_stream_by_id",
        "torch.cuda._sleep",
        "torch.cuda._transform_uuid_to_ordinals",
        "torch.cuda._utils._get_device_index",
        "torch.cuda.amp.autocast_mode._cast",
        "torch.cuda.amp.autocast_mode.custom_bwd",
        "torch.cuda.amp.autocast_mode.custom_fwd",
        "torch.cuda.amp.common.amp_definitely_not_available",
        "torch.amp.grad_scaler._refresh_per_optimizer_state",
        "torch.cuda.can_device_access_peer",
        "torch.cuda.check_error",
        "torch.cuda.clock_rate",
        "torch.cuda.cudart",
        "torch.cuda.current_blas_handle",
        "torch.cuda.current_stream",
        "torch.cuda.default_stream",
        "torch.cuda.device_count",
        "torch.cuda.get_arch_list",
        "torch.cuda.get_device_capability",
        "torch.cuda.get_device_name",
        "torch.cuda.get_device_properties",
        "torch.cuda.get_gencode_flags",
        "torch.cuda.get_sync_debug_mode",
        "torch.cuda.graphs.graph_pool_handle",
        "torch.cuda.graphs.is_current_stream_capturing",
        "torch.cuda.graphs.make_graphed_callables",
        "torch.cuda.init",
        "torch.cuda.ipc_collect",
        "torch.cuda.is_available",
        "torch.cuda.is_bf16_supported",
        "torch.cuda.is_initialized",
        "torch.cuda.jiterator._create_jit_fn",
        "torch.cuda.jiterator._create_multi_output_jit_fn",
        "torch.cuda.memory_usage",
        "torch.cuda.memory._dump_snapshot",
        "torch.cuda.memory._free_mutex",
        "torch.cuda.memory._get_current_allocator",
        "torch.cuda.memory._host_allocator",
        "torch.cuda.memory._record_memory_history_impl",
        "torch.cuda.memory._record_memory_history_legacy",
        "torch.cuda.memory._record_memory_history",
        "torch.cuda.memory._save_memory_usage",
        "torch.cuda.memory._save_segment_usage",
        "torch.cuda.memory._set_allocator_settings",
        "torch.cuda.memory._snapshot",
        "torch.cuda.memory.caching_allocator_alloc",
        "torch.cuda.memory.caching_allocator_delete",
        "torch.cuda.memory.change_current_allocator",
        "torch.cuda.memory.empty_cache",
        "torch.cuda.memory.get_allocator_backend",
        "torch.cuda.memory.list_gpu_processes",
        "torch.cuda.memory.max_memory_allocated",
        "torch.cuda.memory.max_memory_cached",
        "torch.cuda.memory.max_memory_reserved",
        "torch.cuda.memory.mem_get_info",
        "torch.cuda.memory.memory_allocated",
        "torch.cuda.memory.memory_cached",
        "torch.cuda.memory.memory_reserved",
        "torch.cuda.memory.memory_snapshot",
        "torch.cuda.memory.memory_stats_as_nested_dict",
        "torch.cuda.memory.memory_stats",
        "torch.cuda.memory.memory_summary",
        "torch.cuda.memory.reset_accumulated_memory_stats",
        "torch.cuda.memory.reset_max_memory_allocated",
        "torch.cuda.memory.reset_max_memory_cached",
        "torch.cuda.memory.reset_peak_memory_stats",
        "torch.cuda.memory.set_per_process_memory_fraction",
        "torch.cuda.nccl._check_sequence_type",
        "torch.cuda.nccl.all_gather",
        "torch.cuda.nccl.all_reduce",
        "torch.cuda.nccl.broadcast",
        "torch.cuda.nccl.init_rank",
        "torch.cuda.nccl.is_available",
        "torch.cuda.nccl.reduce_scatter",
        "torch.cuda.nccl.reduce",
        "torch.cuda.nccl.unique_id",
        "torch.cuda.nccl.version",
        "torch.cuda.nvtx.mark",
        "torch.cuda.nvtx.range_end",
        "torch.cuda.nvtx.range_pop",
        "torch.cuda.nvtx.range_push",
        "torch.cuda.nvtx.range_start",
        "torch.cuda.nvtx.range",
        "torch.cuda.power_draw",
        "torch.cuda.profiler.init",
        "torch.cuda.profiler.profile",
        "torch.cuda.profiler.start",
        "torch.cuda.profiler.stop",
        "torch.cuda.random.get_rng_state_all",
        "torch.cuda.random.initial_seed",
        "torch.cuda.random.manual_seed_all",
        "torch.cuda.random.manual_seed",
        "torch.cuda.random.seed_all",
        "torch.cuda.random.seed",
        "torch.cuda.random.set_rng_state_all",
        "torch.cuda.set_stream",
        "torch.cuda.set_sync_debug_mode",
        "torch.cuda.stream",
        "torch.cuda.synchronize",
        "torch.cuda.temperature",
        "torch.cuda.utilization",
        "torch.einsum",
        "torch.functional._check_list_size",
        "torch.functional._consecutive_return_counts",
        "torch.functional._consecutive_return_inverse_false",
        "torch.functional._consecutive_return_inverse_true",
        "torch.functional._consecutive_return_inverse",
        "torch.functional._consecutive_return_output",
        "torch.functional._lu_impl",
        "torch.functional._lu_no_infos",
        "torch.functional._lu_with_infos",
        "torch.functional._meshgrid",
        "torch.functional._return_counts",
        "torch.functional._return_inverse_false",
        "torch.functional._return_inverse_true",
        "torch.functional._return_inverse",
        "torch.functional._return_output",
        "torch.functional._unique_consecutive_impl",
        "torch.functional._unique_impl",
        "torch.functional._unravel_index",
        "torch.functional.broadcast_shapes",
        "torch.functional.lu",
        "torch.functional.unique",
        "torch.functional.unravel_index",
        "torch.futures.collect_all",
        "torch.futures.wait_all",
        "torch.fx.experimental.const_fold.split_const_subgraphs",
        "torch.fx.experimental.proxy_tensor.make_fx",
        "torch.get_deterministic_debug_mode",
        "torch.get_float32_matmul_precision",
        "torch.is_deterministic_algorithms_warn_only_enabled",
        "torch.is_storage",
        "torch.is_tensor",
        "torch.is_warn_always_enabled",
        "torch.masked._ops._any",
        "torch.masked._ops._apply_docstring_templates",
        "torch.masked._ops._canonical_dim",
        "torch.masked._ops._combine_input_and_mask",
        "torch.masked._ops._generate_docstring",
        "torch.masked._ops._input_mask",
        "torch.masked._ops._output_mask",
        "torch.masked._ops._reduction_identity",
        "torch.masked._ops._sparse_coo_flatten_indices",
        "torch.masked._ops._sparse_coo_scatter_reduction_helper",
        "torch.masked._ops._sparse_coo_where",
        "torch.masked._ops._sparse_csr_segment_reduction_helper",
        "torch.masked._ops._sparse_csr_where",
        "torch.masked._ops._std_var",
        "torch.masked._ops._where",
        "torch.masked._ops.amax",
        "torch.masked._ops.amin",
        "torch.masked._ops.argmax",
        "torch.masked._ops.argmin",
        "torch.masked._ops.corresponding_real_dtype",
        "torch.masked._ops.cumprod",
        "torch.masked._ops.cumsum",
        "torch.masked._ops.log_softmax",
        "torch.masked._ops.logaddexp",
        "torch.masked._ops.logsumexp",
        "torch.masked._ops.mean",
        "torch.masked._ops.median",
        "torch.masked._ops.norm",
        "torch.masked._ops.normalize",
        "torch.masked._ops.prod",
        "torch.masked._ops.softmax",
        "torch.masked._ops.softmin",
        "torch.masked._ops.std",
        "torch.masked._ops.sum",
        "torch.masked._ops.var",
        "torch.meshgrid",
        "torch.mps._get_default_mps_generator",
        "torch.mps.current_allocated_memory",
        "torch.mps.driver_allocated_memory",
        "torch.mps.empty_cache",
        "torch.mps.get_rng_state",
        "torch.mps.manual_seed",
        "torch.mps.profiler.profile",
        "torch.mps.profiler.start",
        "torch.mps.profiler.stop",
        "torch.mps.seed",
        "torch.mps.set_per_process_memory_fraction",
        "torch.mps.set_rng_state",
        "torch.mps.synchronize",
        "torch.nested._internal.nested_tensor.buffer_from_jagged",
        "torch.nested._internal.nested_tensor.get_tensor_symint",
        "torch.nested._internal.nested_tensor.is_expandable_to",
        "torch.nested._internal.nested_tensor.jagged_from_list",
        "torch.nested._internal.nested_tensor.jagged_from_tensor_and_lengths",
        "torch.nested._internal.nested_tensor.nested_view_from_values_offsets",
        "torch.nested._internal.nested_tensor.nested_view_from_values_offsets_lengths",
        "torch.nested.as_nested_tensor",
        "torch.nested.narrow",
        "torch.nested.nested_tensor",
        "torch.nn._reduction.get_enum",
        "torch.nn._reduction.legacy_get_enum",
        "torch.nn._reduction.legacy_get_string",
        "torch.nn.factory_kwargs",
        "torch.nn.functional.adaptive_avg_pool2d",
        "torch.nn.functional.adaptive_avg_pool3d",
        "torch.nn.functional.adaptive_max_pool1d_with_indices",
        "torch.nn.functional.adaptive_max_pool1d",
        "torch.nn.functional.adaptive_max_pool2d_with_indices",
        "torch.nn.functional.adaptive_max_pool2d",
        "torch.nn.functional.adaptive_max_pool3d_with_indices",
        "torch.nn.functional.adaptive_max_pool3d",
        "torch.nn.functional.affine_grid",
        "torch.nn.functional.alpha_dropout",
        "torch.nn.functional.assert_int_or_pair",
        "torch.nn.functional.batch_norm",
        "torch.nn.functional.binary_cross_entropy_with_logits",
        "torch.nn.functional.binary_cross_entropy",
        "torch.nn.functional.celu",
        "torch.nn.functional.cosine_embedding_loss",
        "torch.nn.functional.cross_entropy",
        "torch.nn.functional.ctc_loss",
        "torch.nn.functional.dropout",
        "torch.nn.functional.dropout1d",
        "torch.nn.functional.dropout2d",
        "torch.nn.functional.dropout3d",
        "torch.nn.functional.elu",
        "torch.nn.functional.embedding_bag",
        "torch.nn.functional.embedding",
        "torch.nn.functional.feature_alpha_dropout",
        "torch.nn.functional.fold",
        "torch.nn.functional.fractional_max_pool2d_with_indices",
        "torch.nn.functional.fractional_max_pool2d",
        "torch.nn.functional.fractional_max_pool3d_with_indices",
        "torch.nn.functional.fractional_max_pool3d",
        "torch.nn.functional.gaussian_nll_loss",
        "torch.nn.functional.glu",
        "torch.nn.functional.grid_sample",
        "torch.nn.functional.group_norm",
        "torch.nn.functional.gumbel_softmax",
        "torch.nn.functional.hardsigmoid",
        "torch.nn.functional.hardswish",
        "torch.nn.functional.hardtanh",
        "torch.nn.functional.hinge_embedding_loss",
        "torch.nn.functional.huber_loss",
        "torch.nn.functional.instance_norm",
        "torch.nn.functional.interpolate",
        "torch.nn.functional.kl_div",
        "torch.nn.functional.l1_loss",
        "torch.nn.functional.layer_norm",
        "torch.nn.functional.leaky_relu",
        "torch.nn.functional.local_response_norm",
        "torch.nn.functional.log_softmax",
        "torch.nn.functional.lp_pool1d",
        "torch.nn.functional.lp_pool2d",
        "torch.nn.functional.margin_ranking_loss",
        "torch.nn.functional.max_pool1d_with_indices",
        "torch.nn.functional.max_pool1d",
        "torch.nn.functional.max_pool2d_with_indices",
        "torch.nn.functional.max_pool2d",
        "torch.nn.functional.max_pool3d_with_indices",
        "torch.nn.functional.max_pool3d",
        "torch.nn.functional.max_unpool1d",
        "torch.nn.functional.max_unpool2d",
        "torch.nn.functional.max_unpool3d",
        "torch.nn.functional.mish",
        "torch.nn.functional.mse_loss",
        "torch.nn.functional.multi_head_attention_forward",
        "torch.nn.functional.multi_margin_loss",
        "torch.nn.functional.multilabel_margin_loss",
        "torch.nn.functional.multilabel_soft_margin_loss",
        "torch.nn.functional.nll_loss",
        "torch.nn.functional.normalize",
        "torch.nn.functional.poisson_nll_loss",
        "torch.nn.functional.relu",
        "torch.nn.functional.relu6",
        "torch.nn.functional.rrelu",
        "torch.nn.functional.selu",
        "torch.nn.functional.sigmoid",
        "torch.nn.functional.silu",
        "torch.nn.functional.smooth_l1_loss",
        "torch.nn.functional.soft_margin_loss",
        "torch.nn.functional.softmax",
        "torch.nn.functional.softmin",
        "torch.nn.functional.softsign",
        "torch.nn.functional.tanh",
        "torch.nn.functional.tanhshrink",
        "torch.nn.functional.triplet_margin_loss",
        "torch.nn.functional.unfold",
        "torch.nn.functional.upsample_bilinear",
        "torch.nn.functional.upsample_nearest",
        "torch.nn.functional.upsample",
        "torch.nn.grad._pair",
        "torch.nn.grad._single",
        "torch.nn.grad._triple",
        "torch.nn.grad.conv1d_input",
        "torch.nn.grad.conv1d_weight",
        "torch.nn.grad.conv2d_input",
        "torch.nn.grad.conv2d_weight",
        "torch.nn.grad.conv3d_input",
        "torch.nn.grad.conv3d_weight",
        "torch.nn.modules.activation._is_make_fx_tracing",
        "torch.nn.modules.utils._list_with_default",
        "torch.nn.modules.utils._ntuple",
        "torch.nn.modules.utils._quadruple",
        "torch.nn.modules.utils._reverse_repeat_tuple",
        "torch.nn.modules.utils.consume_prefix_in_state_dict_if_present",
        "torch.nn.parameter.is_lazy",
        "torch.norm",
        "torch.quantization.default_eval_fn",
        "torch.random._seed_custom_device",
        "torch.random.fork_rng",
        "torch.random.initial_seed",
        "torch.random.seed",
        "torch.return_types.pytree_register_structseq",
        "torch.set_default_device",
        "torch.set_default_dtype",
        "torch.set_default_tensor_type",
        "torch.set_deterministic_debug_mode",
        "torch.set_float32_matmul_precision",
        "torch.set_warn_always",
        "torch.signal.windows.windows._add_docstr",
        "torch.signal.windows.windows._window_function_checks",
        "torch.signal.windows.windows.bartlett",
        "torch.signal.windows.windows.blackman",
        "torch.signal.windows.windows.cosine",
        "torch.signal.windows.windows.exponential",
        "torch.signal.windows.windows.gaussian",
        "torch.signal.windows.windows.general_cosine",
        "torch.signal.windows.windows.general_hamming",
        "torch.signal.windows.windows.hamming",
        "torch.signal.windows.windows.hann",
        "torch.signal.windows.windows.kaiser",
        "torch.signal.windows.windows.merge_dicts",
        "torch.signal.windows.windows.nuttall",
        "torch.signal.windows.windows.parse_kwargs",
        "torch.sparse.semi_structured.to_sparse_semi_structured",
        "torch.sparse.sum",
        "torch.split",
        "torch.stft",
        "torch.sym_float",
        "torch.sym_int",
        "torch.sym_ite",
        "torch.sym_max",
        "torch.sym_min",
        "torch.sym_not",
        "torch.tensordot",
        "torch.typename",
        "torch.unique_consecutive",
        "torch.use_deterministic_algorithms",
    ],
    TorchInGraphFunctionVariable,
)


torch_name_rule_map = [
    manual_torch_name_rule_map,
    torch_c_binding_in_graph_functions,
    torch_non_c_binding_in_graph_functions,
]


"""
Generate the torch object - Dynamo tracing rule (the wrapping variable) map.
"""


@functools.lru_cache(None)
def get_torch_obj_rule_map():
    d: Dict[Any, VariableTracker] = {}
    for m in torch_name_rule_map:
        for k, v in m.items():  # type: ignore[attr-defined]
            if ".py#" not in k:
                obj = load_object(k)
            else:
                obj = _module_dir(torch) + k[len("torch/") :]
            if obj is not None:
                if obj in d and d[obj] != v:
                    raise AssertionError(
                        f"Duplicate torch object {obj} with different rules: {v}, {d[obj]}"
                    )
                else:
                    d[obj] = v
    return d


def _load_obj_from_str(fully_qualified_name):
    module, obj_name = fully_qualified_name.rsplit(".", maxsplit=1)
    return getattr(importlib.import_module(module), obj_name)


"""
Load string represented torch objects.
"""


def load_object(name):
    try:
        x = name.split("#")
        if len(x) == 2:
            obj = _load_obj_from_str(x[0])
            val = getattr(obj, x[1])
        else:
            assert len(x) == 1, f"Invalid obj name {name}"
            val = _load_obj_from_str(x[0])
        val = unwrap_if_wrapper(val)
    except (AttributeError, ImportError):
        val = None
    return val


"""
Get all torch.Tensor methods which are allowed to be in graph functions.
"""


@functools.lru_cache(None)
def get_tensor_method():
    s = set()
    for name in dir(torch.Tensor):
        method = getattr(torch.Tensor, name)
        if isinstance(
            method, (types.MethodDescriptorType, types.WrapperDescriptorType)
        ):
            s.add(method)
    return frozenset(s)


"""
Return if a torch object is ATen op or torch.Tensor method.
"""


def is_aten_op_or_tensor_method(obj):
    return obj in get_tensor_method() or isinstance(
        obj,
        (torch._ops.OpOverloadPacket, torch._ops.OpOverload),
    )


class FunctionIdSet:
    """
    Track a set of `id()`s of objects which are either allowed or not
    allowed to go into the generated FX graph.  Use to test for torch.*,
    numpy.*, builtins.*, etc.

    Support user modification to permit customization of what can be
    added to the graph and what will cause a graph break.
    """

    function_ids: Optional[Set[int]] = None
    function_names: Optional[Dict[int, str]] = None

    def __init__(
        self, lazy_initializer: Callable[[], Union[Dict[int, str], Set[int]]]
    ) -> None:
        self.lazy_initializer = lazy_initializer

    def __call__(self) -> Set[int]:
        if self.function_ids is None:
            value = self.lazy_initializer()
            if isinstance(value, dict):
                self.function_ids = set(value.keys())
                self.function_names = value
            else:
                assert isinstance(value, set)
                self.function_ids = value
        return self.function_ids

    def get_name(self, idx: int, default: str):
        self()  # lazy init
        assert self.function_names is not None
        return self.function_names.get(idx, default)

    def add(self, idx: int):
        function_ids = self()  # lazy init
        function_ids.add(idx)

    def remove(self, idx: int):
        function_ids = self()
        if idx in function_ids:
            function_ids.remove(idx)

    def __contains__(self, idx: int) -> bool:
        return idx in self()


@FunctionIdSet
def _allowed_callable_ids() -> Dict[int, str]:
    rv: Dict[int, str] = {}
    return rv


@FunctionIdSet
def _disallowed_callable_ids() -> Dict[int, str]:
    rv: Dict[int, str] = {}
    return rv


@FunctionIdSet
def _builtin_function_ids() -> Dict[int, str]:
    # See also torch/_dynamo/polyfills/loader.py, which removes items in _builtin_function_ids
    rv = {
        id(v): f"builtins.{k}"
        for k, v in builtins.__dict__.items()
        if not k.startswith("_") and callable(v)
    }
    rv.update(
        {
            id(v): f"operator.{k}"
            for k, v in operator.__dict__.items()
            if not k.startswith("_") and callable(v)
        }
    )
    rv.update(
        {id(v): f"itertools.{v.__name__}" for v in (itertools.chain, itertools.islice)}
    )
    rv.update(
        {
            id(cast): "typing.cast",
            id(functools.reduce): "functools.reduce",
            id(copy.deepcopy): "copy.deepcopy",
        }
    )
    return rv


@FunctionIdSet
def _numpy_function_ids() -> Dict[int, str]:
    rv = {}
    for mod in NP_SUPPORTED_MODULES:
        rv.update(
            {
                id(v): f"{mod.__name__}.{k}"
                for k, v in mod.__dict__.items()
                if callable(v)
                and (getattr(v, "__module__", None) or mod.__name__) == mod.__name__
            }
        )
    return rv


@FunctionIdSet
def _builtin_constant_ids() -> Dict[int, str]:
    """
    Collects constant builtins by eliminating callable items.
    """
    rv = {
        id(v): f"builtins.{k}"
        for k, v in builtins.__dict__.items()
        if not k.startswith("_") and not callable(v)
    }
    return rv


_lazy_module_init: Dict[str, List[Callable[[], None]]] = defaultdict(list)


def add_module_init_func(name: str, init_func: Callable[[], None]) -> None:
    """Register a module without eagerly importing it"""
    # If the module is already imported, eagerly run init
    assert "." not in name, f"Expected a root module name, but got {name}"
    assert name not in _lazy_module_init
    _lazy_module_init[name].append(init_func)


def _maybe_init_lazy_module(obj: object) -> None:
    module = getattr(obj, "__module__", None)
    if module is None:
        return

    base_module = module.split(".")[0]
    init_funcs = _lazy_module_init.pop(base_module, None)
    if init_funcs is not None:
        for fn in init_funcs:
            fn()


def is_callable_allowed(obj) -> bool:
    _maybe_init_lazy_module(obj)
    return id(obj) in _allowed_callable_ids


def is_callable_disallowed(obj) -> bool:
    _maybe_init_lazy_module(obj)
    return id(obj) in _disallowed_callable_ids


def is_forbidden(obj) -> bool:
    _maybe_init_lazy_module(obj)
    return inspect.getattr_static(obj, "_dynamo_forbidden", False)


def is_builtin_callable(obj) -> bool:
    # See also torch/_dynamo/polyfills/loader.py, which removes items in _builtin_function_ids
    return id(obj) in _builtin_function_ids


def is_builtin_constant(obj) -> bool:
    return id(obj) in _builtin_constant_ids


def is_numpy(obj) -> bool:
    if np is None:
        return False
    return isinstance(obj, (np.ndarray, np.generic)) or id(obj) in _numpy_function_ids


def is_numpy_dtype(obj) -> bool:
    if np is None:
        return False
    return isinstance(obj, np.dtype)


def is_numpy_type_info(obj) -> bool:
    if np is None:
        return False
    return isinstance(obj, (np.finfo, np.iinfo))


BUILTIN_SKIPLIST = (
    abc,
    collections,
    contextlib,
    copy,
    copyreg,
    dataclasses,
    enum,
    functools,
    importlib,
    inspect,
    linecache,
    logging,
    multiprocessing,
    operator,
    posixpath,
    random,
    re,
    selectors,
    signal,
    tempfile,
    threading,
    tokenize,
    torch,  # torch/* is skipped by default unless specified in FUNC_INLINELIST or MOD_INLINELIST
    traceback,
    types,
    typing,
    unittest,
    weakref,
    _collections_abc,
    _weakrefset,
)

# third party libraries skiplist is defined by str, because users may not use these libraries.
# we should use lazy import & skip in the future.
THIRDPARTY_SKIPLIST = (
    "fx2trt_oss",
    "hypothesis",
    "networkx",
    "numpy",
    "omegaconf",
    "onnx",
    "onnxruntime",
    "onnx_tf",
    "pandas",
    "sklearn",
    "tabulate",
    "tensorflow",
    "tensorrt",
    "torch2trt",
    "tqdm",
    "tree",
    "tvm",
    "xarray",
)


def _as_posix_path(path):
    posix_path = Path(os.path.normpath(path)).as_posix()
    # os.path.normpath and pathlib.Path remove trailing slash, so we need to add it back
    if path.endswith((os.path.sep, "/")):
        posix_path += "/"
    return posix_path


def _strip_init_py(s):
    # TODO: Once we require py3.9 use removesuffix instead.
    suffix = "__init__.py"
    if s.endswith(suffix):
        s = s[: -len(suffix)]
    return _as_posix_path(s)


def _module_dir(m: types.ModuleType):
    # Protect against a module not exporting __file__ - this can happen for
    # frozen modules, for example.
    file = getattr(m, "__file__", None)
    return file and _strip_init_py(file)


# These are legacy workarounds, don't add new modules to this list.
# Please use the MOD_INLINELIST instead to force inline functions under particular modules.
LEGACY_MOD_INLINELIST = {
    "torch._dynamo.external_utils",
    "torch._export.db.examples",
    "torch._export.wrappers",
    "torch._functorch.apis",
    "torch._functorch.deprecated",
    "torch._higher_order_ops.cond",
    "torch._higher_order_ops.while_loop",
    "torch._higher_order_ops.associative_scan",
    "torch.nn.attention.flex_attention",
    "torch.ao.quantization.pt2e.export_utils",
    "torch.ao.quantization.pt2e.qat_utils",
    "torch.ao.quantization.pt2e.representation.rewrite",
    "torch.ao.quantization.pt2e.utils",
    "torch.ao.quantization.quantizer.xnnpack_quantizer",
    "torch.export.unflatten",
    "torch.optim",
}

if torch.distributed.is_available():
    LEGACY_MOD_INLINELIST |= {
        "torch.distributed._tensor.api",
        "torch.distributed._tensor.device_mesh",
        "torch.distributed.device_mesh",
        "torch.distributed.algorithms._checkpoint.checkpoint_wrapper",
        "torch.distributed.tensor.parallel._data_parallel_utils",
        "torch.distributed.tensor.parallel._utils",
        "torch.distributed.tensor.parallel.style",
        # we have to add replicate to LEGACY_MOD_INLINELIST to ensure
        # the forward_hook won't be ignored.
        "torch.distributed._composable.replicate",
    }
    if not torch._dynamo.config.skip_fsdp_hooks:
        LEGACY_MOD_INLINELIST.add("torch.distributed._composable.fsdp")


# Force inline functions under these modules, even they are in *_SKIPLIST.
# We are using python module name instead of file or directory object to avoid circular dependency.
# Please keep this sorted alphabetically.
MOD_INLINELIST = [
    "torch._decomp",
    "torch._dynamo._trace_wrapped_higher_order_op",
    "torch._dynamo.comptime",
    "torch._dynamo.polyfills",
    "torch._functorch.autograd_function",
    "torch._functorch.eager_transforms",
    "torch._functorch.functional_call",
    "torch._functorch.vmap",
    "torch._higher_order_ops.associative_scan",
    "torch._higher_order_ops.strict_mode",
    "torch._higher_order_ops.while_loop",
    "torch._inductor.test_operators",
    "torch._library.custom_ops",
    "torch._prims",
    "torch._refs",
    "torch._tensor",
    "torch.amp.autocast_mode",
    "torch.ao.nn",
    "torch.autograd.function",
    "torch.backends.cuda",
    "torch.cuda.amp.autocast_mode",
    "torch.distributions",
    "torch.export._tree_utils",
    "torch.fx._pytree",
    "torch.fx.passes.shape_prop",
    "torch.nn",
    "torch.overrides",
    "torch.random",
    "torch.sparse",
    "torch.testing",
    "torch.utils._content_store",
    "torch.utils._contextlib",
    "torch.utils._foreach_utils",
    "torch.utils._python_dispatch",
    "torch.utils._pytree",
    "torch.utils.hooks",
]
assert sorted(set(MOD_INLINELIST)) == MOD_INLINELIST
MOD_INLINELIST = set(MOD_INLINELIST)


if torch.distributed.is_available():
    MOD_INLINELIST.add("torch.distributed")
<<<<<<< HEAD
    MOD_INLINELIST.add("torch.distributed._functional_collectives")
    MOD_INLINELIST.add("torch.distributed._composable.replicate")
    if not torch._dynamo.config.skip_fsdp_hooks:
        MOD_INLINELIST.add("torch.distributed._composable.fsdp")
=======
>>>>>>> 9b13d9ad


@functools.lru_cache(None)
def get_legacy_mod_inlinelist():
    inlinelist = {
        _as_posix_path(_module_dir(torch) + m[len("torch.") :].replace(".", "/"))
        for m in LEGACY_MOD_INLINELIST
    }
    return inlinelist


@functools.lru_cache(None)
def get_mod_inlinelist():
    inlinelist = {
        _as_posix_path(_module_dir(torch) + m[len("torch.") :].replace(".", "/"))
        for m in MOD_INLINELIST
    }
    return inlinelist


# skip some standard python builtin libs
SKIP_DIRS = [
    "<frozen importlib",
    "<frozen abc",
    "<__array_function__ internals>",
    _as_posix_path(_config_module.__file__),
    "triton/backends",
]
SKIP_DIRS.extend(map(_as_posix_path, filter(None, map(_module_dir, BUILTIN_SKIPLIST))))

SKIP_DIRS_RE = re.compile(r"match nothing^")

is_fbcode = importlib.import_module("torch._inductor.config").is_fbcode()
# Skip fbcode paths(including torch.package paths) containing
# one of the following strings.
FBCODE_SKIP_DIRS: Set[str] = set()

FBCODE_SKIP_DIRS_RE = re.compile(f".*({'|'.join(map(re.escape, FBCODE_SKIP_DIRS))})")

# Remove this after fbcode is fully migrated to tracing through torchrec.
FBCODE_SKIP_TORCHREC_DIRS = {
    "torchrec/distributed",
    "trochrec/fb/distributed",
    "caffe2/torch/fb/sparsenn/pooled_embeddings_modules.py",
}

FBCODE_SKIP_TORCHREC_DIRS_RE = re.compile(
    f".*({'|'.join(re.escape(_as_posix_path(d)) for d in FBCODE_SKIP_TORCHREC_DIRS)})"
)

# TODO(yanboliang, anijain2305) - There are a few concerns that we should
# resolve
# 1) Audit if torchrec/distributed is even required in FBCODE_SKIPS_DIR
# 2) To inline just one file but skip others in a directory, we could use
# manual_torch_name_rule_map but this one is hard because FBCODE can add unusual
# names like torch_package.
# So, this is a stop gap solution till then.
FBCODE_INLINE_FILES_IN_SKIPPED_DIRS = {
    "torchrec/distributed/types.py",
}
FBCODE_INLINE_FILES_IN_SKIPPED_DIRS_RE = re.compile(
    f".*({'|'.join(re.escape(_as_posix_path(d)) for d in FBCODE_INLINE_FILES_IN_SKIPPED_DIRS)})"
)

# torch.optim is a special case,
# we usually want to inline it, but the directory
# structure does not match the module structure
# and we want to skip the functions in optim/lr_scheduler.py
# this has precedence over all other rules in check_file
FORCE_SKIP_FILES = {f"{_module_dir(torch)}optim/lr_scheduler.py"}


def _recompile_re():
    global SKIP_DIRS_RE
    SKIP_DIRS_RE = re.compile(
        rf"^[^\s<]*({'|'.join(re.escape(_as_posix_path(d)) for d in SKIP_DIRS)})"
    )


def add(import_name: str):
    if isinstance(import_name, types.ModuleType):
        return add(import_name.__name__)
    assert isinstance(import_name, str)
    from importlib.util import find_spec

    module_spec = find_spec(import_name)
    if not module_spec:
        return
    origin = module_spec.origin
    if origin is None:
        return
    SKIP_DIRS.append(_strip_init_py(origin))
    _recompile_re()


@dataclasses.dataclass
class SkipResult:
    skipped: bool
    reason: Optional[str]


def check_file(filename, is_inlined_call=False):
    """Should skip this file?"""
    if filename is None:
        return SkipResult(True, "filename is None")
    filename = _as_posix_path(filename)
    if filename in FORCE_SKIP_FILES:
        return SkipResult(True, "FORCE_SKIP_FILES")
    if any(filename.startswith(d) for d in get_legacy_mod_inlinelist()):
        return SkipResult(
            False,
            "LEGACY_MOD_INLINELIST",
        )
    if is_inlined_call and is_torch_inline_allowed(filename):
        return SkipResult(
            False,
            "MOD_INLINELIST",
        )
    if (
        is_fbcode
        and FBCODE_SKIP_DIRS
        and bool(FBCODE_SKIP_DIRS_RE.match(filename))
        and not bool(FBCODE_INLINE_FILES_IN_SKIPPED_DIRS_RE.match(filename))
    ):
        return SkipResult(
            True,
            "FBCODE_SKIP_DIRS",
        )

    if (
        is_fbcode
        and torch._dynamo.config.skip_torchrec
        and FBCODE_SKIP_TORCHREC_DIRS
        and bool(FBCODE_SKIP_TORCHREC_DIRS_RE.match(filename))
        and not bool(FBCODE_INLINE_FILES_IN_SKIPPED_DIRS_RE.match(filename))
    ):
        return SkipResult(True, "FBCODE_SKIP_TORCHREC_DIRS")

    if bool(SKIP_DIRS_RE.match(filename)):
        return SkipResult(True, "SKIP_DIRS")
    else:
        return SkipResult(False, "inlined by default")


@dataclasses.dataclass
class FunctionInfo:
    py_obj: Optional[object]
    name: Optional[str]
    filename: str
    code: Optional[types.CodeType]


"""
This is the main entry point to determine whether an object (function) should be inlined or skipped.
Let's illustrate the logic with an example:
    @torch.compile
    def f1(x, y):
        ......
        f2(x, y)
        ......

    def f2(x, y):
        ......
        f3(x, y)
        ......

    def f3(x, y):
        ......

There are mainly three call sites of check/check_verbose:
* The compile region entrance (like function f1), the correspoinding code is located at eval_frame.py.
* When tracing the recursively called functions (like function f2 and f3).
    * Dynamo decides inline/skip everytime it encounters a new recursively function call, and the call site
      is in InliningInstructionTranslator.check_inlineable of symbolic_convert.py.
    * If f2 is skipped by Dynamo, when evaluating the frame of f3, Dynamo need the inline/skip check again
      and the call site is in catch_errors_wrapper.catch_errors of convert_frame.py.
* For global variables and function arguments, Dynamo needs to decide if they are wrapped as SkipFunctionVariable in builder.py.

`is_inlined_call` is used to indicate if the current function call is inlined (f2 is inlined call if it passes check)
or not (f3 is not inlined call if f2 is skipped). Inside of the `check_verbose` function, there are more rules
to be checked if this `is_inlined_call`.
The reason to have this flag is that if the upper level function call (e.g, f2) is skipped,
we don't want to inline the lower level function call (e.g, f3) by default.
"""


def check_verbose(obj, is_inlined_call=False):
    if isinstance(
        obj, (UserFunctionVariable, UserMethodVariable, NestedUserFunctionVariable)
    ):
        try:
            py_obj = obj.get_function()
        except NotImplementedError:
            py_obj = None
        fi = FunctionInfo(py_obj, obj.get_name(), obj.get_filename(), obj.get_code())
    elif isinstance(obj, types.CodeType):
        fi = FunctionInfo(None, obj.co_name, obj.co_filename, obj)
    elif isinstance(obj, (types.FunctionType, types.MethodType)):
        fi = FunctionInfo(
            obj, obj.__name__, getfile(obj), obj.__code__  # type: ignore[union-attr] # FIXME Add MethodType.__code__ to typeshed
        )
    else:
        fi = FunctionInfo(obj, None, getfile(obj), None)

    # Consulte the central trace rules defined in torch._dynamo.trace_rules.
    reasons: Set[str] = set()
    rule = torch._dynamo.trace_rules.lookup_inner(
        fi.py_obj, fi.name, fi.filename, is_inlined_call, reasons
    )
    if issubclass(rule, (UserFunctionVariable, PolyfilledFunctionVariable)):
        return SkipResult(
            False,
            f"inlined according trace_rules.lookup {reasons.pop()}",
        )
    else:
        assert rule == SkipFunctionVariable, rule
        return SkipResult(
            True,
            f"skipped according trace_rules.lookup {reasons.pop()}",
        )


def check(obj, is_inlined_call=False):
    return check_verbose(obj, is_inlined_call).skipped


# skip common third party libs
for _name in THIRDPARTY_SKIPLIST:
    add(_name)

_recompile_re()


def is_torch_inline_allowed(filename):
    return any(filename.startswith(d) for d in get_mod_inlinelist())


@functools.lru_cache(None)
def dynamo_dir():
    import torch._dynamo

    return _module_dir(torch._dynamo)


def is_torch(filename):
    if filename.startswith(dynamo_dir()):
        return False
    return filename.startswith(_module_dir(torch))


"""
Main entry point for looking up the trace rule (the Dynamo variable) for a given callable object.
"""


def lookup_callable(obj):
    if not hashable(obj):
        return None
    # Custom allow/disallow in graph takes precedence over the general lookup.
    if is_callable_disallowed(obj):
        return SkipFunctionVariable
    if is_callable_allowed(obj):
        return TorchInGraphFunctionVariable
    if is_builtin_callable(obj):
        return BuiltinVariable
    return None


"""
Main entry point for looking up the trace rule (the Dynamo variable) for a given function object.
E.g, the lookup result of `torch.sin` is `TorchInGraphFunctionVariable`.
"""


def lookup(obj):
    return lookup_inner(obj)


def lookup_inner(
    obj,
    name=None,
    filename=None,
    is_direct_call=True,
    reasons: Union[None, Set[str]] = None,
):
    # Step 1: lookup obj's tracing rule in `torch_name_rule_map`.
    # The rules defined in `torch_name_rule_map` mainly includes two parts:
    # - Manually defined rules for any functions.
    # - The list of torch in graph functions.
    try:
        can_hash = hashable(obj)
    except Exception:
        can_hash = False
    if not can_hash:
        if reasons is not None:
            reasons.add("obj is not hashable")
        return None
    if obj is not None:
        if is_aten_op_or_tensor_method(obj):
            return TorchInGraphFunctionVariable
        rule = get_torch_obj_rule_map().get(obj, None)
        if rule is not None:
            if reasons is not None:
                reasons.add("get_torch_obj_rule_map")
            return rule
    elif name is not None and filename is not None and not is_direct_call:
        if name.startswith(TORCH_DYNAMO_RESUME_IN_PREFIX):
            rule = get_torch_obj_rule_map().get(
                filename + "#" + TORCH_DYNAMO_RESUME_IN_PREFIX, None
            )
        else:
            rule = get_torch_obj_rule_map().get(filename + "#" + name, None)
        if rule is not None:
            if reasons is not None:
                reasons.add("get_torch_obj_rule_map")
            return rule

    # Step 2: lookup obj's tracing rule by function name.
    if is_direct_call:
        if name == "patched_init":
            if reasons is not None:
                reasons.add("func name is patched_init")
            return SkipFunctionVariable
        elif name == "__torch_function__":
            if reasons is not None:
                reasons.add("func name is __torch_function__")
            return UserFunctionVariable

    if not is_direct_call:
        if name == "__getattr__":
            # is_direct_call = False indicates that this is the top-level frame
            # being traced (i.e., it is not inlined and not called from
            # InliningInstructionTranslator).  Tracing __getattr__ at the top
            # level is unlikely because we inline it for
            # UserDefinedObjectVariable. This scenario occurs only for
            # UnspecializedNNModuleVariable, where Dynamo directly calls
            # __getattr__ during trace time, generating LOAD_ATTR bytecode
            # without going through the underlying __getattr__ data structures.
            # When this optimized bytecode is executed, Dynamo is triggered
            # again on the __getattr__ call. Therefore, we skip Dynamo tracing
            # in this case.
            if reasons is not None:
                reasons.add(
                    "Tracing __getattr__ as the top level frame, unsuitable for tracing."
                )
            return SkipFunctionVariable

    # Step 3: lookup obj's tracing rule by filename.
    if filename is None:
        filename = getfile(obj)

    skip_result = check_file(filename, is_direct_call)
    if reasons is not None:
        reasons.add(skip_result.reason)
    if skip_result.skipped:
        return SkipFunctionVariable
    else:
        return UserFunctionVariable


def clear_lru_cache():
    torch._dynamo.trace_rules.get_torch_obj_rule_map.cache_clear()
    torch._dynamo.trace_rules.get_tensor_method.cache_clear()
    torch._dynamo.trace_rules.get_legacy_mod_inlinelist.cache_clear()
    torch._dynamo.trace_rules.get_mod_inlinelist.cache_clear()
    torch._dynamo.trace_rules.dynamo_dir.cache_clear()<|MERGE_RESOLUTION|>--- conflicted
+++ resolved
@@ -3264,13 +3264,8 @@
 
 if torch.distributed.is_available():
     MOD_INLINELIST.add("torch.distributed")
-<<<<<<< HEAD
-    MOD_INLINELIST.add("torch.distributed._functional_collectives")
-    MOD_INLINELIST.add("torch.distributed._composable.replicate")
     if not torch._dynamo.config.skip_fsdp_hooks:
         MOD_INLINELIST.add("torch.distributed._composable.fsdp")
-=======
->>>>>>> 9b13d9ad
 
 
 @functools.lru_cache(None)
