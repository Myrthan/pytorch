--- conflicted
+++ resolved
@@ -2747,16 +2747,10 @@
             unimplemented(msg)
 
     def _init_torch_function_mode_stack(self):
-<<<<<<< HEAD
-=======
-        if TYPE_CHECKING:
-            from torch.overrides import TorchFunctionMode
-
         from .variables.torch_function import TorchFunctionModeStackVariable
 
         TorchFunctionModeStackVariable.reset()
 
->>>>>>> 8a841408
         self.symbolic_torch_function_mode_stack: Deque[
             TorchFunctionModeVariable
         ] = collections.deque()
@@ -3102,7 +3096,13 @@
         tracer: InliningInstructionTranslator
         if is_generator(code):
             tracer = InliningGeneratorInstructionTranslator(
-                parent, code, sub_locals, parent.symbolic_globals, parent.symbolic_torch_function_mode_stack, closure_cells, func
+                parent,
+                code,
+                sub_locals,
+                parent.symbolic_globals,
+                parent.symbolic_torch_function_mode_stack,
+                closure_cells,
+                func,
             )
         else:
             tracer = InliningInstructionTranslator(
