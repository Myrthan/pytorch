--- conflicted
+++ resolved
@@ -914,27 +914,6 @@
         try:
             guarded_code = compile_inner(code, one_graph, hooks, transform)
             return guarded_code
-<<<<<<< HEAD
-        except (
-            Unsupported,
-            TorchRuntimeError,
-            BackendCompilerFailed,
-            AssertionError,
-            ConstraintViolationError,
-            GuardOnDataDependentSymNode,
-            ValidationException,
-            UncapturedHigherOrderOpError,
-            BisectValidationException,
-        ) as e:
-            fail_type = type(e).__qualname__
-            fail_reason = str(e)
-            exception_handler(e, code, frame, export=export)
-            fail_user_frame_filename, fail_user_frame_lineno = exc.get_exc_message(
-                e, compile_id
-            )
-            raise
-=======
->>>>>>> 847151e0
         except Exception as e:
             fail_type = type(e).__qualname__
             fail_reason = str(e)
