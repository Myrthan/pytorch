# mypy: allow-untyped-defs
import math

import torch
from torch import Tensor
from torch.nn.parameter import Parameter, UninitializedParameter
from .. import functional as F
from .. import init
from .lazy import LazyModuleMixin
from .module import Module
from .utils import _single, _pair, _triple, _reverse_repeat_tuple
from torch._torch_docs import reproducibility_notes

from ..common_types import _size_1_t, _size_2_t, _size_3_t
from typing import Optional, List, Tuple, Union
from typing_extensions import deprecated

__all__ = ['Conv1d', 'Conv2d', 'Conv3d', 'ConvTranspose1d', 'ConvTranspose2d', 'ConvTranspose3d',
           'LazyConv1d', 'LazyConv2d', 'LazyConv3d', 'LazyConvTranspose1d', 'LazyConvTranspose2d',
           'LazyConvTranspose3d']

convolution_notes = \
    {"groups_note": r"""* :attr:`groups` controls the connections between inputs and outputs.
      :attr:`in_channels` and :attr:`out_channels` must both be divisible by
      :attr:`groups`. For example,

        * At groups=1, all inputs are convolved to all outputs.
        * At groups=2, the operation becomes equivalent to having two conv
          layers side by side, each seeing half the input channels
          and producing half the output channels, and both subsequently
          concatenated.
        * At groups= :attr:`in_channels`, each input channel is convolved with
          its own set of filters (of size
          :math:`\frac{\text{out\_channels}}{\text{in\_channels}}`).""",

        "depthwise_separable_note": r"""When `groups == in_channels` and `out_channels == K * in_channels`,
        where `K` is a positive integer, this operation is also known as a "depthwise convolution".

        In other words, for an input of size :math:`(N, C_{in}, L_{in})`,
        a depthwise convolution with a depthwise multiplier `K` can be performed with the arguments
        :math:`(C_\text{in}=C_\text{in}, C_\text{out}=C_\text{in} \times \text{K}, ..., \text{groups}=C_\text{in})`."""}  # noqa: B950


class _ConvNd(Module):

    __constants__ = ['stride', 'padding', 'dilation', 'groups',
                     'padding_mode', 'output_padding', 'in_channels',
                     'out_channels', 'kernel_size']
    __annotations__ = {'bias': Optional[torch.Tensor]}

    def _conv_forward(self, input: Tensor, weight: Tensor, bias: Optional[Tensor]) -> Tensor:  # type: ignore[empty-body]
        ...

    in_channels: int
    _reversed_padding_repeated_twice: List[int]
    out_channels: int
    kernel_size: Tuple[int, ...]
    stride: Tuple[int, ...]
    padding: Union[str, Tuple[int, ...]]
    dilation: Tuple[int, ...]
    transposed: bool
    output_padding: Tuple[int, ...]
    groups: int
    padding_mode: str
    weight: Tensor
    bias: Optional[Tensor]

    def __init__(self,
                 in_channels: int,
                 out_channels: int,
                 kernel_size: Tuple[int, ...],
                 stride: Tuple[int, ...],
                 padding: Tuple[int, ...],
                 dilation: Tuple[int, ...],
                 transposed: bool,
                 output_padding: Tuple[int, ...],
                 groups: int,
                 bias: bool,
                 padding_mode: str,
                 device=None,
                 dtype=None) -> None:
        factory_kwargs = {'device': device, 'dtype': dtype}
        super().__init__()
        if groups <= 0:
            raise ValueError('groups must be a positive integer')
        if in_channels % groups != 0:
            raise ValueError('in_channels must be divisible by groups')
        if out_channels % groups != 0:
            raise ValueError('out_channels must be divisible by groups')
        valid_padding_strings = {'same', 'valid'}
        if isinstance(padding, str):
            if padding not in valid_padding_strings:
                raise ValueError(
                    f"Invalid padding string {padding!r}, should be one of {valid_padding_strings}")
            if padding == 'same' and any(s != 1 for s in stride):
                raise ValueError("padding='same' is not supported for strided convolutions")

        valid_padding_modes = {'zeros', 'reflect', 'replicate', 'circular'}
        if padding_mode not in valid_padding_modes:
            raise ValueError(f"padding_mode must be one of {valid_padding_modes}, but got padding_mode='{padding_mode}'")
        self.in_channels = in_channels
        self.out_channels = out_channels
        self.kernel_size = kernel_size
        self.stride = stride
        self.padding = padding
        self.dilation = dilation
        self.transposed = transposed
        self.output_padding = output_padding
        self.groups = groups
        self.padding_mode = padding_mode
        # `_reversed_padding_repeated_twice` is the padding to be passed to
        # `F.pad` if needed (e.g., for non-zero padding types that are
        # implemented as two ops: padding + conv). `F.pad` accepts paddings in
        # reverse order than the dimension.
        if isinstance(self.padding, str):
            self._reversed_padding_repeated_twice = [0, 0] * len(kernel_size)
            if padding == 'same':
                for d, k, i in zip(dilation, kernel_size,
                                   range(len(kernel_size) - 1, -1, -1)):
                    total_padding = d * (k - 1)
                    left_pad = total_padding // 2
                    self._reversed_padding_repeated_twice[2 * i] = left_pad
                    self._reversed_padding_repeated_twice[2 * i + 1] = (
                        total_padding - left_pad)
        else:
            self._reversed_padding_repeated_twice = _reverse_repeat_tuple(self.padding, 2)

        if transposed:
            self.weight = Parameter(torch.empty(
                (in_channels, out_channels // groups, *kernel_size), **factory_kwargs))
        else:
            self.weight = Parameter(torch.empty(
                (out_channels, in_channels // groups, *kernel_size), **factory_kwargs))
        if bias:
            self.bias = Parameter(torch.empty(out_channels, **factory_kwargs))
        else:
            self.register_parameter('bias', None)

        self.reset_parameters()

    def reset_parameters(self) -> None:
        # Setting a=sqrt(5) in kaiming_uniform is the same as initializing with
        # uniform(-1/sqrt(k), 1/sqrt(k)), where k = weight.size(1) * prod(*kernel_size)
        # For more details see: https://github.com/pytorch/pytorch/issues/15314#issuecomment-477448573
        init.kaiming_uniform_(self.weight, a=math.sqrt(5))
        if self.bias is not None:
            fan_in, _ = init._calculate_fan_in_and_fan_out(self.weight)
            if fan_in != 0:
                bound = 1 / math.sqrt(fan_in)
                init.uniform_(self.bias, -bound, bound)

    def extra_repr(self):
        s = ('{in_channels}, {out_channels}, kernel_size={kernel_size}'
             ', stride={stride}')
        if self.padding != (0,) * len(self.padding):
            s += ', padding={padding}'
        if self.dilation != (1,) * len(self.dilation):
            s += ', dilation={dilation}'
        if self.output_padding != (0,) * len(self.output_padding):
            s += ', output_padding={output_padding}'
        if self.groups != 1:
            s += ', groups={groups}'
        if self.bias is None:
            s += ', bias=False'
        if self.padding_mode != 'zeros':
            s += ', padding_mode={padding_mode}'
        return s.format(**self.__dict__)

    def __setstate__(self, state):
        super().__setstate__(state)
        if not hasattr(self, 'padding_mode'):
            self.padding_mode = 'zeros'


class Conv1d(_ConvNd):
    __doc__ = r"""Applies a 1D convolution over an input signal composed of several input
    planes.

    In the simplest case, the output value of the layer with input size
    :math:`(N, C_{\text{in}}, L)` and output :math:`(N, C_{\text{out}}, L_{\text{out}})` can be
    precisely described as:

    .. math::
        \text{out}(N_i, C_{\text{out}_j}) = \text{bias}(C_{\text{out}_j}) +
        \sum_{k = 0}^{C_{in} - 1} \text{weight}(C_{\text{out}_j}, k)
        \star \text{input}(N_i, k)

    where :math:`\star` is the valid `cross-correlation`_ operator,
    :math:`N` is a batch size, :math:`C` denotes a number of channels,
    :math:`L` is a length of signal sequence.
    """ + r"""

    This module supports :ref:`TensorFloat32<tf32_on_ampere>`.

    On certain ROCm devices, when using float16 inputs this module will use :ref:`different precision<fp16_on_mi200>` for backward.

    * :attr:`stride` controls the stride for the cross-correlation, a single
      number or a one-element tuple.

    * :attr:`padding` controls the amount of padding applied to the input. It
      can be either a string {{'valid', 'same'}} or a tuple of ints giving the
      amount of implicit padding applied on both sides.

    * :attr:`dilation` controls the spacing between the kernel points; also
      known as the \uue0 trous algorithm. It is harder to describe, but this `link`_
      has a nice visualization of what :attr:`dilation` does.

    {groups_note}

    Note:
        {depthwise_separable_note}
    Note:
        {cudnn_reproducibility_note}

    Note:
        ``padding='valid'`` is the same as no padding. ``padding='same'`` pads
        the input so the output has the shape as the input. However, this mode
        doesn't support any stride values other than 1.

    Note:
        This module supports complex data types i.e. ``complex32, complex64, complex128``.

    Args:
        in_channels (int): Number of channels in the input image
        out_channels (int): Number of channels produced by the convolution
        kernel_size (int or tuple): Size of the convolving kernel
        stride (int or tuple, optional): Stride of the convolution. Default: 1
        padding (int, tuple or str, optional): Padding added to both sides of
            the input. Default: 0
        padding_mode (str, optional): ``'zeros'``, ``'reflect'``,
            ``'replicate'`` or ``'circular'``. Default: ``'zeros'``
        dilation (int or tuple, optional): Spacing between kernel
            elements. Default: 1
        groups (int, optional): Number of blocked connections from input
            channels to output channels. Default: 1
        bias (bool, optional): If ``True``, adds a learnable bias to the
            output. Default: ``True``

<<<<<<< HEAD
    """.format(
            **reproducibility_notes, **convolution_notes  # type: ignore[has-type]
        )
        + r"""
=======
    """.format(**reproducibility_notes, **convolution_notes) + r"""
>>>>>>> 53be7ff0

    Shape:
        - Input: :math:`(N, C_{in}, L_{in})` or :math:`(C_{in}, L_{in})`
        - Output: :math:`(N, C_{out}, L_{out})` or :math:`(C_{out}, L_{out})`, where

          .. math::
              L_{out} = \left\lfloor\frac{L_{in} + 2 \times \text{padding} - \text{dilation}
                        \times (\text{kernel\_size} - 1) - 1}{\text{stride}} + 1\right\rfloor

    Attributes:
        weight (Tensor): the learnable weights of the module of shape
            :math:`(\text{out\_channels},
            \frac{\text{in\_channels}}{\text{groups}}, \text{kernel\_size})`.
            The values of these weights are sampled from
            :math:`\mathcal{U}(-\sqrt{k}, \sqrt{k})` where
            :math:`k = \frac{groups}{C_\text{in} * \text{kernel\_size}}`
        bias (Tensor):   the learnable bias of the module of shape
            (out_channels). If :attr:`bias` is ``True``, then the values of these weights are
            sampled from :math:`\mathcal{U}(-\sqrt{k}, \sqrt{k})` where
            :math:`k = \frac{groups}{C_\text{in} * \text{kernel\_size}}`

    Examples::

        >>> m = nn.Conv1d(16, 33, 3, stride=2)
        >>> input = torch.randn(20, 16, 50)
        >>> output = m(input)

    .. _cross-correlation:
        https://en.wikipedia.org/wiki/Cross-correlation

    .. _link:
        https://github.com/vdumoulin/conv_arithmetic/blob/master/README.md
    """

    def __init__(
        self,
        in_channels: int,
        out_channels: int,
        kernel_size: _size_1_t,
        stride: _size_1_t = 1,
        padding: Union[str, _size_1_t] = 0,
        dilation: _size_1_t = 1,
        groups: int = 1,
        bias: bool = True,
        padding_mode: str = 'zeros',  # TODO: refine this type
        device=None,
        dtype=None
    ) -> None:
        factory_kwargs = {'device': device, 'dtype': dtype}
        # we create new variables below to make mypy happy since kernel_size has
        # type Union[int, Tuple[int]] and kernel_size_ has type Tuple[int]
        kernel_size_ = _single(kernel_size)
        stride_ = _single(stride)
        padding_ = padding if isinstance(padding, str) else _single(padding)
        dilation_ = _single(dilation)
        super().__init__(
            in_channels, out_channels, kernel_size_, stride_, padding_, dilation_,
            False, _single(0), groups, bias, padding_mode, **factory_kwargs)

    def _conv_forward(self, input: Tensor, weight: Tensor, bias: Optional[Tensor]):
        if self.padding_mode != 'zeros':
            return F.conv1d(F.pad(input, self._reversed_padding_repeated_twice, mode=self.padding_mode),
                            weight, bias, self.stride,
                            _single(0), self.dilation, self.groups)
        return F.conv1d(input, weight, bias, self.stride,
                        self.padding, self.dilation, self.groups)

    def forward(self, input: Tensor) -> Tensor:
        return self._conv_forward(input, self.weight, self.bias)


class Conv2d(_ConvNd):
    __doc__ = r"""Applies a 2D convolution over an input signal composed of several input
    planes.

    In the simplest case, the output value of the layer with input size
    :math:`(N, C_{\text{in}}, H, W)` and output :math:`(N, C_{\text{out}}, H_{\text{out}}, W_{\text{out}})`
    can be precisely described as:

    .. math::
        \text{out}(N_i, C_{\text{out}_j}) = \text{bias}(C_{\text{out}_j}) +
        \sum_{k = 0}^{C_{\text{in}} - 1} \text{weight}(C_{\text{out}_j}, k) \star \text{input}(N_i, k)


    where :math:`\star` is the valid 2D `cross-correlation`_ operator,
    :math:`N` is a batch size, :math:`C` denotes a number of channels,
    :math:`H` is a height of input planes in pixels, and :math:`W` is
    width in pixels.
    """ + r"""

    This module supports :ref:`TensorFloat32<tf32_on_ampere>`.

    On certain ROCm devices, when using float16 inputs this module will use :ref:`different precision<fp16_on_mi200>` for backward.

    * :attr:`stride` controls the stride for the cross-correlation, a single
      number or a tuple.

    * :attr:`padding` controls the amount of padding applied to the input. It
      can be either a string {{'valid', 'same'}} or an int / a tuple of ints giving the
      amount of implicit padding applied on both sides.

    * :attr:`dilation` controls the spacing between the kernel points; also
      known as the \u00e0 trous algorithm. It is harder to describe, but this `link`_
      has a nice visualization of what :attr:`dilation` does.

    {groups_note}

    The parameters :attr:`kernel_size`, :attr:`stride`, :attr:`padding`, :attr:`dilation` can either be:

        - a single ``int`` -- in which case the same value is used for the height and width dimension
        - a ``tuple`` of two ints -- in which case, the first `int` is used for the height dimension,
          and the second `int` for the width dimension

    Note:
        {depthwise_separable_note}

    Note:
        {cudnn_reproducibility_note}

    Note:
        ``padding='valid'`` is the same as no padding. ``padding='same'`` pads
        the input so the output has the shape as the input. However, this mode
        doesn't support any stride values other than 1.

    Note:
        This module supports complex data types i.e. ``complex32, complex64, complex128``.

    Args:
        in_channels (int): Number of channels in the input image
        out_channels (int): Number of channels produced by the convolution
        kernel_size (int or tuple): Size of the convolving kernel
        stride (int or tuple, optional): Stride of the convolution. Default: 1
        padding (int, tuple or str, optional): Padding added to all four sides of
            the input. Default: 0
        padding_mode (str, optional): ``'zeros'``, ``'reflect'``,
            ``'replicate'`` or ``'circular'``. Default: ``'zeros'``
        dilation (int or tuple, optional): Spacing between kernel elements. Default: 1
        groups (int, optional): Number of blocked connections from input
            channels to output channels. Default: 1
        bias (bool, optional): If ``True``, adds a learnable bias to the
            output. Default: ``True``
<<<<<<< HEAD
    """.format(
            **reproducibility_notes, **convolution_notes  # type: ignore[has-type]
        )
        + r"""
=======
    """.format(**reproducibility_notes, **convolution_notes) + r"""
>>>>>>> 53be7ff0

    Shape:
        - Input: :math:`(N, C_{in}, H_{in}, W_{in})` or :math:`(C_{in}, H_{in}, W_{in})`
        - Output: :math:`(N, C_{out}, H_{out}, W_{out})` or :math:`(C_{out}, H_{out}, W_{out})`, where

          .. math::
              H_{out} = \left\lfloor\frac{H_{in}  + 2 \times \text{padding}[0] - \text{dilation}[0]
                        \times (\text{kernel\_size}[0] - 1) - 1}{\text{stride}[0]} + 1\right\rfloor

          .. math::
              W_{out} = \left\lfloor\frac{W_{in}  + 2 \times \text{padding}[1] - \text{dilation}[1]
                        \times (\text{kernel\_size}[1] - 1) - 1}{\text{stride}[1]} + 1\right\rfloor

    Attributes:
        weight (Tensor): the learnable weights of the module of shape
            :math:`(\text{out\_channels}, \frac{\text{in\_channels}}{\text{groups}},`
            :math:`\text{kernel\_size[0]}, \text{kernel\_size[1]})`.
            The values of these weights are sampled from
            :math:`\mathcal{U}(-\sqrt{k}, \sqrt{k})` where
            :math:`k = \frac{groups}{C_\text{in} * \prod_{i=0}^{1}\text{kernel\_size}[i]}`
        bias (Tensor):   the learnable bias of the module of shape
            (out_channels). If :attr:`bias` is ``True``,
            then the values of these weights are
            sampled from :math:`\mathcal{U}(-\sqrt{k}, \sqrt{k})` where
            :math:`k = \frac{groups}{C_\text{in} * \prod_{i=0}^{1}\text{kernel\_size}[i]}`

    Examples:

        >>> # With square kernels and equal stride
        >>> m = nn.Conv2d(16, 33, 3, stride=2)
        >>> # non-square kernels and unequal stride and with padding
        >>> m = nn.Conv2d(16, 33, (3, 5), stride=(2, 1), padding=(4, 2))
        >>> # non-square kernels and unequal stride and with padding and dilation
        >>> m = nn.Conv2d(16, 33, (3, 5), stride=(2, 1), padding=(4, 2), dilation=(3, 1))
        >>> input = torch.randn(20, 16, 50, 100)
        >>> output = m(input)

    .. _cross-correlation:
        https://en.wikipedia.org/wiki/Cross-correlation

    .. _link:
        https://github.com/vdumoulin/conv_arithmetic/blob/master/README.md
    """

    def __init__(
        self,
        in_channels: int,
        out_channels: int,
        kernel_size: _size_2_t,
        stride: _size_2_t = 1,
        padding: Union[str, _size_2_t] = 0,
        dilation: _size_2_t = 1,
        groups: int = 1,
        bias: bool = True,
        padding_mode: str = 'zeros',  # TODO: refine this type
        device=None,
        dtype=None
    ) -> None:
        factory_kwargs = {'device': device, 'dtype': dtype}
        kernel_size_ = _pair(kernel_size)
        stride_ = _pair(stride)
        padding_ = padding if isinstance(padding, str) else _pair(padding)
        dilation_ = _pair(dilation)
        super().__init__(
            in_channels, out_channels, kernel_size_, stride_, padding_, dilation_,
            False, _pair(0), groups, bias, padding_mode, **factory_kwargs)

    def _conv_forward(self, input: Tensor, weight: Tensor, bias: Optional[Tensor]):
        if self.padding_mode != 'zeros':
            return F.conv2d(F.pad(input, self._reversed_padding_repeated_twice, mode=self.padding_mode),
                            weight, bias, self.stride,
                            _pair(0), self.dilation, self.groups)
        return F.conv2d(input, weight, bias, self.stride,
                        self.padding, self.dilation, self.groups)

    def forward(self, input: Tensor) -> Tensor:
        return self._conv_forward(input, self.weight, self.bias)

class Conv3d(_ConvNd):
    __doc__ = r"""Applies a 3D convolution over an input signal composed of several input
    planes.

    In the simplest case, the output value of the layer with input size :math:`(N, C_{in}, D, H, W)`
    and output :math:`(N, C_{out}, D_{out}, H_{out}, W_{out})` can be precisely described as:

    .. math::
        out(N_i, C_{out_j}) = bias(C_{out_j}) +
                                \sum_{k = 0}^{C_{in} - 1} weight(C_{out_j}, k) \star input(N_i, k)

    where :math:`\star` is the valid 3D `cross-correlation`_ operator
    """ + r"""

    This module supports :ref:`TensorFloat32<tf32_on_ampere>`.

    On certain ROCm devices, when using float16 inputs this module will use :ref:`different precision<fp16_on_mi200>` for backward.

    * :attr:`stride` controls the stride for the cross-correlation.

    * :attr:`padding` controls the amount of padding applied to the input. It
      can be either a string {{'valid', 'same'}} or a tuple of ints giving the
      amount of implicit padding applied on both sides.

    * :attr:`dilation` controls the spacing between the kernel points; also known as the \u00e0 trous algorithm.
      It is harder to describe, but this `link`_ has a nice visualization of what :attr:`dilation` does.

    {groups_note}

    The parameters :attr:`kernel_size`, :attr:`stride`, :attr:`padding`, :attr:`dilation` can either be:

        - a single ``int`` -- in which case the same value is used for the depth, height and width dimension
        - a ``tuple`` of three ints -- in which case, the first `int` is used for the depth dimension,
          the second `int` for the height dimension and the third `int` for the width dimension

    Note:
        {depthwise_separable_note}

    Note:
        {cudnn_reproducibility_note}

    Note:
        ``padding='valid'`` is the same as no padding. ``padding='same'`` pads
        the input so the output has the shape as the input. However, this mode
        doesn't support any stride values other than 1.

    Note:
        This module supports complex data types i.e. ``complex32, complex64, complex128``.

    Args:
        in_channels (int): Number of channels in the input image
        out_channels (int): Number of channels produced by the convolution
        kernel_size (int or tuple): Size of the convolving kernel
        stride (int or tuple, optional): Stride of the convolution. Default: 1
        padding (int, tuple or str, optional): Padding added to all six sides of
            the input. Default: 0
        padding_mode (str, optional): ``'zeros'``, ``'reflect'``, ``'replicate'`` or ``'circular'``. Default: ``'zeros'``
        dilation (int or tuple, optional): Spacing between kernel elements. Default: 1
        groups (int, optional): Number of blocked connections from input channels to output channels. Default: 1
        bias (bool, optional): If ``True``, adds a learnable bias to the output. Default: ``True``
<<<<<<< HEAD
    """.format(
            **reproducibility_notes, **convolution_notes  # type: ignore[has-type]
        )
        + r"""
=======
    """.format(**reproducibility_notes, **convolution_notes) + r"""
>>>>>>> 53be7ff0

    Shape:
        - Input: :math:`(N, C_{in}, D_{in}, H_{in}, W_{in})` or :math:`(C_{in}, D_{in}, H_{in}, W_{in})`
        - Output: :math:`(N, C_{out}, D_{out}, H_{out}, W_{out})` or :math:`(C_{out}, D_{out}, H_{out}, W_{out})`,
          where

          .. math::
              D_{out} = \left\lfloor\frac{D_{in} + 2 \times \text{padding}[0] - \text{dilation}[0]
                    \times (\text{kernel\_size}[0] - 1) - 1}{\text{stride}[0]} + 1\right\rfloor

          .. math::
              H_{out} = \left\lfloor\frac{H_{in} + 2 \times \text{padding}[1] - \text{dilation}[1]
                    \times (\text{kernel\_size}[1] - 1) - 1}{\text{stride}[1]} + 1\right\rfloor

          .. math::
              W_{out} = \left\lfloor\frac{W_{in} + 2 \times \text{padding}[2] - \text{dilation}[2]
                    \times (\text{kernel\_size}[2] - 1) - 1}{\text{stride}[2]} + 1\right\rfloor

    Attributes:
        weight (Tensor): the learnable weights of the module of shape
                         :math:`(\text{out\_channels}, \frac{\text{in\_channels}}{\text{groups}},`
                         :math:`\text{kernel\_size[0]}, \text{kernel\_size[1]}, \text{kernel\_size[2]})`.
                         The values of these weights are sampled from
                         :math:`\mathcal{U}(-\sqrt{k}, \sqrt{k})` where
                         :math:`k = \frac{groups}{C_\text{in} * \prod_{i=0}^{2}\text{kernel\_size}[i]}`
        bias (Tensor):   the learnable bias of the module of shape (out_channels). If :attr:`bias` is ``True``,
                         then the values of these weights are
                         sampled from :math:`\mathcal{U}(-\sqrt{k}, \sqrt{k})` where
                         :math:`k = \frac{groups}{C_\text{in} * \prod_{i=0}^{2}\text{kernel\_size}[i]}`

    Examples::

        >>> # With square kernels and equal stride
        >>> m = nn.Conv3d(16, 33, 3, stride=2)
        >>> # non-square kernels and unequal stride and with padding
        >>> m = nn.Conv3d(16, 33, (3, 5, 2), stride=(2, 1, 1), padding=(4, 2, 0))
        >>> input = torch.randn(20, 16, 10, 50, 100)
        >>> output = m(input)

    .. _cross-correlation:
        https://en.wikipedia.org/wiki/Cross-correlation

    .. _link:
        https://github.com/vdumoulin/conv_arithmetic/blob/master/README.md
    """

    def __init__(
        self,
        in_channels: int,
        out_channels: int,
        kernel_size: _size_3_t,
        stride: _size_3_t = 1,
        padding: Union[str, _size_3_t] = 0,
        dilation: _size_3_t = 1,
        groups: int = 1,
        bias: bool = True,
        padding_mode: str = 'zeros',
        device=None,
        dtype=None
    ) -> None:
        factory_kwargs = {'device': device, 'dtype': dtype}
        kernel_size_ = _triple(kernel_size)
        stride_ = _triple(stride)
        padding_ = padding if isinstance(padding, str) else _triple(padding)
        dilation_ = _triple(dilation)
        super().__init__(
            in_channels, out_channels, kernel_size_, stride_, padding_, dilation_,
            False, _triple(0), groups, bias, padding_mode, **factory_kwargs)

    def _conv_forward(self, input: Tensor, weight: Tensor, bias: Optional[Tensor]):
        if self.padding_mode != "zeros":
            return F.conv3d(
                F.pad(
                    input, self._reversed_padding_repeated_twice, mode=self.padding_mode
                ),
                weight,
                bias,
                self.stride,
                _triple(0),
                self.dilation,
                self.groups,
            )
        return F.conv3d(
            input, weight, bias, self.stride, self.padding, self.dilation, self.groups
        )

    def forward(self, input: Tensor) -> Tensor:
        return self._conv_forward(input, self.weight, self.bias)


class _ConvTransposeNd(_ConvNd):
    def __init__(self, in_channels, out_channels, kernel_size, stride,
                 padding, dilation, transposed, output_padding,
                 groups, bias, padding_mode, device=None, dtype=None) -> None:
        if padding_mode != 'zeros':
            raise ValueError(f'Only "zeros" padding mode is supported for {self.__class__.__name__}')

        factory_kwargs = {'device': device, 'dtype': dtype}
        super().__init__(
            in_channels, out_channels, kernel_size, stride,
            padding, dilation, transposed, output_padding,
            groups, bias, padding_mode, **factory_kwargs)

    # dilation being an optional parameter is for backwards
    # compatibility
    def _output_padding(self, input: Tensor, output_size: Optional[List[int]],
                        stride: List[int], padding: List[int], kernel_size: List[int],
                        num_spatial_dims: int, dilation: Optional[List[int]] = None) -> List[int]:
        if output_size is None:
            ret = _single(self.output_padding)  # converting to list if was not already
        else:
            has_batch_dim = input.dim() == num_spatial_dims + 2
            num_non_spatial_dims = 2 if has_batch_dim else 1
            if len(output_size) == num_non_spatial_dims + num_spatial_dims:
                output_size = output_size[num_non_spatial_dims:]
            if len(output_size) != num_spatial_dims:
                raise ValueError(
                    f"ConvTranspose{num_spatial_dims}D: for {input.dim()}D input, output_size must have {num_spatial_dims} "
                    f"or {num_non_spatial_dims + num_spatial_dims} elements (got {len(output_size)})")

            min_sizes = torch.jit.annotate(List[int], [])
            max_sizes = torch.jit.annotate(List[int], [])
            for d in range(num_spatial_dims):
                dim_size = ((input.size(d + num_non_spatial_dims) - 1) * stride[d] -
                            2 * padding[d] +
                            (dilation[d] if dilation is not None else 1) * (kernel_size[d] - 1) + 1)
                min_sizes.append(dim_size)
                max_sizes.append(min_sizes[d] + stride[d] - 1)

            for i in range(len(output_size)):
                size = output_size[i]
                min_size = min_sizes[i]
                max_size = max_sizes[i]
                if size < min_size or size > max_size:
                    raise ValueError(
                        f"requested an output size of {output_size}, but valid sizes range "
                        f"from {min_sizes} to {max_sizes} (for an input of {input.size()[2:]})")

            res = torch.jit.annotate(List[int], [])
            for d in range(num_spatial_dims):
                res.append(output_size[d] - min_sizes[d])

            ret = res
        return ret


class ConvTranspose1d(_ConvTransposeNd):
    __doc__ = r"""Applies a 1D transposed convolution operator over an input image
    composed of several input planes.

    This module can be seen as the gradient of Conv1d with respect to its input.
    It is also known as a fractionally-strided convolution or
    a deconvolution (although it is not an actual deconvolution operation as it does
    not compute a true inverse of convolution). For more information, see the visualizations
    `here`_ and the `Deconvolutional Networks`_ paper.

    This module supports :ref:`TensorFloat32<tf32_on_ampere>`.

    On certain ROCm devices, when using float16 inputs this module will use :ref:`different precision<fp16_on_mi200>` for backward.

    * :attr:`stride` controls the stride for the cross-correlation.

    * :attr:`padding` controls the amount of implicit zero padding on both
      sides for ``dilation * (kernel_size - 1) - padding`` number of points. See note
      below for details.

    * :attr:`output_padding` controls the additional size added to one side
      of the output shape. See note below for details.

    * :attr:`dilation` controls the spacing between the kernel points; also known as the \u00e0 trous algorithm.
      It is harder to describe, but the link `here`_ has a nice visualization of what :attr:`dilation` does.

    {groups_note}

    Note:
        The :attr:`padding` argument effectively adds ``dilation * (kernel_size - 1) - padding``
        amount of zero padding to both sizes of the input. This is set so that
        when a :class:`~torch.nn.Conv1d` and a :class:`~torch.nn.ConvTranspose1d`
        are initialized with same parameters, they are inverses of each other in
        regard to the input and output shapes. However, when ``stride > 1``,
        :class:`~torch.nn.Conv1d` maps multiple input shapes to the same output
        shape. :attr:`output_padding` is provided to resolve this ambiguity by
        effectively increasing the calculated output shape on one side. Note
        that :attr:`output_padding` is only used to find output shape, but does
        not actually add zero-padding to output.

    Note:
        In some circumstances when using the CUDA backend with CuDNN, this operator
        may select a nondeterministic algorithm to increase performance. If this is
        undesirable, you can try to make the operation deterministic (potentially at
        a performance cost) by setting ``torch.backends.cudnn.deterministic =
        True``.
        Please see the notes on :doc:`/notes/randomness` for background.


    Args:
        in_channels (int): Number of channels in the input image
        out_channels (int): Number of channels produced by the convolution
        kernel_size (int or tuple): Size of the convolving kernel
        stride (int or tuple, optional): Stride of the convolution. Default: 1
        padding (int or tuple, optional): ``dilation * (kernel_size - 1) - padding`` zero-padding
            will be added to both sides of the input. Default: 0
        output_padding (int or tuple, optional): Additional size added to one side
            of the output shape. Default: 0
        groups (int, optional): Number of blocked connections from input channels to output channels. Default: 1
        bias (bool, optional): If ``True``, adds a learnable bias to the output. Default: ``True``
        dilation (int or tuple, optional): Spacing between kernel elements. Default: 1
<<<<<<< HEAD
    """.format(
            **reproducibility_notes, **convolution_notes  # type: ignore[has-type]
        )
        + r"""
=======
    """.format(**reproducibility_notes, **convolution_notes) + r"""
>>>>>>> 53be7ff0

    Shape:
        - Input: :math:`(N, C_{in}, L_{in})` or :math:`(C_{in}, L_{in})`
        - Output: :math:`(N, C_{out}, L_{out})` or :math:`(C_{out}, L_{out})`, where

          .. math::
              L_{out} = (L_{in} - 1) \times \text{stride} - 2 \times \text{padding} + \text{dilation}
                        \times (\text{kernel\_size} - 1) + \text{output\_padding} + 1

    Attributes:
        weight (Tensor): the learnable weights of the module of shape
                         :math:`(\text{in\_channels}, \frac{\text{out\_channels}}{\text{groups}},`
                         :math:`\text{kernel\_size})`.
                         The values of these weights are sampled from
                         :math:`\mathcal{U}(-\sqrt{k}, \sqrt{k})` where
                         :math:`k = \frac{groups}{C_\text{out} * \text{kernel\_size}}`
        bias (Tensor):   the learnable bias of the module of shape (out_channels).
                         If :attr:`bias` is ``True``, then the values of these weights are
                         sampled from :math:`\mathcal{U}(-\sqrt{k}, \sqrt{k})` where
                         :math:`k = \frac{groups}{C_\text{out} * \text{kernel\_size}}`

    .. _`here`:
        https://github.com/vdumoulin/conv_arithmetic/blob/master/README.md

    .. _`Deconvolutional Networks`:
        https://www.matthewzeiler.com/mattzeiler/deconvolutionalnetworks.pdf
    """

    def __init__(
        self,
        in_channels: int,
        out_channels: int,
        kernel_size: _size_1_t,
        stride: _size_1_t = 1,
        padding: _size_1_t = 0,
        output_padding: _size_1_t = 0,
        groups: int = 1,
        bias: bool = True,
        dilation: _size_1_t = 1,
        padding_mode: str = 'zeros',
        device=None,
        dtype=None
    ) -> None:
        factory_kwargs = {'device': device, 'dtype': dtype}
        kernel_size = _single(kernel_size)
        stride = _single(stride)
        padding = _single(padding)
        dilation = _single(dilation)
        output_padding = _single(output_padding)
        super().__init__(
            in_channels, out_channels, kernel_size, stride, padding, dilation,
            True, output_padding, groups, bias, padding_mode, **factory_kwargs)

    def forward(self, input: Tensor, output_size: Optional[List[int]] = None) -> Tensor:
        if self.padding_mode != 'zeros':
            raise ValueError('Only `zeros` padding mode is supported for ConvTranspose1d')

        assert isinstance(self.padding, tuple)
        # One cannot replace List by Tuple or Sequence in "_output_padding" because
        # TorchScript does not support `Sequence[T]` or `Tuple[T, ...]`.
        num_spatial_dims = 1
        output_padding = self._output_padding(
            input, output_size, self.stride, self.padding, self.kernel_size,  # type: ignore[arg-type]
            num_spatial_dims, self.dilation)  # type: ignore[arg-type]
        return F.conv_transpose1d(
            input, self.weight, self.bias, self.stride, self.padding,
            output_padding, self.groups, self.dilation)


class ConvTranspose2d(_ConvTransposeNd):
    __doc__ = r"""Applies a 2D transposed convolution operator over an input image
    composed of several input planes.

    This module can be seen as the gradient of Conv2d with respect to its input.
    It is also known as a fractionally-strided convolution or
    a deconvolution (although it is not an actual deconvolution operation as it does
    not compute a true inverse of convolution). For more information, see the visualizations
    `here`_ and the `Deconvolutional Networks`_ paper.

    This module supports :ref:`TensorFloat32<tf32_on_ampere>`.

    On certain ROCm devices, when using float16 inputs this module will use :ref:`different precision<fp16_on_mi200>` for backward.

    * :attr:`stride` controls the stride for the cross-correlation.

    * :attr:`padding` controls the amount of implicit zero padding on both
      sides for ``dilation * (kernel_size - 1) - padding`` number of points. See note
      below for details.

    * :attr:`output_padding` controls the additional size added to one side
      of the output shape. See note below for details.

    * :attr:`dilation` controls the spacing between the kernel points; also known as the \u00e0 trous algorithm.
      It is harder to describe, but the link `here`_ has a nice visualization of what :attr:`dilation` does.

    {groups_note}

    The parameters :attr:`kernel_size`, :attr:`stride`, :attr:`padding`, :attr:`output_padding`
    can either be:

        - a single ``int`` -- in which case the same value is used for the height and width dimensions
        - a ``tuple`` of two ints -- in which case, the first `int` is used for the height dimension,
          and the second `int` for the width dimension

    Note:
        The :attr:`padding` argument effectively adds ``dilation * (kernel_size - 1) - padding``
        amount of zero padding to both sizes of the input. This is set so that
        when a :class:`~torch.nn.Conv2d` and a :class:`~torch.nn.ConvTranspose2d`
        are initialized with same parameters, they are inverses of each other in
        regard to the input and output shapes. However, when ``stride > 1``,
        :class:`~torch.nn.Conv2d` maps multiple input shapes to the same output
        shape. :attr:`output_padding` is provided to resolve this ambiguity by
        effectively increasing the calculated output shape on one side. Note
        that :attr:`output_padding` is only used to find output shape, but does
        not actually add zero-padding to output.

    Note:
        {cudnn_reproducibility_note}

    Args:
        in_channels (int): Number of channels in the input image
        out_channels (int): Number of channels produced by the convolution
        kernel_size (int or tuple): Size of the convolving kernel
        stride (int or tuple, optional): Stride of the convolution. Default: 1
        padding (int or tuple, optional): ``dilation * (kernel_size - 1) - padding`` zero-padding
            will be added to both sides of each dimension in the input. Default: 0
        output_padding (int or tuple, optional): Additional size added to one side
            of each dimension in the output shape. Default: 0
        groups (int, optional): Number of blocked connections from input channels to output channels. Default: 1
        bias (bool, optional): If ``True``, adds a learnable bias to the output. Default: ``True``
        dilation (int or tuple, optional): Spacing between kernel elements. Default: 1
<<<<<<< HEAD
    """.format(
            **reproducibility_notes, **convolution_notes  # type: ignore[has-type]
        )
        + r"""
=======
    """.format(**reproducibility_notes, **convolution_notes) + r"""
>>>>>>> 53be7ff0

    Shape:
        - Input: :math:`(N, C_{in}, H_{in}, W_{in})` or :math:`(C_{in}, H_{in}, W_{in})`
        - Output: :math:`(N, C_{out}, H_{out}, W_{out})` or :math:`(C_{out}, H_{out}, W_{out})`, where

        .. math::
              H_{out} = (H_{in} - 1) \times \text{stride}[0] - 2 \times \text{padding}[0] + \text{dilation}[0]
                        \times (\text{kernel\_size}[0] - 1) + \text{output\_padding}[0] + 1
        .. math::
              W_{out} = (W_{in} - 1) \times \text{stride}[1] - 2 \times \text{padding}[1] + \text{dilation}[1]
                        \times (\text{kernel\_size}[1] - 1) + \text{output\_padding}[1] + 1

    Attributes:
        weight (Tensor): the learnable weights of the module of shape
                         :math:`(\text{in\_channels}, \frac{\text{out\_channels}}{\text{groups}},`
                         :math:`\text{kernel\_size[0]}, \text{kernel\_size[1]})`.
                         The values of these weights are sampled from
                         :math:`\mathcal{U}(-\sqrt{k}, \sqrt{k})` where
                         :math:`k = \frac{groups}{C_\text{out} * \prod_{i=0}^{1}\text{kernel\_size}[i]}`
        bias (Tensor):   the learnable bias of the module of shape (out_channels)
                         If :attr:`bias` is ``True``, then the values of these weights are
                         sampled from :math:`\mathcal{U}(-\sqrt{k}, \sqrt{k})` where
                         :math:`k = \frac{groups}{C_\text{out} * \prod_{i=0}^{1}\text{kernel\_size}[i]}`

    Examples::

        >>> # With square kernels and equal stride
        >>> m = nn.ConvTranspose2d(16, 33, 3, stride=2)
        >>> # non-square kernels and unequal stride and with padding
        >>> m = nn.ConvTranspose2d(16, 33, (3, 5), stride=(2, 1), padding=(4, 2))
        >>> input = torch.randn(20, 16, 50, 100)
        >>> output = m(input)
        >>> # exact output size can be also specified as an argument
        >>> input = torch.randn(1, 16, 12, 12)
        >>> downsample = nn.Conv2d(16, 16, 3, stride=2, padding=1)
        >>> upsample = nn.ConvTranspose2d(16, 16, 3, stride=2, padding=1)
        >>> h = downsample(input)
        >>> h.size()
        torch.Size([1, 16, 6, 6])
        >>> output = upsample(h, output_size=input.size())
        >>> output.size()
        torch.Size([1, 16, 12, 12])

    .. _`here`:
        https://github.com/vdumoulin/conv_arithmetic/blob/master/README.md

    .. _`Deconvolutional Networks`:
        https://www.matthewzeiler.com/mattzeiler/deconvolutionalnetworks.pdf
    """

    def __init__(
        self,
        in_channels: int,
        out_channels: int,
        kernel_size: _size_2_t,
        stride: _size_2_t = 1,
        padding: _size_2_t = 0,
        output_padding: _size_2_t = 0,
        groups: int = 1,
        bias: bool = True,
        dilation: _size_2_t = 1,
        padding_mode: str = 'zeros',
        device=None,
        dtype=None
    ) -> None:
        factory_kwargs = {'device': device, 'dtype': dtype}
        kernel_size = _pair(kernel_size)
        stride = _pair(stride)
        padding = _pair(padding)
        dilation = _pair(dilation)
        output_padding = _pair(output_padding)
        super().__init__(
            in_channels, out_channels, kernel_size, stride, padding, dilation,
            True, output_padding, groups, bias, padding_mode, **factory_kwargs)

    def forward(self, input: Tensor, output_size: Optional[List[int]] = None) -> Tensor:
        if self.padding_mode != 'zeros':
            raise ValueError('Only `zeros` padding mode is supported for ConvTranspose2d')

        assert isinstance(self.padding, tuple)
        # One cannot replace List by Tuple or Sequence in "_output_padding" because
        # TorchScript does not support `Sequence[T]` or `Tuple[T, ...]`.
        num_spatial_dims = 2
        output_padding = self._output_padding(
            input, output_size, self.stride, self.padding, self.kernel_size,  # type: ignore[arg-type]
            num_spatial_dims, self.dilation)  # type: ignore[arg-type]

        return F.conv_transpose2d(
            input, self.weight, self.bias, self.stride, self.padding,
            output_padding, self.groups, self.dilation)


class ConvTranspose3d(_ConvTransposeNd):
    __doc__ = r"""Applies a 3D transposed convolution operator over an input image composed of several input
    planes.
    The transposed convolution operator multiplies each input value element-wise by a learnable kernel,
    and sums over the outputs from all input feature planes.

    This module can be seen as the gradient of Conv3d with respect to its input.
    It is also known as a fractionally-strided convolution or
    a deconvolution (although it is not an actual deconvolution operation as it does
    not compute a true inverse of convolution). For more information, see the visualizations
    `here`_ and the `Deconvolutional Networks`_ paper.

    This module supports :ref:`TensorFloat32<tf32_on_ampere>`.

    On certain ROCm devices, when using float16 inputs this module will use :ref:`different precision<fp16_on_mi200>` for backward.

    * :attr:`stride` controls the stride for the cross-correlation.

    * :attr:`padding` controls the amount of implicit zero padding on both
      sides for ``dilation * (kernel_size - 1) - padding`` number of points. See note
      below for details.

    * :attr:`output_padding` controls the additional size added to one side
      of the output shape. See note below for details.

    * :attr:`dilation` controls the spacing between the kernel points; also known as the \u00e0 trous algorithm.
      It is harder to describe, but the link `here`_ has a nice visualization of what :attr:`dilation` does.

    {groups_note}

    The parameters :attr:`kernel_size`, :attr:`stride`, :attr:`padding`, :attr:`output_padding`
    can either be:

        - a single ``int`` -- in which case the same value is used for the depth, height and width dimensions
        - a ``tuple`` of three ints -- in which case, the first `int` is used for the depth dimension,
          the second `int` for the height dimension and the third `int` for the width dimension

    Note:
        The :attr:`padding` argument effectively adds ``dilation * (kernel_size - 1) - padding``
        amount of zero padding to both sizes of the input. This is set so that
        when a :class:`~torch.nn.Conv3d` and a :class:`~torch.nn.ConvTranspose3d`
        are initialized with same parameters, they are inverses of each other in
        regard to the input and output shapes. However, when ``stride > 1``,
        :class:`~torch.nn.Conv3d` maps multiple input shapes to the same output
        shape. :attr:`output_padding` is provided to resolve this ambiguity by
        effectively increasing the calculated output shape on one side. Note
        that :attr:`output_padding` is only used to find output shape, but does
        not actually add zero-padding to output.

    Note:
        {cudnn_reproducibility_note}

    Args:
        in_channels (int): Number of channels in the input image
        out_channels (int): Number of channels produced by the convolution
        kernel_size (int or tuple): Size of the convolving kernel
        stride (int or tuple, optional): Stride of the convolution. Default: 1
        padding (int or tuple, optional): ``dilation * (kernel_size - 1) - padding`` zero-padding
            will be added to both sides of each dimension in the input. Default: 0
        output_padding (int or tuple, optional): Additional size added to one side
            of each dimension in the output shape. Default: 0
        groups (int, optional): Number of blocked connections from input channels to output channels. Default: 1
        bias (bool, optional): If ``True``, adds a learnable bias to the output. Default: ``True``
        dilation (int or tuple, optional): Spacing between kernel elements. Default: 1
<<<<<<< HEAD
    """.format(
            **reproducibility_notes, **convolution_notes  # type: ignore[has-type]
        )
        + r"""
=======
    """.format(**reproducibility_notes, **convolution_notes) + r"""
>>>>>>> 53be7ff0

    Shape:
        - Input: :math:`(N, C_{in}, D_{in}, H_{in}, W_{in})` or :math:`(C_{in}, D_{in}, H_{in}, W_{in})`
        - Output: :math:`(N, C_{out}, D_{out}, H_{out}, W_{out})` or
          :math:`(C_{out}, D_{out}, H_{out}, W_{out})`, where

        .. math::
              D_{out} = (D_{in} - 1) \times \text{stride}[0] - 2 \times \text{padding}[0] + \text{dilation}[0]
                        \times (\text{kernel\_size}[0] - 1) + \text{output\_padding}[0] + 1
        .. math::
              H_{out} = (H_{in} - 1) \times \text{stride}[1] - 2 \times \text{padding}[1] + \text{dilation}[1]
                        \times (\text{kernel\_size}[1] - 1) + \text{output\_padding}[1] + 1
        .. math::
              W_{out} = (W_{in} - 1) \times \text{stride}[2] - 2 \times \text{padding}[2] + \text{dilation}[2]
                        \times (\text{kernel\_size}[2] - 1) + \text{output\_padding}[2] + 1


    Attributes:
        weight (Tensor): the learnable weights of the module of shape
                         :math:`(\text{in\_channels}, \frac{\text{out\_channels}}{\text{groups}},`
                         :math:`\text{kernel\_size[0]}, \text{kernel\_size[1]}, \text{kernel\_size[2]})`.
                         The values of these weights are sampled from
                         :math:`\mathcal{U}(-\sqrt{k}, \sqrt{k})` where
                         :math:`k = \frac{groups}{C_\text{out} * \prod_{i=0}^{2}\text{kernel\_size}[i]}`
        bias (Tensor):   the learnable bias of the module of shape (out_channels)
                         If :attr:`bias` is ``True``, then the values of these weights are
                         sampled from :math:`\mathcal{U}(-\sqrt{k}, \sqrt{k})` where
                         :math:`k = \frac{groups}{C_\text{out} * \prod_{i=0}^{2}\text{kernel\_size}[i]}`

    Examples::

        >>> # With square kernels and equal stride
        >>> m = nn.ConvTranspose3d(16, 33, 3, stride=2)
        >>> # non-square kernels and unequal stride and with padding
        >>> m = nn.ConvTranspose3d(16, 33, (3, 5, 2), stride=(2, 1, 1), padding=(0, 4, 2))
        >>> input = torch.randn(20, 16, 10, 50, 100)
        >>> output = m(input)

    .. _`here`:
        https://github.com/vdumoulin/conv_arithmetic/blob/master/README.md

    .. _`Deconvolutional Networks`:
        https://www.matthewzeiler.com/mattzeiler/deconvolutionalnetworks.pdf
    """

    def __init__(
        self,
        in_channels: int,
        out_channels: int,
        kernel_size: _size_3_t,
        stride: _size_3_t = 1,
        padding: _size_3_t = 0,
        output_padding: _size_3_t = 0,
        groups: int = 1,
        bias: bool = True,
        dilation: _size_3_t = 1,
        padding_mode: str = 'zeros',
        device=None,
        dtype=None
    ) -> None:
        factory_kwargs = {'device': device, 'dtype': dtype}
        kernel_size = _triple(kernel_size)
        stride = _triple(stride)
        padding = _triple(padding)
        dilation = _triple(dilation)
        output_padding = _triple(output_padding)
        super().__init__(
            in_channels, out_channels, kernel_size, stride, padding, dilation,
            True, output_padding, groups, bias, padding_mode, **factory_kwargs)

    def forward(self, input: Tensor, output_size: Optional[List[int]] = None) -> Tensor:
        if self.padding_mode != 'zeros':
            raise ValueError('Only `zeros` padding mode is supported for ConvTranspose3d')

        assert isinstance(self.padding, tuple)
        # One cannot replace List by Tuple or Sequence in "_output_padding" because
        # TorchScript does not support `Sequence[T]` or `Tuple[T, ...]`.
        num_spatial_dims = 3
        output_padding = self._output_padding(
            input, output_size, self.stride, self.padding, self.kernel_size,  # type: ignore[arg-type]
            num_spatial_dims, self.dilation)  # type: ignore[arg-type]

        return F.conv_transpose3d(
            input, self.weight, self.bias, self.stride, self.padding,
            output_padding, self.groups, self.dilation)


# TODO: Deprecate and remove the following alias `_ConvTransposeMixin`.
#
# `_ConvTransposeMixin` was a mixin that was removed.  It is meant to be used
# with `_ConvNd` to construct actual module classes that implements conv
# transpose ops:
#
#   class MyConvTranspose(_ConvNd, _ConvTransposeMixin):
#       ...
#
# In PyTorch, it has been replaced by `_ConvTransposeNd`, which is a proper
# subclass of `_ConvNd`.  However, some user code in the wild still (incorrectly)
# use the internal class `_ConvTransposeMixin`.  Hence, we provide this alias
# for BC, because it is cheap and easy for us to do so, even though that
# `_ConvTransposeNd` is really not a mixin anymore (but multiple inheritance as
# above would still work).
class _ConvTransposeMixin(_ConvTransposeNd):

    @deprecated(
        "`_ConvTransposeMixin` is a deprecated internal class. "
        "Please consider using public APIs.",
        category=FutureWarning,
    )
    def __init__(self, *args, **kwargs):
        super().__init__(*args, **kwargs)


# TODO: Conv2dLocal
# TODO: Conv2dMap
# TODO: ConvTranspose2dMap


class _LazyConvXdMixin(LazyModuleMixin):
    groups: int
    transposed: bool
    in_channels: int
    out_channels: int
    kernel_size: Tuple[int, ...]
    weight: UninitializedParameter
    bias: UninitializedParameter

    def reset_parameters(self) -> None:
        # has_uninitialized_params is defined in parent class and it is using a protocol on self
        if not self.has_uninitialized_params() and self.in_channels != 0:  # type: ignore[misc]
            # "type:ignore[..]" is required because mypy thinks that "reset_parameters" is undefined
            # in super class. Turns out that it is defined in _ConvND which is inherited by any class
            # that also inherits _LazyConvXdMixin
            super().reset_parameters()  # type: ignore[misc]

    # Signature of "initialize_parameters" is incompatible with the definition in supertype LazyModuleMixin
    def initialize_parameters(self, input: Tensor, *args, **kwargs) -> None:  # type: ignore[override]
        # defined by parent class but using a protocol
        if self.has_uninitialized_params():  # type: ignore[misc]
            self.in_channels = self._get_in_channels(input)
            if self.in_channels % self.groups != 0:
                raise ValueError('in_channels must be divisible by groups')
            assert isinstance(self.weight, UninitializedParameter)
            if self.transposed:
                self.weight.materialize((
                    self.in_channels, self.out_channels // self.groups, *self.kernel_size))
            else:
                self.weight.materialize((
                    self.out_channels, self.in_channels // self.groups, *self.kernel_size))
            if self.bias is not None:
                assert isinstance(self.bias, UninitializedParameter)
                self.bias.materialize((self.out_channels,))
            self.reset_parameters()

    # Function to extract in_channels from first input.
    def _get_in_channels(self, input: Tensor) -> int:
        num_spatial_dims = self._get_num_spatial_dims()
        num_dims_no_batch = num_spatial_dims + 1  # +1 for channels dim
        num_dims_batch = num_dims_no_batch + 1
        if input.dim() not in (num_dims_no_batch, num_dims_batch):
            raise RuntimeError(f"Expected {num_dims_no_batch}D (unbatched) or {num_dims_batch}D (batched) input "
                               f"to {self.__class__.__name__}, but "
                               f"got input of size: {input.shape}")
        return input.shape[1] if input.dim() == num_dims_batch else input.shape[0]

    # Function to return the number of spatial dims expected for inputs to the module.
    # This is expected to be implemented by subclasses.
    def _get_num_spatial_dims(self) -> int:
        raise NotImplementedError


# LazyConv1d defines weight as a Tensor but derived class defines it as UnitializeParameter
class LazyConv1d(_LazyConvXdMixin, Conv1d):  # type: ignore[misc]
    r"""A :class:`torch.nn.Conv1d` module with lazy initialization of the ``in_channels`` argument.

    The ``in_channels`` argument of the :class:`Conv1d` is inferred from the ``input.size(1)``.
    The attributes that will be lazily initialized are `weight` and `bias`.

    Check the :class:`torch.nn.modules.lazy.LazyModuleMixin` for further documentation
    on lazy modules and their limitations.

    Args:
        out_channels (int): Number of channels produced by the convolution
        kernel_size (int or tuple): Size of the convolving kernel
        stride (int or tuple, optional): Stride of the convolution. Default: 1
        padding (int or tuple, optional): Zero-padding added to both sides of
            the input. Default: 0
        padding_mode (str, optional): ``'zeros'``, ``'reflect'``,
            ``'replicate'`` or ``'circular'``. Default: ``'zeros'``
        dilation (int or tuple, optional): Spacing between kernel
            elements. Default: 1
        groups (int, optional): Number of blocked connections from input
            channels to output channels. Default: 1
        bias (bool, optional): If ``True``, adds a learnable bias to the
            output. Default: ``True``

    .. seealso:: :class:`torch.nn.Conv1d` and :class:`torch.nn.modules.lazy.LazyModuleMixin`
    """

    # super class define this variable as None. "type: ignore[..] is required
    # since we are redefining the variable.
    cls_to_become = Conv1d  # type: ignore[assignment]

    def __init__(
        self,
        out_channels: int,
        kernel_size: _size_1_t,
        stride: _size_1_t = 1,
        padding: _size_1_t = 0,
        dilation: _size_1_t = 1,
        groups: int = 1,
        bias: bool = True,
        padding_mode: str = 'zeros',
        device=None,
        dtype=None
    ) -> None:
        factory_kwargs = {'device': device, 'dtype': dtype}
        super().__init__(
            0,
            0,
            kernel_size,
            stride,
            padding,
            dilation,
            groups,
            # bias is hardcoded to False to avoid creating tensor
            # that will soon be overwritten.
            False,
            padding_mode,
            **factory_kwargs
        )
        self.weight = UninitializedParameter(**factory_kwargs)
        self.out_channels = out_channels
        if bias:
            self.bias = UninitializedParameter(**factory_kwargs)

    def _get_num_spatial_dims(self) -> int:
        return 1


# LazyConv2d defines weight as a Tensor but derived class defines it as UnitializeParameter
class LazyConv2d(_LazyConvXdMixin, Conv2d):  # type: ignore[misc]
    r"""A :class:`torch.nn.Conv2d` module with lazy initialization of the ``in_channels`` argument.

    The ``in_channels`` argument of the :class:`Conv2d` that is inferred from the ``input.size(1)``.
    The attributes that will be lazily initialized are `weight` and `bias`.

    Check the :class:`torch.nn.modules.lazy.LazyModuleMixin` for further documentation
    on lazy modules and their limitations.

    Args:
        out_channels (int): Number of channels produced by the convolution
        kernel_size (int or tuple): Size of the convolving kernel
        stride (int or tuple, optional): Stride of the convolution. Default: 1
        padding (int or tuple, optional): Zero-padding added to both sides of
            the input. Default: 0
        padding_mode (str, optional): ``'zeros'``, ``'reflect'``,
            ``'replicate'`` or ``'circular'``. Default: ``'zeros'``
        dilation (int or tuple, optional): Spacing between kernel
            elements. Default: 1
        groups (int, optional): Number of blocked connections from input
            channels to output channels. Default: 1
        bias (bool, optional): If ``True``, adds a learnable bias to the
            output. Default: ``True``

    .. seealso:: :class:`torch.nn.Conv2d` and :class:`torch.nn.modules.lazy.LazyModuleMixin`
    """

    # super class define this variable as None. "type: ignore[..] is required
    # since we are redefining the variable.
    cls_to_become = Conv2d  # type: ignore[assignment]

    def __init__(
        self,
        out_channels: int,
        kernel_size: _size_2_t,
        stride: _size_2_t = 1,
        padding: _size_2_t = 0,
        dilation: _size_2_t = 1,
        groups: int = 1,
        bias: bool = True,
        padding_mode: str = 'zeros',  # TODO: refine this type
        device=None,
        dtype=None
    ) -> None:
        factory_kwargs = {'device': device, 'dtype': dtype}
        super().__init__(
            0,
            0,
            kernel_size,
            stride,
            padding,
            dilation,
            groups,
            # bias is hardcoded to False to avoid creating tensor
            # that will soon be overwritten.
            False,
            padding_mode,
            **factory_kwargs
        )
        self.weight = UninitializedParameter(**factory_kwargs)
        self.out_channels = out_channels
        if bias:
            self.bias = UninitializedParameter(**factory_kwargs)

    def _get_num_spatial_dims(self) -> int:
        return 2


# LazyConv3d defines weight as a Tensor but derived class defines it as UnitializeParameter
class LazyConv3d(_LazyConvXdMixin, Conv3d):  # type: ignore[misc]
    r"""A :class:`torch.nn.Conv3d` module with lazy initialization of the ``in_channels`` argument.

    The ``in_channels`` argument of the :class:`Conv3d` that is inferred from
    the ``input.size(1)``.
    The attributes that will be lazily initialized are `weight` and `bias`.

    Check the :class:`torch.nn.modules.lazy.LazyModuleMixin` for further documentation
    on lazy modules and their limitations.

    Args:
        out_channels (int): Number of channels produced by the convolution
        kernel_size (int or tuple): Size of the convolving kernel
        stride (int or tuple, optional): Stride of the convolution. Default: 1
        padding (int or tuple, optional): Zero-padding added to both sides of
            the input. Default: 0
        padding_mode (str, optional): ``'zeros'``, ``'reflect'``,
            ``'replicate'`` or ``'circular'``. Default: ``'zeros'``
        dilation (int or tuple, optional): Spacing between kernel
            elements. Default: 1
        groups (int, optional): Number of blocked connections from input
            channels to output channels. Default: 1
        bias (bool, optional): If ``True``, adds a learnable bias to the
            output. Default: ``True``

    .. seealso:: :class:`torch.nn.Conv3d` and :class:`torch.nn.modules.lazy.LazyModuleMixin`
    """

    # super class define this variable as None. "type: ignore[..] is required
    # since we are redefining the variable.
    cls_to_become = Conv3d  # type: ignore[assignment]

    def __init__(
        self,
        out_channels: int,
        kernel_size: _size_3_t,
        stride: _size_3_t = 1,
        padding: _size_3_t = 0,
        dilation: _size_3_t = 1,
        groups: int = 1,
        bias: bool = True,
        padding_mode: str = 'zeros',
        device=None,
        dtype=None
    ) -> None:
        factory_kwargs = {'device': device, 'dtype': dtype}
        super().__init__(
            0,
            0,
            kernel_size,
            stride,
            padding,
            dilation,
            groups,
            # bias is hardcoded to False to avoid creating tensor
            # that will soon be overwritten.
            False,
            padding_mode,
            **factory_kwargs
        )
        self.weight = UninitializedParameter(**factory_kwargs)
        self.out_channels = out_channels
        if bias:
            self.bias = UninitializedParameter(**factory_kwargs)

    def _get_num_spatial_dims(self) -> int:
        return 3


# LazyConvTranspose1d defines weight as a Tensor but derived class defines it as UnitializeParameter
class LazyConvTranspose1d(_LazyConvXdMixin, ConvTranspose1d):  # type: ignore[misc]
    r"""A :class:`torch.nn.ConvTranspose1d` module with lazy initialization of the ``in_channels`` argument.

    The ``in_channels`` argument of the :class:`ConvTranspose1d` that is inferred from
    the ``input.size(1)``.
    The attributes that will be lazily initialized are `weight` and `bias`.

    Check the :class:`torch.nn.modules.lazy.LazyModuleMixin` for further documentation
    on lazy modules and their limitations.

    Args:
        out_channels (int): Number of channels produced by the convolution
        kernel_size (int or tuple): Size of the convolving kernel
        stride (int or tuple, optional): Stride of the convolution. Default: 1
        padding (int or tuple, optional): ``dilation * (kernel_size - 1) - padding`` zero-padding
            will be added to both sides of the input. Default: 0
        output_padding (int or tuple, optional): Additional size added to one side
            of the output shape. Default: 0
        groups (int, optional): Number of blocked connections from input channels to output channels. Default: 1
        bias (bool, optional): If ``True``, adds a learnable bias to the output. Default: ``True``
        dilation (int or tuple, optional): Spacing between kernel elements. Default: 1

    .. seealso:: :class:`torch.nn.ConvTranspose1d` and :class:`torch.nn.modules.lazy.LazyModuleMixin`
    """

    # super class define this variable as None. "type: ignore[..] is required
    # since we are redefining the variable.
    cls_to_become = ConvTranspose1d  # type: ignore[assignment]

    def __init__(
        self,
        out_channels: int,
        kernel_size: _size_1_t,
        stride: _size_1_t = 1,
        padding: _size_1_t = 0,
        output_padding: _size_1_t = 0,
        groups: int = 1,
        bias: bool = True,
        dilation: _size_1_t = 1,
        padding_mode: str = 'zeros',
        device=None,
        dtype=None
    ) -> None:
        factory_kwargs = {'device': device, 'dtype': dtype}
        super().__init__(
            0,
            0,
            kernel_size,
            stride,
            padding,
            output_padding,
            groups,
            # bias is hardcoded to False to avoid creating tensor
            # that will soon be overwritten.
            False,
            dilation,
            padding_mode,
            **factory_kwargs
        )
        self.weight = UninitializedParameter(**factory_kwargs)
        self.out_channels = out_channels
        if bias:
            self.bias = UninitializedParameter(**factory_kwargs)

    def _get_num_spatial_dims(self) -> int:
        return 1


# LazyConvTranspose2d defines weight as a Tensor but derived class defines it as UnitializeParameter
class LazyConvTranspose2d(_LazyConvXdMixin, ConvTranspose2d):  # type: ignore[misc]
    r"""A :class:`torch.nn.ConvTranspose2d` module with lazy initialization of the ``in_channels`` argument.

    The ``in_channels`` argument of the :class:`ConvTranspose2d` is inferred from
    the ``input.size(1)``.
    The attributes that will be lazily initialized are `weight` and `bias`.

    Check the :class:`torch.nn.modules.lazy.LazyModuleMixin` for further documentation
    on lazy modules and their limitations.

    Args:
        out_channels (int): Number of channels produced by the convolution
        kernel_size (int or tuple): Size of the convolving kernel
        stride (int or tuple, optional): Stride of the convolution. Default: 1
        padding (int or tuple, optional): ``dilation * (kernel_size - 1) - padding`` zero-padding
            will be added to both sides of each dimension in the input. Default: 0
        output_padding (int or tuple, optional): Additional size added to one side
            of each dimension in the output shape. Default: 0
        groups (int, optional): Number of blocked connections from input channels to output channels. Default: 1
        bias (bool, optional): If ``True``, adds a learnable bias to the output. Default: ``True``
        dilation (int or tuple, optional): Spacing between kernel elements. Default: 1

    .. seealso:: :class:`torch.nn.ConvTranspose2d` and :class:`torch.nn.modules.lazy.LazyModuleMixin`
    """

    # super class define this variable as None. "type: ignore[..] is required
    # since we are redefining the variable.
    cls_to_become = ConvTranspose2d  # type: ignore[assignment]

    def __init__(
        self,
        out_channels: int,
        kernel_size: _size_2_t,
        stride: _size_2_t = 1,
        padding: _size_2_t = 0,
        output_padding: _size_2_t = 0,
        groups: int = 1,
        bias: bool = True,
        dilation: int = 1,
        padding_mode: str = 'zeros',
        device=None,
        dtype=None
    ) -> None:
        factory_kwargs = {'device': device, 'dtype': dtype}
        super().__init__(
            0,
            0,
            kernel_size,
            stride,
            padding,
            output_padding,
            groups,
            # bias is hardcoded to False to avoid creating tensor
            # that will soon be overwritten.
            False,
            dilation,
            padding_mode,
            **factory_kwargs
        )
        self.weight = UninitializedParameter(**factory_kwargs)
        self.out_channels = out_channels
        if bias:
            self.bias = UninitializedParameter(**factory_kwargs)

    def _get_num_spatial_dims(self) -> int:
        return 2


# LazyConvTranspose3d defines weight as a Tensor but derived class defines it as UnitializeParameter
class LazyConvTranspose3d(_LazyConvXdMixin, ConvTranspose3d):  # type: ignore[misc]
    r"""A :class:`torch.nn.ConvTranspose3d` module with lazy initialization of the ``in_channels`` argument.

    The ``in_channels`` argument of the :class:`ConvTranspose3d` is inferred from
    the ``input.size(1)``.
    The attributes that will be lazily initialized are `weight` and `bias`.

    Check the :class:`torch.nn.modules.lazy.LazyModuleMixin` for further documentation
    on lazy modules and their limitations.

    Args:
        out_channels (int): Number of channels produced by the convolution
        kernel_size (int or tuple): Size of the convolving kernel
        stride (int or tuple, optional): Stride of the convolution. Default: 1
        padding (int or tuple, optional): ``dilation * (kernel_size - 1) - padding`` zero-padding
            will be added to both sides of each dimension in the input. Default: 0
        output_padding (int or tuple, optional): Additional size added to one side
            of each dimension in the output shape. Default: 0
        groups (int, optional): Number of blocked connections from input channels to output channels. Default: 1
        bias (bool, optional): If ``True``, adds a learnable bias to the output. Default: ``True``
        dilation (int or tuple, optional): Spacing between kernel elements. Default: 1

    .. seealso:: :class:`torch.nn.ConvTranspose3d` and :class:`torch.nn.modules.lazy.LazyModuleMixin`
    """

    # super class define this variable as None. "type: ignore[..] is required
    # since we are redefining the variable.
    cls_to_become = ConvTranspose3d  # type: ignore[assignment]

    def __init__(
        self,
        out_channels: int,
        kernel_size: _size_3_t,
        stride: _size_3_t = 1,
        padding: _size_3_t = 0,
        output_padding: _size_3_t = 0,
        groups: int = 1,
        bias: bool = True,
        dilation: _size_3_t = 1,
        padding_mode: str = 'zeros',
        device=None,
        dtype=None
    ) -> None:
        factory_kwargs = {'device': device, 'dtype': dtype}
        super().__init__(
            0,
            0,
            kernel_size,
            stride,
            padding,
            output_padding,
            groups,
            # bias is hardcoded to False to avoid creating tensor
            # that will soon be overwritten.
            False,
            dilation,
            padding_mode,
            **factory_kwargs
        )
        self.weight = UninitializedParameter(**factory_kwargs)
        self.out_channels = out_channels
        if bias:
            self.bias = UninitializedParameter(**factory_kwargs)

    def _get_num_spatial_dims(self) -> int:
        return 3<|MERGE_RESOLUTION|>--- conflicted
+++ resolved
@@ -236,14 +236,7 @@
         bias (bool, optional): If ``True``, adds a learnable bias to the
             output. Default: ``True``
 
-<<<<<<< HEAD
-    """.format(
-            **reproducibility_notes, **convolution_notes  # type: ignore[has-type]
-        )
-        + r"""
-=======
     """.format(**reproducibility_notes, **convolution_notes) + r"""
->>>>>>> 53be7ff0
 
     Shape:
         - Input: :math:`(N, C_{in}, L_{in})` or :math:`(C_{in}, L_{in})`
@@ -385,14 +378,7 @@
             channels to output channels. Default: 1
         bias (bool, optional): If ``True``, adds a learnable bias to the
             output. Default: ``True``
-<<<<<<< HEAD
-    """.format(
-            **reproducibility_notes, **convolution_notes  # type: ignore[has-type]
-        )
-        + r"""
-=======
     """.format(**reproducibility_notes, **convolution_notes) + r"""
->>>>>>> 53be7ff0
 
     Shape:
         - Input: :math:`(N, C_{in}, H_{in}, W_{in})` or :math:`(C_{in}, H_{in}, W_{in})`
@@ -531,14 +517,7 @@
         dilation (int or tuple, optional): Spacing between kernel elements. Default: 1
         groups (int, optional): Number of blocked connections from input channels to output channels. Default: 1
         bias (bool, optional): If ``True``, adds a learnable bias to the output. Default: ``True``
-<<<<<<< HEAD
-    """.format(
-            **reproducibility_notes, **convolution_notes  # type: ignore[has-type]
-        )
-        + r"""
-=======
     """.format(**reproducibility_notes, **convolution_notes) + r"""
->>>>>>> 53be7ff0
 
     Shape:
         - Input: :math:`(N, C_{in}, D_{in}, H_{in}, W_{in})` or :math:`(C_{in}, D_{in}, H_{in}, W_{in})`
@@ -746,14 +725,7 @@
         groups (int, optional): Number of blocked connections from input channels to output channels. Default: 1
         bias (bool, optional): If ``True``, adds a learnable bias to the output. Default: ``True``
         dilation (int or tuple, optional): Spacing between kernel elements. Default: 1
-<<<<<<< HEAD
-    """.format(
-            **reproducibility_notes, **convolution_notes  # type: ignore[has-type]
-        )
-        + r"""
-=======
     """.format(**reproducibility_notes, **convolution_notes) + r"""
->>>>>>> 53be7ff0
 
     Shape:
         - Input: :math:`(N, C_{in}, L_{in})` or :math:`(C_{in}, L_{in})`
@@ -885,14 +857,7 @@
         groups (int, optional): Number of blocked connections from input channels to output channels. Default: 1
         bias (bool, optional): If ``True``, adds a learnable bias to the output. Default: ``True``
         dilation (int or tuple, optional): Spacing between kernel elements. Default: 1
-<<<<<<< HEAD
-    """.format(
-            **reproducibility_notes, **convolution_notes  # type: ignore[has-type]
-        )
-        + r"""
-=======
     """.format(**reproducibility_notes, **convolution_notes) + r"""
->>>>>>> 53be7ff0
 
     Shape:
         - Input: :math:`(N, C_{in}, H_{in}, W_{in})` or :math:`(C_{in}, H_{in}, W_{in})`
@@ -1049,14 +1014,7 @@
         groups (int, optional): Number of blocked connections from input channels to output channels. Default: 1
         bias (bool, optional): If ``True``, adds a learnable bias to the output. Default: ``True``
         dilation (int or tuple, optional): Spacing between kernel elements. Default: 1
-<<<<<<< HEAD
-    """.format(
-            **reproducibility_notes, **convolution_notes  # type: ignore[has-type]
-        )
-        + r"""
-=======
     """.format(**reproducibility_notes, **convolution_notes) + r"""
->>>>>>> 53be7ff0
 
     Shape:
         - Input: :math:`(N, C_{in}, D_{in}, H_{in}, W_{in})` or :math:`(C_{in}, D_{in}, H_{in}, W_{in})`
