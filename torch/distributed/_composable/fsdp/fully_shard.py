import functools
<<<<<<< HEAD
from typing import Any, cast, List, Optional, Union
=======
>>>>>>> 75e66327

from typing import Any, cast, NoReturn, Optional, Union

import torch
import torch.nn as nn
from torch.distributed._composable import contract
from torch.distributed._tensor import DeviceMesh

from ._fsdp_api import MixedPrecisionPolicy, OffloadPolicy
from ._fsdp_common import FSDPMeshInfo, HSDPMeshInfo
from ._fsdp_init import (
    _get_device_from_mesh,
    _get_managed_modules,
    _get_managed_states,
    _get_post_forward_mesh_info,
    _init_default_fully_shard_mesh,
    _move_states_to_device,
)
from ._fsdp_param_group import FSDPParamGroup
from ._fsdp_state import _get_module_fsdp_state, FSDPState


# The decorator adds a state object to `module` that can be accessed via
# `fully_shard.state(module)`. The state object and module are 1:1.
@contract(state_cls=FSDPState)
def fully_shard(
    module: nn.Module,
    *,
    mesh: Optional[DeviceMesh] = None,
    reshard_after_forward: Union[bool, int] = True,
    mp_policy: MixedPrecisionPolicy = MixedPrecisionPolicy(),
    offload_policy: OffloadPolicy = OffloadPolicy(),
):
    """
    Shard module parameters across data parallel workers.

    This function applies fully sharded data parallelism (FSDP) or a variant to
    ``module``, a technique for memory savings at the cost of communication.
    Parameters are sharded across ``mesh``, and in turn, so are their gradients
    and optimizer states.

    The sharded parameters are all-gathered to construct the unsharded
    parameters for forward or backward computation. The unsharded parameters
    are freed after computation to save memory. The gradients are reduced
    across the mesh and divided by the mesh size for data parallelism. The
    optimizer step runs on the sharded parameters.

    Each call to ``fully_shard`` constructs one communication group that
    includes the parameters in ``module.parameters()`` except those already
    assigned to a group from a nested call. Each group's parameters and its
    gradients are communicated together in one collective, respectively.
    Constructing multiple groups across the model (e.g. "layer by layer")
    allows for peak memory savings and communication/computation overlap.

    Implementation-wise, the sharded parameters are represented as
    :class:`DTensor` s, sharded on dim-0, and the unsharded parameters are
    represented as :class:`Tensor` s. A module forward pre-hook all-gathers the
    parameters, and a module forward hook frees them. Similar backward hooks
    gather parameters and later free parameters/reduce gradients.

    Args:
        mesh (Optional[DeviceMesh]): This data parallel mesh defines the
            sharding and device. If 1D, then parameters are fully sharded
            across the 1D mesh (FSDP). If 2D, then parameters are sharded
            across the 0th dim and replicated across the 1st dim (HSDP). The
            mesh's device type gives the device type used for communication;
            if a CUDA or CUDA-like device type, then we use the current device.
        reshard_after_forward (Union[bool, int]): This controls the parameter
            behavior after forward and can trade off memory and communication:
            - If ``True``, then this reshards parameters after forward and
            all-gathers in backward.
            - If ``False``, then this keeps the unsharded parameters in memory
            after forward and avoids the all-gather in backward.
            - If an ``int``, then this represents the world size to reshard to
            after forward. It should be a non-trivial divisor of the ``mesh``
            shard dim size (i.e. excluding 1 and the dim size itself). A choice
            may be the intra-node size (e.g. ``torch.cuda.device_count()``).
            This allows the all-gather in backward to be over a smaller world
            size at the cost of higher memory usage than setting to ``True``.
            - The root FSDP state has its value specially set to ``False`` as a
            heuristic since its parameters would typically be immediately
            all-gathered for backward.
            - After forward, the parameters registered to the module depend on
            to this: The registered parameters are the sharded parameters if
            ``True``; unsharded parameters if ``False``; and the paramters
            resharded to the smaller mesh otherwise. To modify the parameters
            between forward and backward, the registered parameters must be the
            sharded parameters. For ``False`` or an ``int``, this can be done
            by manually resharding via :meth:`reshard`.
        mp_policy (MixedPrecisionPolicy): This controls the mixed precision
            policy, which offers parameter/reduction mixed precision for this
            module. See :class:`MixedPrecisionPolicy` for details.
        offload_policy (OffloadPolicy): This controls the offloading policy,
            which offers parameter/gradient/optimizer state offloading. See
            :class:`OffloadPolicy` and its subclasses for details.
    """
    if isinstance(module, (nn.ModuleList, nn.ModuleDict)):
        raise ValueError(
            f"fully_shard does not support containers that do not implement forward: {module}"
        )
    mesh = mesh or _init_default_fully_shard_mesh()
    if mesh.ndim not in (1, 2):
        raise ValueError(f"fully_shard expects a 1D or 2D DeviceMesh but got {mesh}")
    elif mesh.ndim == 1:
        mesh_info = FSDPMeshInfo(mesh, shard_mesh_dim=0)
    else:
        mesh_info = HSDPMeshInfo(mesh, shard_mesh_dim=1, replicate_mesh_dim=0)
    device = _get_device_from_mesh(mesh)
    post_forward_mesh_info = _get_post_forward_mesh_info(
        reshard_after_forward, mesh_info
    )

    state = fully_shard.state(module)
    state.init(module, device, mp_policy)

    managed_modules = _get_managed_modules(module)
    params, buffers = _get_managed_states(managed_modules)
    _move_states_to_device(params, buffers, device)
    if params:
        state._fsdp_param_group = FSDPParamGroup(
            params,
            module,
            mesh_info,
            post_forward_mesh_info,
            device,
            mp_policy,
            offload_policy,
        )

    # for dynamo
    for module in managed_modules:
        module._is_fsdp_managed_module = True  # type: ignore[assignment]
        module._fsdp_use_orig_params = True  # type: ignore[assignment]

    # Place FSDP leftmost for highest priority in the method resolution order
    cls = module.__class__
    dct = {"__deepcopy__": unimplemented_deepcopy}
    new_cls = type(f"FSDP{cls.__name__}", (FSDPModule, cls), dct)
    module.__class__ = new_cls
    return module


def unimplemented_deepcopy(*args: Any, **kwargs: Any) -> NoReturn:
    raise AssertionError(
        "FSDP does not support deepcopy. Please use state dict for serialization."
    )


class FSDPModule:
    def __new__(cls, *args, **kwargs):
        """
        Override ``__new__`` to remove the FSDP class and directly construct
        the original class for cases like indexing into a container module.
        """
        # Use index 2 since 0 is the dynamically constructed `FSDP<...>` class
        # and index 1 is the `FSDPModule` class itself
        orig_cls = cls.__mro__[2]
        self = orig_cls.__new__(orig_cls, *args, **kwargs)
        self.__init__(*args, **kwargs)
        return self

    def reshard(self) -> None:
        """
        Reshards the module's parameters, registering the sharded parameters
        to the module and freeing the unsharded parameters if needed. This
        method is *not* recursive.
        """
        state = self._get_fsdp_state()
        if fsdp_param_group := state._fsdp_param_group:
            fsdp_param_group.reshard()

    def unshard(self, async_op: bool = False) -> Optional["UnshardHandle"]:
        """
        Unshards the module's parameters by allocating memory and all-gathering
        the parameters. This method is *not* recursive.

        Args:
            async_op (bool): If ``True``, then returns a :class:`UnshardHandle`
                that has a :meth:`wait` method to wait on the unshard op. If
                ``False``, then returns ``None`` and waits on the handle inside
                this function.

        .. note:: If ``async_op=True``, then the user does not have to call
            :meth:`wait` on the returned handle if waiting on the unshard op
            in the module's pre-forward is tolerable. FSDP will wait on the
            pending unshard op in the pre-forward automatically.
        """
        state = self._get_fsdp_state()
        fsdp_param_group = state._fsdp_param_group
        if fsdp_param_group is not None:
            fsdp_param_group.lazy_init()
            fsdp_param_group.unshard(async_op=async_op)
        handle = UnshardHandle(fsdp_param_group)
        if async_op:
            return handle
        handle.wait()
        return None

    def set_is_last_backward(self, is_last_backward: bool) -> None:
        """
        Sets whether the next backward is the last one, meaning that FSDP
        should wait for gradient reduction to finish and clear internal data
        structures used for explicit prefetching.
        """
        state = self._get_fsdp_state()
        state._state_ctx.is_last_backward = is_last_backward

    def set_requires_gradient_sync(
        self, requires_gradient_sync: bool, *, recurse: bool = True
    ) -> None:
        """
        Sets if the module should sync gradients. This can be used to implement
        gradient accumulation without communication. For HSDP, this controls
        both reduce-scatter and all-reduce together.

        Args:
            requires_gradient_sync (bool): Whether to reduce gradients for the
                module's parameters.
            recurse (bool): Whether to set for all submodules or just the
                passed-in module.
        """
        self_module = cast(nn.Module, self)
        modules = list(self_module.modules()) if recurse else [self_module]
        for module in modules:
            if isinstance(module, FSDPModule):
                state = module._get_fsdp_state()
                if fsdp_param_group := state._fsdp_param_group:
                    fsdp_param_group.reduce_grads = requires_gradient_sync
                    fsdp_param_group.all_reduce_grads = requires_gradient_sync

    def set_requires_all_reduce(
        self, requires_all_reduce: bool, *, recurse: bool = True
    ) -> None:
        """
        Sets if the module should all-reduce gradients. This can be used to
        implement gradient accumulation with only reduce-scatter but not
        all-reduce for HSDP.
        """
        self_module = cast(nn.Module, self)
        modules = list(self_module.modules()) if recurse else [self_module]
        for module in modules:
            if isinstance(module, FSDPModule):
                state = module._get_fsdp_state()
                if fsdp_param_group := state._fsdp_param_group:
                    fsdp_param_group.all_reduce_grads = requires_all_reduce

    def set_reshard_after_backward(
        self, reshard_after_backward: bool, *, recurse: bool = True
    ) -> None:
        """
        Sets if the module should reshard parameters after backward. This can
        be used during gradient accumulation to trade off higher memory for
        reduced communication.

        Args:
            reshard_after_backward (bool): Whether to reshard parameters after
                backward.
            recurse (bool): Whether to set for all submodules or just the
                passed-in module.
        """
        self_module = cast(nn.Module, self)
        modules = list(self_module.modules()) if recurse else [self_module]
        for module in modules:
            if isinstance(module, FSDPModule):
                state = module._get_fsdp_state()
                if fsdp_param_group := state._fsdp_param_group:
                    fsdp_param_group.reshard_after_backward = reshard_after_backward

    def _get_fsdp_state(self) -> FSDPState:
        if (state := _get_module_fsdp_state(cast(nn.Module, self))) is None:
            raise AssertionError(f"No FSDP state found on {self}")
        return state

    def _apply(self, *args: Any, **kwargs: Any) -> Any:
        # Reshard to ensure that sharded parameters are registered
        self.reshard()
        ret = super()._apply(*args, **kwargs)  # type: ignore[misc]
        state = self._get_fsdp_state()
        if not (fsdp_param_group := state._fsdp_param_group):
            return ret
        # TODO: Remove this padding logic once DTensor pads the local tensor:
        # https://github.com/pytorch/pytorch/issues/113045
        with torch.no_grad():
            for fsdp_param in fsdp_param_group.fsdp_params:
                fsdp_param.reset_sharded_param()
        return ret


class UnshardHandle:
    """
    A handle to wait on the unshard op.

    Args:
        fsdp_param_group (FSDPParamGroup, optional): FSDP parameter group to
            unshard. This should be ``None`` iff the FSDP module does not
            manage any parameters, meaning the unshard is a no-op.
    """

    def __init__(self, fsdp_param_group: Optional[FSDPParamGroup]):
        self._fsdp_param_group = fsdp_param_group

    def wait(self):
        """
        Waits on the unshard op.

        This ensures that the current stream can use the unsharded parameters,
        which are now registered to the module.
        """
        if self._fsdp_param_group is not None:
            self._fsdp_param_group.wait_for_unshard()
            # Avoid keeping a reference
            self._fsdp_param_group = None


def register_fsdp_forward_method(module: nn.Module, method_name: str) -> None:
    """
    Registers a method on ``module`` to be a forward method for FSDP.

    FSDP only knows to run its pre-forward and post-forward hooks on the
    default :meth:`nn.Module.forward` method. This function patches a user
    specified method to run the pre/post-forward hooks before/after the method,
    respectively. If ``module`` is not an :class:`FSDPModule`, then this is a
    no-op.

    Args:
        module (nn.Module): Module to register the forward method on.
        method_name (str): Name of the forward method.
    """
    if not isinstance(module, FSDPModule):
        # Make no-op to allow including both when using/not using FSDP
        return
    if not hasattr(module, method_name):
        raise ValueError(f"{type(module)} does not have a method {method_name}")
    orig_method = getattr(module, method_name)

    @functools.wraps(orig_method)
    def wrapped_method(self, *args, **kwargs):
        fsdp_state = self._get_fsdp_state()
        args, kwargs = fsdp_state._pre_forward(self, args, kwargs)
        out = orig_method(*args, **kwargs)
        return fsdp_state._post_forward(self, args, out)

    # Use `__get__` to make `wrapped_method` an instance method
    setattr(module, method_name, wrapped_method.__get__(module, type(module)))


def share_comm_ctx(modules: List[FSDPModule]) -> None:
    """
    Shares the communication context across multiple FSDP modules. For example,
    for pipeline parallelism, if we have a module list whose children each are
    FSDP root modules, then we can use this function to share the communication
    context across all of the FSDP root modules, including FSDP streams.
    Sharing streams can avoid memory fragmentation across streams.

    Args:
        modules (List[FSDPModule]): List of :class:`FSDPModule`s across which
            to share communication context. Passing only the root FSDP modules
            is sufficient if this function is called before lazy init.
    """
    if len(modules) == 0:
        return
    for module in modules:
        if not isinstance(module, FSDPModule):
            raise ValueError(f"Expects list of FSDPModules but got {module}")
    fsdp_states = [module._get_fsdp_state() for module in modules]
    comm_ctx = fsdp_states[0]._comm_ctx
    for fsdp_state in fsdp_states[1:]:
        fsdp_state._comm_ctx = comm_ctx
        if fsdp_param_group := fsdp_state._fsdp_param_group:
            fsdp_param_group.comm_ctx = comm_ctx<|MERGE_RESOLUTION|>--- conflicted
+++ resolved
@@ -1,10 +1,6 @@
 import functools
-<<<<<<< HEAD
-from typing import Any, cast, List, Optional, Union
-=======
->>>>>>> 75e66327
-
-from typing import Any, cast, NoReturn, Optional, Union
+
+from typing import Any, cast, List, NoReturn, Optional, Union
 
 import torch
 import torch.nn as nn
