# Owner(s): ["module: mta"]

import itertools
import random
import re
import unittest
import weakref
from contextlib import nullcontext
from numbers import Number

import torch

from torch.testing import make_tensor
from torch.testing._comparison import default_tolerances
from torch.testing._internal.common_cuda import TEST_MULTIGPU
<<<<<<< HEAD
from torch.testing._internal.common_utils import \
    TestCase, run_tests, TEST_WITH_ROCM, skipIfTorchDynamo, parametrize, gradcheck, skipIfRocmVersionLessThan
from torch.testing._internal.common_device_type import \
    (instantiate_device_type_tests, dtypes, onlyCUDA, ops, OpDTypes)
from torch.testing._internal.common_methods_invocations import (
    foreach_unary_op_db, foreach_binary_op_db, foreach_pointwise_op_db,
    foreach_reduce_op_db, foreach_other_op_db)
=======
from torch.testing._internal.common_device_type import (
    dtypes,
    instantiate_device_type_tests,
    onlyCUDA,
    OpDTypes,
    ops,
)
>>>>>>> 22ba180e
from torch.testing._internal.common_dtype import (
    all_types_and_complex_and,
    floating_types,
    floating_types_and,
    integral_types_and,
)
from torch.testing._internal.common_methods_invocations import (
    foreach_binary_op_db,
    foreach_other_op_db,
    foreach_pointwise_op_db,
    foreach_reduce_op_db,
    foreach_unary_op_db,
)
from torch.testing._internal.common_utils import (
    gradcheck,
    parametrize,
    run_tests,
    skipIfRocmVersionLessThan,
    skipIfTorchDynamo,
    TEST_WITH_ROCM,
    TestCase,
)


_BOOL_SUB_ERR_MSG = "Subtraction, the `-` operator"


class RegularFuncWrapper:
    def __init__(self, func):
        self.func = func

    def __call__(self, inputs, scalars=None, **kwargs):
        if scalars is not None:
            assert len(inputs) == 3
            # We need to distribute each scalar to the regular func and it needs
            # special consideration as it is a keyword only argument to the
            # regular func. (Strangely, it is not a keyword only argument to the
            # foreach func)
            return [
                self.func(*i, value=scalars[idx], **kwargs)
                for idx, i in enumerate(zip(*inputs))
            ]
        if len(inputs) == 2 and isinstance(inputs[1], (Number, torch.Tensor)):
            # binary op with tensorlist and scalar.
            inputs[1] = [inputs[1] for _ in range(len(inputs[0]))]
        return [self.func(*i, **kwargs) for i in zip(*inputs)]


class ForeachFuncWrapper:
    def __init__(self, func):
        self.func = func
        # Some foreach functions don't have in-place implementations.
        self.is_inplace = False if func is None else func.__name__.endswith("_")

    def __call__(self, inputs, is_cuda, expect_fastpath, **kwargs):
        actual = None
        zero_size = kwargs.pop("zero_size", False)
        if (
            is_cuda
            and torch.autograd.kineto_available()
            and torch.profiler.ProfilerActivity.CUDA
            in torch.profiler.supported_activities()
        ):
            with torch.profiler.profile() as p:
                actual = self.func(*inputs, **kwargs)
            keys = tuple([e.key for e in p.key_averages()])
            mta_called = any("multi_tensor_apply_kernel" in k for k in keys)
            assert mta_called == (expect_fastpath and (not zero_size))
        else:
            actual = self.func(*inputs, **kwargs)
        if self.is_inplace:
            assert id(inputs[0]) == id(actual)
        return actual


class InplaceForeachVersionBumpCheck:
    def __init__(
        self, testcase: TestCase, tensorlist: "List[torch.Tensor]"  # noqa: F821
    ) -> None:
        self._testcase = testcase
        self._tensorlist = tensorlist
        self._orig_version_counts = [t._version for t in tensorlist]

    def __enter__(self):
        pass

    def __exit__(self, exc_type, exc_value, traceback):
        # note(crcrpar): some methods e.g. `_binary_test` could call the given inplace function multiple times
        self._testcase.assertGreaterEqual(
            [t._version for t in self._tensorlist], self._orig_version_counts
        )


def get_transform_func(num_tensors, dtype, device, is_fastpath):
    def transform(t):
        if not torch.is_tensor(t):
            return t
        if torch.is_tensor(t) and t.ndim == 0:
            return t
        return make_tensor(
            (num_tensors, num_tensors),
            dtype=dtype,
            device=device,
            requires_grad=True,
            noncontiguous=not is_fastpath,
        )

    return transform


# note(crcrpar): `zero_size` is `False` unless (dtype, device) == (torch.float32, "cuda")
# as the pair would go through `multi_tensor_apply_kernel` if inputs are not zero size.
class TestForeach(TestCase):
    @property
    def is_cuda(self):
        return self.device_type == "cuda"

    def _get_funcs(self, op):
        return (
            ForeachFuncWrapper(op.method_variant),
            RegularFuncWrapper(op.ref),
            ForeachFuncWrapper(op.inplace_variant),
            RegularFuncWrapper(op.ref_inplace),
        )

    # note(crcrpar): Make sure 0-size tensors are appropriately ignored by `multi_tensor_apply`
    # which is originally reported in https://github.com/pytorch/pytorch/issues/94865.
    # rel:
    #   - https://github.com/pytorch/pytorch/pull/94655
    #   - https://github.com/pytorch/pytorch/issues/100701
    #   - https://github.com/pytorch/pytorch/pull/100811
    @onlyCUDA
    @ops(
        foreach_unary_op_db
        + foreach_binary_op_db
        + foreach_pointwise_op_db
        + foreach_reduce_op_db
        + foreach_other_op_db,
        dtypes=(torch.float32,),
    )
    def test_all_zero_size_tensors_do_not_launch_kernel(self, device, dtype, op):
        wrapped_op, _, inplace_op, _ = self._get_funcs(op)

        for sample in op.sample_zero_size_inputs(device, dtype):
            if op.supports_out:
                wrapped_op(
                    (sample.input, *sample.args),
                    is_cuda=self.is_cuda,
                    expect_fastpath=True,
                    zero_size=True,
                )
            with InplaceForeachVersionBumpCheck(self, sample.input):
                inplace_op(
                    (sample.input, *sample.args),
                    is_cuda=self.is_cuda,
                    expect_fastpath=True,
                    zero_size=True,
                )

    @skipIfRocmVersionLessThan((6, 0))
    @ops(
        foreach_unary_op_db
        + foreach_binary_op_db
        + foreach_pointwise_op_db
        + foreach_reduce_op_db
        + foreach_other_op_db,
    )
    @parametrize(
        "noncontiguous,inplace",
        [(False, False), (False, True), (True, False), (True, True)],
        name_fn=lambda x, y: "{}_{}".format(
            "fastpath" if not x else "slowpath", "inplace" if y else "outplace"
        ),
    )
    def test_parity(self, device, dtype, op, noncontiguous, inplace):
        if inplace:
            _, _, func, ref = self._get_funcs(op)
        else:
            func, ref, _, _ = self._get_funcs(op)
        for sample in op.sample_inputs(device, dtype, noncontiguous=noncontiguous):
            ref_kwargs = sample.kwargs
            # div promotes ints to floats, so we cannot go on the fastpath there
            div_slowpath = (
                dtype in integral_types_and(torch.bool) and op.name == "_foreach_div"
            )
            expect_fastpath = not (
                noncontiguous or sample.disable_fastpath or div_slowpath
            )
            ref_input, ctxmgr = sample.input, nullcontext()
            if inplace:
                with torch.no_grad():
                    ref_input = [t.clone().detach() for t in sample.input]
                ctxmgr = InplaceForeachVersionBumpCheck(self, sample.input)
            try:
                with ctxmgr:
                    actual = func(
                        [sample.input, *sample.args],
                        self.is_cuda,
                        expect_fastpath,
                        **sample.kwargs,
                    )
            except Exception as e:
                with (
                    self.assertRaisesRegex(type(e), re.escape(str(e)))
                    if not (op.has_no_in_place or not op.supports_out)
                    else self.assertRaises(type(e))
                ):
                    ref([ref_input, *sample.ref_args], **ref_kwargs)
            else:
                expected = ref([ref_input, *sample.ref_args], **ref_kwargs)
                self.assertEqual(expected, actual)

    def _binary_test(
        self,
        dtype,
        op,
        ref,
        inputs,
        is_fastpath,
        is_inplace,
        *,
        alpha,
        scalar_self_arg: bool,
    ):
        ref_inputs = (
            [[t.clone().detach() for t in inputs[0]], inputs[1]]
            if is_inplace
            else inputs
        )
        try:
            with InplaceForeachVersionBumpCheck(
                self, inputs[0]
            ) if op.is_inplace else nullcontext():
                actual = op(inputs, self.is_cuda, is_fastpath)
        except RuntimeError as e:
            with self.assertRaisesRegex(type(e), re.escape(str(e))):
                if not scalar_self_arg:
                    ref(ref_inputs)
                else:
                    [ref.func(ref_inputs[0], t) for t in ref_inputs[1]]
        else:
            expected = (
                ref(ref_inputs)
                if not scalar_self_arg
                else [ref.func(ref_inputs[0], t) for t in ref_inputs[1]]
            )
            self.assertEqual(actual, expected)
        if alpha is not None and not scalar_self_arg:
            kwargs = {"alpha": alpha}
            ref_inputs = inputs
            try:
                op_kwargs = {}
                op_kwargs.update(kwargs)
                with InplaceForeachVersionBumpCheck(
                    self, inputs[0]
                ) if op.is_inplace else nullcontext():
                    actual = op(inputs, self.is_cuda, is_fastpath, **op_kwargs)
            except RuntimeError as e:
                with self.assertRaisesRegex(type(e), re.escape(str(e))):
                    ref(ref_inputs, **kwargs)
            else:
                expected = ref(ref_inputs, **kwargs)
                if dtype in (torch.float16, torch.bfloat16) and TEST_WITH_ROCM:
                    self.assertEqual(
                        expected, actual, atol=1.0e-3, rtol=default_tolerances(dtype)[0]
                    )
                else:
                    self.assertEqual(expected, actual)

    @ops(filter(lambda op: op.supports_scalar_self_arg, foreach_binary_op_db))
    @parametrize("is_fastpath", (True, False))
    def test_binary_op_with_scalar_self_support(self, device, dtype, op, is_fastpath):
        def clone(arg):
            if isinstance(arg, (list, tuple)):
                return [clone(a) for a in arg]
            if torch.is_tensor(arg):
                return arg.clone().detach().requires_grad_()
            else:
                return arg

        scalar_self_arg_test_complete = False
        for i, sample in enumerate(
            op.sample_inputs(device, dtype, noncontiguous=not is_fastpath)
        ):
            (rhs_arg,) = sample.args
            kwargs = {} or sample.kwargs
            alpha = kwargs.pop("alpha", None)
            wrapped_op, ref, inplace_op, inplace_ref = self._get_funcs(op)
            if isinstance(rhs_arg, Number) and not scalar_self_arg_test_complete:
                scalar_self_arg_test_complete = True
                self._binary_test(
                    dtype,
                    wrapped_op,
                    ref,
                    [rhs_arg, sample.input],
                    is_fastpath,
                    False,
                    alpha=alpha,
                    scalar_self_arg=True,
                )
                if op.supports_autograd and dtype == torch.float32:
                    transformed_sample = sample.transform(
                        get_transform_func(
                            len(sample.input), dtype, device, is_fastpath
                        )
                    )
                    tensors = transformed_sample.input
                    (rhs_arg,) = transformed_sample.args
                    ref_tensors, ref_rhs_arg = clone(tensors), clone(rhs_arg)
                    sum(
                        wrapped_op(
                            [rhs_arg, tensors], is_cuda=False, expect_fastpath=False
                        )
                    ).mean().backward()
                    sum(
                        [ref.func(ref_rhs_arg, t) for t in ref_tensors]
                    ).mean().backward()
                    self.assertEqual(
                        [t.grad for t in tensors], [t.grad for t in ref_tensors]
                    )

    @ops(foreach_pointwise_op_db)
    @parametrize("is_fastpath", (True, False))
    def test_pointwise_op_with_tensor_of_scalarlist_overload(
        self, device, dtype, op, is_fastpath
    ):
        for sample in op.sample_inputs(device, dtype, noncontiguous=not is_fastpath):
            assert isinstance(sample.args, tuple)
            assert len(sample.args) == 2
            inputs = [sample.input, *sample.args]
            kwargs = sample.kwargs.copy()
            disable_fastpath = sample.disable_fastpath and is_fastpath
            wrapped_op, ref, inplace_op, inplace_ref = self._get_funcs(op)
            scalars = kwargs.pop("scalars", None)

            if is_fastpath and scalars:
                sample = sample.transform(
                    lambda t: t.clone().detach() if torch.is_tensor(t) else t
                )
                inputs = [sample.input, *sample.args]
                tensor_values = torch.tensor(scalars)
                # 1D Tensor of scalars
                for is_inplace, op_, ref_ in (
                    (False, wrapped_op, ref),
                    (True, inplace_op, inplace_ref),
                ):
                    self._pointwise_test(
                        op_,
                        ref_,
                        inputs,
                        is_fastpath and not disable_fastpath,
                        is_inplace,
                        scalars=tensor_values,
                        **kwargs,
                    )
                    self._pointwise_test(
                        op_,
                        ref_,
                        inputs,
                        is_fastpath and not disable_fastpath,
                        is_inplace,
                        scalars=tensor_values[0],
                        custom_values_err="Expected packed scalar Tensor to be of dimension 1. Got 0 instead.",
                        **kwargs,
                    )
                    if self.is_cuda:
                        self._pointwise_test(
                            op_,
                            ref_,
                            inputs,
                            is_fastpath and not disable_fastpath,
                            is_inplace,
                            scalars=tensor_values.cuda(),
                            custom_values_err="Expected scalars to be on CPU, got cuda:0 instead.",
                            **kwargs,
                        )
                    self._pointwise_test(
                        op_,
                        ref_,
                        inputs,
                        is_fastpath and not disable_fastpath,
                        is_inplace,
                        scalars=tensor_values[:2],
                        custom_values_err=f"Expected length of scalars to match input of length {len(scalars)} but got 2 instead.",
                        **kwargs,
                    )
                    self._pointwise_test(
                        op_,
                        ref_,
                        inputs,
                        is_fastpath and not disable_fastpath,
                        is_inplace,
                        scalars=torch.tensor([[0, 1], [2, 3]])[:, 1],
                        custom_values_err="Expected scalars to be contiguous.",
                        **kwargs,
                    )

            # Tests of implicit broadcasting
            N = len(sample.input)
            inputs = [
                [
                    make_tensor(
                        (N, N),
                        device=device,
                        dtype=dtype,
                        noncontiguous=not is_fastpath,
                    )
                    for _ in range(N)
                ],
                [
                    make_tensor(
                        (N - i, 1),
                        device=device,
                        dtype=dtype,
                        noncontiguous=not is_fastpath,
                    )
                    for i in range(N)
                ],
                [
                    make_tensor(
                        (1, N - i),
                        device=device,
                        dtype=dtype,
                        noncontiguous=not is_fastpath,
                    )
                    for i in range(N)
                ],
            ]
            self._pointwise_test(
                wrapped_op,
                ref,
                inputs,
                is_fastpath and disable_fastpath,
                is_inplace=False,
                scalars=scalars,
                **kwargs,
            )
            self._pointwise_test(
                inplace_op,
                inplace_ref,
                inputs,
                is_fastpath and disable_fastpath,
                is_inplace=True,
                scalars=scalars,
                **kwargs,
            )

    def _pointwise_test(
        self,
        op,
        ref,
        inputs,
        is_fastpath,
        is_inplace,
        *,
        scalars=None,
        custom_values_err=None,
        **kwargs,
    ):
        ref_inputs = (
            [[t.clone().detach() for t in inputs[0]], inputs[1], inputs[2]]
            if is_inplace
            else inputs
        )
        try:
            with (
                InplaceForeachVersionBumpCheck(self, inputs[0])
                if is_inplace
                else nullcontext()
            ):
                actual = op(inputs, self.is_cuda, is_fastpath, **kwargs)
        except RuntimeError as e:
            with self.assertRaisesRegex(type(e), re.escape(str(e))):
                ref(ref_inputs, **kwargs)
        else:
            expected = ref(ref_inputs, **kwargs)
            self.assertEqual(expected, actual)
        if scalars is not None:
            kwargs = kwargs.copy()
            kwargs["scalars"] = scalars
            try:
                actual = op(inputs, self.is_cuda, is_fastpath, **kwargs)
            except RuntimeError as e:
                # Match with error messages from regular non-foreach reference if no
                # custom error message was provided.
                if custom_values_err is None:
                    with self.assertRaisesRegex(type(e), re.escape(str(e))):
                        ref(ref_inputs, **kwargs)
                else:
                    self.assertEqual(re.escape(str(e)), re.escape(custom_values_err))
            else:
                expected = ref(ref_inputs, **kwargs)
                self.assertEqual(expected, actual)

    @dtypes(*all_types_and_complex_and(torch.half, torch.bfloat16))
    def test_add_scalar_with_empty_list_and_empty_tensor(self, device, dtype):
        # TODO: enable empty list case
        for tensors in [
            [torch.randn([0], device=device, dtype=dtype)],
            [torch.empty_strided((0, 1), (0, 0), dtype=dtype, device=device)],
        ]:
            res = torch._foreach_add(tensors, 1)
            self.assertEqual(res, tensors)

            torch._foreach_add_(tensors, 1)
            self.assertEqual(res, tensors)

            # Regression test for https://github.com/pytorch/pytorch/issues/113156
            torch._foreach_mul_(tensors, 1)

    @ops(
        filter(lambda op: op.supports_out, foreach_binary_op_db),
        dtypes=OpDTypes.supported,
    )
    def test_binary_op_scalar_with_overlapping_tensors(self, device, dtype, op):
        foreach_op, ref = op.method_variant, op.ref
        tensors = [torch.ones(1, 1, device=device, dtype=dtype).expand(2, 1, 3)]

        if ref == torch.sub and dtype == torch.bool:
            with self.assertRaisesRegex(RuntimeError, re.escape(_BOOL_SUB_ERR_MSG)):
                [ref(t, 1) for t in tensors]
            with self.assertRaisesRegex(RuntimeError, re.escape(_BOOL_SUB_ERR_MSG)):
                foreach_op(tensors, 1)
            return

        expected = [ref(t, 1) for t in tensors]
        res = foreach_op(tensors, 1)
        self.assertEqual(res, expected)

    @ops(
        filter(lambda op: op.supports_out, foreach_binary_op_db),
        allowed_dtypes=[torch.float],
    )
    def test_binary_op_scalar_with_different_tensor_dtypes(self, device, dtype, op):
        foreach_op = op.method_variant
        tensors = [
            torch.tensor([1.1], dtype=torch.float, device=device),
            torch.tensor([1], dtype=torch.long, device=device),
        ]
        runtime_error = None
        try:
            foreach_op(tensors, 1)
        except RuntimeError as e:
            runtime_error = e
        self.assertIsNone(runtime_error)

    @skipIfTorchDynamo("Different error msgs, TODO")
    @ops(
        filter(lambda op: op.supports_out, foreach_binary_op_db),
        dtypes=OpDTypes.supported,
    )
    def test_binary_op_list_error_cases(self, device, dtype, op):
        foreach_op, foreach_op_, ref, ref_ = (
            op.method_variant,
            op.inplace_variant,
            op.ref,
            op.ref_inplace,
        )
        tensors1 = []
        tensors2 = []
        ops_to_test = [foreach_op, foreach_op_]

        # Empty lists
        for fop in ops_to_test:
            with self.assertRaisesRegex(
                RuntimeError, "There were no tensor arguments to this function"
            ):
                fop(tensors1, tensors2)

        # One empty list
        tensors1.append(torch.tensor([1], device=device, dtype=dtype))
        for fop in ops_to_test:
            with self.assertRaisesRegex(
                RuntimeError,
                "Tensor list must have same number of elements as scalar list.",
            ):
                fop(tensors1, tensors2)

        # Lists have different amount of tensors
        tensors2.append(torch.tensor([1], device=device))
        tensors2.append(torch.tensor([1], device=device))
        for fop in ops_to_test:
            with self.assertRaisesRegex(
                RuntimeError,
                "Tensor lists must have the same number of tensors, got 1 and 2",
            ):
                fop(tensors1, tensors2)
            with self.assertRaisesRegex(
                RuntimeError,
                "Tensor lists must have the same number of tensors, got 2 and 1",
            ):
                fop(tensors2, tensors1)

        # Corresponding tensors with different sizes that aren't compatible with broadcast
        # If sizes are different then foreach chooses slow path, thus error messages are expected
        # to be the same as torch regular function.
        tensors1 = [torch.zeros(10, 10, device=device, dtype=dtype) for _ in range(10)]
        tensors2 = [torch.ones(11, 11, device=device, dtype=dtype) for _ in range(10)]
        try:
            foreach_op(tensors1, tensors2)
        except RuntimeError as e:
            with self.assertRaisesRegex(type(e), re.escape(str(e))):
                [ref(t1, t2) for t1, t2 in zip(tensors1, tensors2)]
        try:
            foreach_op_(tensors1, tensors2)
        except RuntimeError as e:
            with self.assertRaisesRegex(type(e), re.escape(str(e))):
                [ref_(t1, t2) for t1, t2 in zip(tensors1, tensors2)]

        # different devices
        if self.device_type == "cuda" and torch.cuda.device_count() > 1:
            tensor1 = torch.zeros(10, 10, device="cuda:0", dtype=dtype)
            tensor2 = torch.ones(10, 10, device="cuda:1", dtype=dtype)
            if dtype == torch.bool and foreach_op == torch._foreach_sub:
                for fop in ops_to_test:
                    with self.assertRaisesRegex(
                        RuntimeError, re.escape(_BOOL_SUB_ERR_MSG)
                    ):
                        fop([tensor1], [tensor2])
                return
            with self.assertRaisesRegex(
                RuntimeError, "Expected all tensors to be on the same device"
            ):
                foreach_op([tensor1], [tensor2])
            if (
                dtype in integral_types_and(torch.bool)
                and foreach_op == torch._foreach_div
            ):
                with self.assertRaisesRegex(RuntimeError, "result type"):
                    foreach_op_([tensor1], [tensor2])
            else:
                with self.assertRaisesRegex(
                    RuntimeError, "Expected all tensors to be on the same device"
                ):
                    foreach_op_([tensor1], [tensor2])

    @unittest.skipIf(not torch.cuda.is_available(), "CUDA not found")
    @ops(
        filter(lambda op: op.supports_out, foreach_binary_op_db),
        dtypes=OpDTypes.supported,
    )
    def test_binary_op_list_slow_path(self, device, dtype, op):
        foreach_op, native_op, foreach_op_, native_op_ = self._get_funcs(op)
        # 0-strides
        tensor1 = make_tensor((10, 10), dtype=dtype, device=device)
        tensor2 = make_tensor((1,), device=device, dtype=dtype).expand_as(tensor1)
        inputs = ([tensor1], [tensor2])
        self._binary_test(
            dtype,
            foreach_op,
            native_op,
            inputs,
            is_fastpath=False,
            is_inplace=False,
            alpha=None,
            scalar_self_arg=False,
        )
        self._binary_test(
            dtype,
            foreach_op_,
            native_op_,
            inputs,
            is_fastpath=False,
            is_inplace=True,
            alpha=None,
            scalar_self_arg=False,
        )

        # different strides
        tensor1 = torch.zeros(10, 10, device=device, dtype=dtype)
        tensor2 = torch.ones(10, 10, device=device, dtype=dtype)
        inputs = ([tensor1], [tensor2.t()])
        self._binary_test(
            dtype,
            foreach_op,
            native_op,
            inputs,
            is_fastpath=False,
            is_inplace=False,
            alpha=None,
            scalar_self_arg=False,
        )
        self._binary_test(
            dtype,
            foreach_op_,
            native_op_,
            inputs,
            is_fastpath=False,
            is_inplace=True,
            alpha=None,
            scalar_self_arg=False,
        )

        # non contiguous
        tensor1 = make_tensor(
            (5, 2, 1, 3), device=device, dtype=dtype, noncontiguous=True
        )
        tensor2 = make_tensor(
            (5, 2, 1, 3), device=device, dtype=dtype, noncontiguous=True
        )
        self.assertFalse(tensor1.is_contiguous())
        self.assertFalse(tensor2.is_contiguous())
        inputs = ([tensor1], [tensor2])
        self._binary_test(
            dtype,
            foreach_op,
            native_op,
            inputs,
            is_fastpath=False,
            is_inplace=False,
            alpha=None,
            scalar_self_arg=False,
        )
        self._binary_test(
            dtype,
            foreach_op_,
            native_op_,
            inputs,
            is_fastpath=False,
            is_inplace=True,
            alpha=None,
            scalar_self_arg=False,
        )

        # sliced tensor
        tensor1 = make_tensor((5, 2, 1, 3), device=device, dtype=dtype)
        tensor2 = make_tensor((5, 2, 1, 3 * 7), device=device, dtype=dtype)[
            :, :, :, ::7
        ]
        inputs = ([tensor1], [tensor2])
        self._binary_test(
            dtype,
            foreach_op,
            native_op,
            inputs,
            is_fastpath=False,
            is_inplace=False,
            alpha=None,
            scalar_self_arg=False,
        )
        self._binary_test(
            dtype,
            foreach_op_,
            native_op_,
            inputs,
            is_fastpath=False,
            is_inplace=True,
            alpha=None,
            scalar_self_arg=False,
        )

    @ops(
        filter(lambda op: op.supports_out, foreach_binary_op_db),
        dtypes=floating_types_and(torch.half, torch.bfloat16),
    )
    def test_binary_op_float_inf_nan(self, device, dtype, op):
        inputs = (
            [
                torch.tensor([float("inf")], device=device, dtype=dtype),
                torch.tensor([-float("inf")], device=device, dtype=dtype),
                torch.tensor([float("nan")], device=device, dtype=dtype),
                torch.tensor([float("nan")], device=device, dtype=dtype),
            ],
            [
                torch.tensor([-float("inf")], device=device, dtype=dtype),
                torch.tensor([float("inf")], device=device, dtype=dtype),
                torch.tensor([float("inf")], device=device, dtype=dtype),
                torch.tensor([float("nan")], device=device, dtype=dtype),
            ],
        )
        op, ref, inplace_op, inplace_ref = self._get_funcs(op)
        self._binary_test(
            dtype, op, ref, inputs, True, False, alpha=None, scalar_self_arg=False
        )
        self._binary_test(
            dtype,
            inplace_op,
            inplace_ref,
            inputs,
            True,
            True,
            alpha=None,
            scalar_self_arg=False,
        )

    # note: Below three tests (postfixed with `_tensors_on_different_devices`)
    # checks whether foreach works with lists of tensors on different devices
    # but tensors of the same index are on the same device, e.g., ['cuda', 'cpu].
    @onlyCUDA
    @ops(foreach_unary_op_db)
    def test_unary_op_tensors_on_different_devices(self, device, dtype, op):
        method, ref, inplace_method, ref_inplace = self._get_funcs(op)
        # tensors: ['cuda', 'cpu]
        tensors = next(
            iter(op.sample_inputs(device, dtype, num_input_tensors=[2]))
        ).input
        tensors[1] = tensors[1].to("cpu")
        if not op.supports_out:
            try:
                actual = method((tensors,), False, False, zero_size=False)
            except RuntimeError as e:
                with self.assertRaisesRegex(type(e), str(e)):
                    ref((tensors,))
            else:
                expected = ref((tensors,))
                self.assertEqual(expected, actual)

        try:
            inplace_method((tensors,), False, False, zero_size=False)
        except RuntimeError as e:
            with self.assertRaisesRegex(type(e), str(e)):
                ref_inplace((tensors,))
        else:
            if not op.supports_out:
                self.assertEqual(expected, tensors)
            else:
                self.assertEqual([torch.zeros_like(t) for t in tensors], tensors)

    @onlyCUDA
    @ops(filter(lambda op: op.supports_out, foreach_binary_op_db))
    def test_binary_op_tensors_on_different_devices(self, device, dtype, op):
        # `tensors1`: ['cuda', 'cpu']
        # `tensors2`: ['cuda', 'cpu']
        _cuda_tensors = next(
            iter(op.sample_inputs(device, dtype, num_input_tensors=[2], same_size=True))
        ).input
        _cpu_tensors = next(
            iter(op.sample_inputs("cpu", dtype, num_input_tensors=[2], same_size=True))
        ).input
        tensors1, tensors2 = list(zip(_cuda_tensors, _cpu_tensors))

        foreach_op, foreach_op_ = op.method_variant, op.inplace_variant
        native_op, native_op_ = op.ref, op.ref_inplace
        try:
            actual = foreach_op(tensors1, tensors2)
        except RuntimeError as e:
            with self.assertRaisesRegex(type(e), re.escape(str(e))):
                [native_op(t1, t2) for t1, t2 in zip(tensors1, tensors2)]
        else:
            expected = [native_op(t1, t2) for t1, t2 in zip(tensors1, tensors2)]
            self.assertEqual(expected, actual)
        try:
            foreach_op_(tensors1, tensors2)
        except RuntimeError as e:
            with self.assertRaisesRegex(type(e), re.escape(str(e))):
                [native_op_(t1, t2) for t1, t2 in zip(tensors1, tensors2)]
        else:
            self.assertEqual(actual, tensors1)

    @onlyCUDA
    @ops(foreach_pointwise_op_db, allowed_dtypes=floating_types())
    def test_pointwise_op_tensors_on_different_devices(self, device, dtype, op):
        # tensors1: ['cuda', 'cpu]
        # tensors2: ['cuda', 'cpu]
        # tensors3: ['cuda', 'cpu]
        # first tensorlist is zero-size when float32
        _cuda_tensors = list(
            op.sample_inputs(device, dtype, num_input_tensors=[3], same_size=True)
        )[int(dtype == torch.float32)].input
        _cpu_tensors = next(
            iter(op.sample_inputs("cpu", dtype, num_input_tensors=[3], same_size=True))
        ).input
        tensors1, tensors2, tensors3 = list(zip(_cuda_tensors, _cpu_tensors))

        foreach_op, foreach_op_, native_op = (
            op.method_variant,
            op.inplace_variant,
            op.ref,
        )
        actual = foreach_op(tensors1, tensors2, tensors3)
        expected = [native_op(*_cuda_tensors), native_op(*_cpu_tensors)]
        self.assertEqual(expected, actual)

        # note(mkozuki): Limiting dtypes to FP32&FP64, we can safely run inplace ops.
        foreach_op_(tensors1, tensors2, tensors3)
        self.assertEqual(expected, tensors1)

    # note: BFloat16 has the same number of exponent bits as FP32
    # so if squared L2 norm overflows in BF16, then it also overflows in FP32.
    @onlyCUDA
    @ops(foreach_reduce_op_db, allowed_dtypes=(torch.half, torch.bfloat16))
    def test_foreach_l2_large_value_input(self, device, dtype, op):
        ord, N = 2, 10
        max_value = torch.finfo(dtype).max
        scaler = torch.tensor([max_value]).sqrt().to(device=device, dtype=dtype)
        inputs = (
            [
                t * scaler
                for t in next(
                    iter(
                        op.sample_inputs(
                            device,
                            dtype,
                            requries_grad=True,
                            num_input_tensors=[N],
                            low=1,
                        )
                    )
                ).input
            ][:-1],
        )
        # make sure that the min. of squared L2 norm value per tensor is greater than the max value of `dtype`.
        self.assertTrue(scaler * scaler * N > max_value)
        fn, ref_fn, *_ = self._get_funcs(op)
        actual = fn(
            inputs, is_cuda=True, expect_fastpath=True, ord=ord, zero_size=False
        )
        expect = ref_fn(inputs, ord=ord)

        if dtype == torch.float16:
            # making sure the reference L2 norm values are in the range of FP16.
            self.assertFalse(any(torch.isinf(e) for e in expect))
        else:
            self.assertTrue(
                all(
                    inputs[0][i].numel() == 0 or torch.isinf(e)
                    for i, e in enumerate(expect)
                )
            )
        self.assertEqual(expect, actual, equal_nan=False)

    @onlyCUDA
    @ops(foreach_reduce_op_db, allowed_dtypes=floating_types())
<<<<<<< HEAD
    def test_big_num_tensors(self, device, dtype, op):
        N = 600
        tensorlist = [make_tensor((2, 3), dtype=dtype, device=device, noncontiguous=False) for _ in range(N)]
        fn, ref_fn, *_ = self._get_funcs(op)

        import math
        for ord in (1, 2, math.inf):
            actual = fn(inputs=[tensorlist], is_cuda=True, expect_fastpath=True, ord=ord, zero_size=False)
=======
    @parametrize("use_cuda_graph", (False, True))
    def test_big_num_tensors(self, device, dtype, op, use_cuda_graph):
        N = 600
        tensorlist = [
            make_tensor((2, 3), dtype=dtype, device=device, noncontiguous=False)
            for _ in range(N)
        ]
        fn, ref_fn, *_ = self._get_funcs(op)

        import math

        for ord in (1, 2, math.inf):
            if not use_cuda_graph:
                actual = fn(
                    inputs=[tensorlist],
                    is_cuda=True,
                    expect_fastpath=True,
                    ord=ord,
                    zero_size=False,
                )
            else:
                # When using CUDA graphs and the tensor metadata doesn't fit in
                # the static kernel argument space, multi_tensor_apply creates
                # the launch arguments once, uses cudaUserObject_t to tie its
                # lifetime to the graph, and reuses it throughout replays. This
                # test verifies multi_tensor_apply's behavior in the scenario.
                g = torch.cuda.CUDAGraph()
                with torch.cuda.graph(g):
                    actual = fn.func(tensorlist, ord=ord)
                g.replay()
>>>>>>> 22ba180e
            expect = ref_fn(inputs=[tensorlist], ord=ord)

            self.assertEqual(expect, actual, equal_nan=True)

    @onlyCUDA
    @ops(foreach_reduce_op_db)
    def test_foreach_reduce_large_input(self, device, dtype, op):
        # test inputs larger than kChunkSize = 65536
        ord, N = 2, 65536 * 2
        disable_fastpath = True
        if ord in (1, 2) and dtype in floating_types_and(torch.half, torch.bfloat16):
            disable_fastpath = False
        inputs = ([make_tensor((N,), dtype=dtype, device=device, noncontiguous=False)],)
        wrapped_op, ref, _, _ = self._get_funcs(op)
        self.assertEqual(
            ref(inputs, ord=ord),
            wrapped_op(
                inputs, self.is_cuda, not disable_fastpath, ord=ord, zero_size=False
            ),
        )

    @onlyCUDA
    @ops(
        foreach_unary_op_db
        + foreach_binary_op_db
        + foreach_pointwise_op_db
        + foreach_other_op_db,
        dtypes=(torch.float,),
    )
    def test_inplace_foreach_leaf_check_and_grad_fn(self, device, dtype, op):
        inplace_op = op.inplace_variant
        if inplace_op is None:
            self.skipTest("no in-place op available")

        sample = next(
            iter(
                op.sample_inputs(
                    dtype=dtype, device=device, num_input_tensors=[2], same_size=True
                )
            )
        )
        sample.input[0].requires_grad_(True)
        with self.assertRaisesRegex(RuntimeError, "a leaf Variable that requires grad"):
            inplace_op(sample.input, *sample.args)
        sample.input[1].requires_grad_(True)
        with self.assertRaisesRegex(RuntimeError, "a leaf Variable that requires grad"):
            inplace_op(sample.input, *sample.args)

        _tensors = [
            t.clone().detach().requires_grad_(i == 0)
            for i, t in enumerate(sample.input)
        ]
        tensors = [t.clone() for t in _tensors]
        inplace_op(tensors, *sample.args)
        self.assertIsNotNone(tensors[0].grad_fn)
        self.assertIsNone(tensors[1].grad_fn)

    @onlyCUDA
    @ops(
        filter(
            lambda op: op.supports_out,
            foreach_unary_op_db
            + foreach_binary_op_db
            + foreach_pointwise_op_db
            + foreach_other_op_db,
        ),
        dtypes=(torch.float,),
    )
    def test_outplace_with_invalid_grads(self, device, dtype, op):
        func, *_ = self._get_funcs(op)
        sample = next(
            iter(
                op.sample_inputs(
                    dtype=dtype,
                    device=device,
                    requires_grad=True,
                    num_input_tensors=[2],
                    same_size=True,
                )
            )
        )
        self.assertTrue(all(t.requires_grad for t in sample.input))
        (out1, out2) = func(
            [sample.input, *sample.args],
            is_cuda=False,
            expect_fastpath=False,
            **sample.kwargs,
        )
        out1.backward(torch.ones_like(out1))
        self.assertIsNotNone(sample.input[0].grad)
        self.assertIsNone(sample.input[1].grad)

    @ops(
        filter(
            lambda op: op.backward_requires_result,
            foreach_unary_op_db
            + foreach_binary_op_db
            + foreach_pointwise_op_db
            + foreach_other_op_db,
        ),
        dtypes=(torch.float32,),
    )
    def test_lifetime_of_grad_fn_when_result_is_saved(self, device, dtype, op):
        def get_ref(func, sample):
            class Foo:
                pass

            out = func(
                (sample.input, *sample.args),
                is_cuda=False,
                expect_fastpath=False,
                **sample.kwargs,
            )
            foo = Foo()
            meta_dict = out[0].grad_fn.metadata
            meta_dict[0] = foo
            ref = weakref.ref(foo)
            return out, ref

        def _test(func, sample):
            out, ref = get_ref(func, sample)
            self.assertIsNotNone(ref())
            del out
            self.assertIsNone(ref())

        func = self._get_funcs(op)[0]
        for sample in op.sample_inputs(
            device, dtype, requires_grad=True, num_input_tensors=[1]
        ):
            for key in ("is_fastpath", "disable_fastpath"):
                if key in sample.kwargs:
                    del sample.kwargs[key]
            # note: `_foreach_pow.Scalar` and `_foreach_pow.ScalarList` don't depend on `result`
            # see: https://github.com/pytorch/pytorch/blob/5403c777/tools/autograd/derivatives.yaml#L3048-L3049
            if op.name == "_foreach_pow":
                if (
                    isinstance(sample.args[0], list)
                    and isinstance(sample.args[0][0], Number)
                ) or (
                    isinstance(sample.args[0], Number)
                    and not isinstance(sample.args[0], float)
                ):
                    continue
                if isinstance(sample.args[0], float):
                    new_args = (sample.input,)
                    sample.input = sample.args[0]
                    sample.args = new_args
            _test(func, sample)

    @unittest.skipIf(not TEST_MULTIGPU, "multi-GPU not supported")
    def test_tensors_grouping(self):
        num_tensors_per_list = 10
        num_devices = torch.cuda.device_count()
        dtypes = (torch.float16, torch.float32, torch.float64)
        list1 = [
            torch.tensor(
                i,
                device=torch.device("cuda", random.randint(0, num_devices - 1)),
                dtype=dtypes[random.randint(0, 2)],
            )
            for i in range(num_tensors_per_list)
        ]
        list2 = [None for _ in list1]
        list3 = [torch.rand_like(t) for t in list1]
        nested_tensorlists = [list1, list2, list3]
        grouped_tensors = torch.utils._foreach_utils._group_tensors_by_device_and_dtype(
            nested_tensorlists, with_indices=True
        )
        num_tensors_seen = 0
        for (device, dtype), ([l1, l2, l3], indices) in grouped_tensors.items():
            for t in itertools.chain(l1, l3):
                self.assertEqual(t.device, device)
                self.assertEqual(t.dtype, dtype)
                num_tensors_seen += 1
            self.assertEqual(len(l1), len(l2))
            self.assertTrue(all(p is None for p in l2))
            for i, index in enumerate(indices):
                self.assertEqual(l1[i], list1[index])
                self.assertEqual(l2[i], list2[index])
                self.assertEqual(l3[i], list3[index])
        self.assertEqual(num_tensors_seen, 2 * num_tensors_per_list)

    @onlyCUDA
    def test_0dim_tensor_overload_cpu_ok(self):
        tensors = [torch.ones((), device="cuda", dtype=torch.float32) for _ in range(2)]
        scalar_cpu_tensor = torch.tensor(4.0, device="cpu")

        # For mul and div, the scalar is allowed to be on CPU too
        actual = torch._foreach_mul(tensors, scalar_cpu_tensor)
        self.assertEqual(actual, [t.mul(scalar_cpu_tensor) for t in tensors])
        actual = torch._foreach_div(tensors, scalar_cpu_tensor)
        self.assertEqual(actual, [t.div(scalar_cpu_tensor) for t in tensors])

    @onlyCUDA
    def test_0dim_tensor_overload_exception(self):
        # check exceptions of fast path
        tensors = [
            make_tensor((2, 2), dtype=torch.float, device="cuda") for _ in range(2)
        ]
        with self.assertRaisesRegex(RuntimeError, "scalar tensor expected to be on"):
            torch._foreach_add(tensors, torch.tensor(1.0, device="cpu"), alpha=1.0)

        tensors = [
            make_tensor((2, 2), dtype=torch.float, device=d) for d in ("cpu", "cuda")
        ]
        with self.assertRaisesRegex(
            RuntimeError, "scalar tensor expected to be 0 dim but"
        ):
            torch._foreach_mul(tensors, torch.tensor([1.0, 1.0], device="cuda"))
        with self.assertRaisesRegex(
            RuntimeError, "scalar tensor expected to be 0 dim but"
        ):
            torch._foreach_add(tensors, torch.tensor([1.0, 1.0], device="cuda"))

    @onlyCUDA
    @ops(filter(lambda op: op.name == "_foreach_copy", foreach_binary_op_db))
    def test_foreach_copy_with_multi_device_inputs(self, device, dtype, op):
        foreach_copy_ = op.inplace_variant
        copy_ = op.ref_inplace
        for non_blocking in (False, True):
            for sample in op.sample_inputs(device, dtype, noncontiguous=False):
                with torch.no_grad():
                    ref_input = [t.clone().detach() for t in sample.input]
                foreach_copy_(sample.input, sample.args[0], non_blocking)
                for t, s in zip(ref_input, sample.args[0]):
                    copy_(t, s, non_blocking)
                self.assertEqual(sample.input, ref_input)
                if torch.cuda.device_count() > 1:
                    device = torch.device("cuda", 1)
                    rhs_tensors = [t.to(device) for t in sample.args[0]]
                    foreach_copy_(sample.input, rhs_tensors, non_blocking)
                    for t, s in zip(ref_input, rhs_tensors):
                        copy_(t, s, non_blocking)
                    self.assertEqual(ref_input, sample.input)

    # Test reverse-mode & forward-mode AD if supported.
    @onlyCUDA
    @ops(
        foreach_unary_op_db
        + foreach_binary_op_db
        + foreach_pointwise_op_db
        + foreach_reduce_op_db
        + foreach_other_op_db,
        dtypes=OpDTypes.supported,
        allowed_dtypes=(torch.float64, torch.complex128),
    )
    @parametrize(
        "inplace", (False, True), name_fn=lambda x: "inplace" if x else "outplace"
    )
    def test_autodiff(self, device, dtype, op, inplace):
        if not (op.supports_autograd or op.supports_forward_ad):
            self.skipTest("neither reverse mode nor forward mode supported")
        if (not inplace) and not op.supports_out:
            self.skipTest("out-of-place not implemented")
        if inplace and op.has_no_in_place:
            self.skipTest("in-place not implemented")

        # note(crcrpar): without this, some unary functions fail, unlike inplace and/or complex.
        if (
            (not inplace)
            and dtype == torch.float64
            and op.name
            in (
                "_foreach_acos",
                "_foreach_asin",
                "_foreach_log10",
                "_foreach_log1p",
                "_foreach_log2",
                "_foreach_log",
                "_foreach_pow",
                "_foreach_sqrt",
            )
        ):
            value_range = {"low": 0.5, "high": 1.0}
        else:
            value_range = {}
        for sample in op.sample_inputs(
            device,
            dtype,
            requires_grad=True,
            num_input_tensors=[5],
            **value_range,
        ):
            # Skip `_foreach_pow.ScalarAndTensor(Scalar, Tensor[])`
            if op.name == "_foreach_pow" and isinstance(sample.input, Number):
                continue

            func = None
            if inplace:
                # Call `clone` to avoid inplace modifications likewise
                # `torch.testing._internal.common_utils.TestGradients._get_safe_inplace`
                def inplace_func(*tensorlist):
                    kwargs = (
                        {"alpha": sample.kwargs["alpha"]}
                        if "alpha" in sample.kwargs
                        else {}
                    )
                    op.inplace_variant(
                        tuple(t.clone() for t in tensorlist), *sample.args, **kwargs
                    )
                    return tensorlist

                func = inplace_func
            else:

                def outplace_func(*tensorlist):
                    kwargs = (
                        {"alpha": sample.kwargs["alpha"]}
                        if "alpha" in sample.kwargs
                        else {}
                    )
                    return op.method_variant(tensorlist, *sample.args, **kwargs)

                func = outplace_func

            working_sample, err_msg_pattern = check_autodiff_sample(
                op, sample, dtype, inplace
            )

            def call_gradcheck():
                gradcheck(
                    func,
                    sample.input,
                    raise_exception=True,
                    check_forward_ad=op.supports_forward_ad,
                    check_batched_forward_grad=False,
                    check_backward_ad=op.supports_autograd,
                    check_batched_grad=False,
                )

            if not working_sample:
                if not err_msg_pattern:
                    # lhs of float64 and rhs of complex.
                    continue
                with self.assertRaisesRegex(RuntimeError, re.escape(err_msg_pattern)):
                    call_gradcheck()
                continue
            call_gradcheck()

            # Test per-tensor `grad_fn` behavior.
            if inplace and op.supports_inplace_autograd:
                # per-tensor `grad_fn` check.
                hook_buffer = []

                def get_grad_fn_hook(i):
                    def hook(grad_inputs, grad_outputs) -> None:
                        hook_buffer.append(i)

                    return hook

                _inputs = [t.clone().detach().requires_grad_() for t in sample.input]
                inputs = [t.clone() for t in _inputs]
                kwargs = (
                    {"alpha": sample.kwargs["alpha"]}
                    if "alpha" in sample.kwargs
                    else {}
                )
                op.inplace_variant(inputs, *sample.args, **kwargs)

                self.assertEqual(len({t.grad_fn for t in inputs}), len(inputs))

                for i, t in enumerate(inputs):
                    t.grad_fn.register_hook(get_grad_fn_hook(i))

                torch.autograd.grad(
                    inputs[0],
                    inputs=(_inputs[0],),
                    grad_outputs=(torch.rand_like(inputs[0]),),
                    retain_graph=True,
                )
                self.assertEqual(hook_buffer, [0])
                hook_buffer.clear()

                # tensors have different shapes.
                sum_of_cloned_tensors = torch.cat([t.view(-1) for t in inputs]).sum()
                grad_output = torch.rand_like(sum_of_cloned_tensors)
                torch.autograd.grad(
                    sum_of_cloned_tensors,
                    inputs=tuple(_inputs),
                    grad_outputs=(grad_output,),
                    retain_graph=False,
                )
                self.assertEqual(hook_buffer, list(reversed(range(len(inputs)))))


# TODO(crcrpar): Hide this inside torch/testing/_internal.
# would end up adding another layer to `foreach_inputs_sample_func.__call__`
# so that we can use this function as something like the first argument of `filter` function.
# Even after moving this function to testing, I personally think it'd be better to check the error message.
def check_autodiff_sample(op, sample, dtype, is_inplace):
    if op.name == "_foreach_abs" and is_inplace and dtype == torch.complex128:
        return False, "In-place abs is not supported for complex tensors."
    if op.name == "_foreach_sub" and (
        (
            isinstance(sample.args[0], list)
            and any(isinstance(a, bool) for a in sample.args[0])
        )
        or isinstance(sample.args[0], bool)
    ):
        return False, _BOOL_SUB_ERR_MSG
    if op.name == "_foreach_norm" and (not is_inplace):
        return (
            False,
            "Trying to set a forward gradient that has a different size than that of the original Tensor, "
            "this is not supported. Tensor is of size [] while the given forward gradient is of size [1, 1].",
        )
    rhs_arg_has_complex_number = sample.args and (
        (
            isinstance(sample.args[0], list)
            and any(isinstance(a, complex) for a in sample.args[0])
        )
        or (isinstance(sample.args[0], complex))
    )
    if rhs_arg_has_complex_number and dtype == torch.float64:
        if op.name in (
            "_foreach_clamp_max",
            "_foreach_clamp_min",
            "_foreach_maximum",
            "_foreach_minimum",
        ):
            return False, "clamp is not supported for complex types"
        if not is_inplace:
            return False, ""
        else:
            if op.name == "_foreach_pow":
                return False, "Found dtype Double but expected ComplexDouble"
            if op.name in (
                "_foreach_add",
                "_foreach_sub",
                "_foreach_mul",
                "_foreach_div",
            ):
                return (
                    False,
                    "result type ComplexDouble can't be cast to the desired output type Double",
                )
    return True, ""


instantiate_device_type_tests(TestForeach, globals())


if __name__ == "__main__":
    run_tests()<|MERGE_RESOLUTION|>--- conflicted
+++ resolved
@@ -13,15 +13,6 @@
 from torch.testing import make_tensor
 from torch.testing._comparison import default_tolerances
 from torch.testing._internal.common_cuda import TEST_MULTIGPU
-<<<<<<< HEAD
-from torch.testing._internal.common_utils import \
-    TestCase, run_tests, TEST_WITH_ROCM, skipIfTorchDynamo, parametrize, gradcheck, skipIfRocmVersionLessThan
-from torch.testing._internal.common_device_type import \
-    (instantiate_device_type_tests, dtypes, onlyCUDA, ops, OpDTypes)
-from torch.testing._internal.common_methods_invocations import (
-    foreach_unary_op_db, foreach_binary_op_db, foreach_pointwise_op_db,
-    foreach_reduce_op_db, foreach_other_op_db)
-=======
 from torch.testing._internal.common_device_type import (
     dtypes,
     instantiate_device_type_tests,
@@ -29,7 +20,6 @@
     OpDTypes,
     ops,
 )
->>>>>>> 22ba180e
 from torch.testing._internal.common_dtype import (
     all_types_and_complex_and,
     floating_types,
@@ -953,16 +943,6 @@
 
     @onlyCUDA
     @ops(foreach_reduce_op_db, allowed_dtypes=floating_types())
-<<<<<<< HEAD
-    def test_big_num_tensors(self, device, dtype, op):
-        N = 600
-        tensorlist = [make_tensor((2, 3), dtype=dtype, device=device, noncontiguous=False) for _ in range(N)]
-        fn, ref_fn, *_ = self._get_funcs(op)
-
-        import math
-        for ord in (1, 2, math.inf):
-            actual = fn(inputs=[tensorlist], is_cuda=True, expect_fastpath=True, ord=ord, zero_size=False)
-=======
     @parametrize("use_cuda_graph", (False, True))
     def test_big_num_tensors(self, device, dtype, op, use_cuda_graph):
         N = 600
@@ -993,7 +973,6 @@
                 with torch.cuda.graph(g):
                     actual = fn.func(tensorlist, ord=ord)
                 g.replay()
->>>>>>> 22ba180e
             expect = ref_fn(inputs=[tensorlist], ord=ord)
 
             self.assertEqual(expect, actual, equal_nan=True)
