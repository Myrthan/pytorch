# Owner(s): ["oncall: export"]
# flake8: noqa
import copy
import dataclasses
import io
import logging
import operator
import re
import unittest
import warnings
from contextlib import contextmanager
from dataclasses import dataclass
from re import escape
from typing import Dict, List

import torch
import torch._dynamo as torchdynamo
import torch.nn.functional as F
from functorch.experimental.control_flow import cond, map
from torch import Tensor
from torch._decomp import get_decompositions
from torch._dynamo.test_case import TestCase
from torch._dynamo.testing import normalize_gm
from torch._export.pass_base import _ExportPassBaseDeprecatedDoNotUse
from torch._export.utils import (
    get_buffer,
    get_param,
    is_buffer,
    is_param,
    register_dataclass_as_pytree_node,
)
from torch._higher_order_ops.hints_wrap import hints_wrapper
from torch._inductor.compile_fx import split_const_gm
from torch._subclasses import FakeTensorMode
from torch.export import Dim, export, unflatten
from torch.export._trace import (
    _export,
    _export_to_torch_ir,
    DEFAULT_EXPORT_DYNAMO_CONFIG,
)
from torch.export.graph_signature import (
    ExportGraphSignature,
    InputKind,
    OutputKind,
    OutputSpec,
    TensorArgument,
)
from torch.fx.experimental.proxy_tensor import make_fx
from torch.fx.experimental.symbolic_shapes import ShapeEnv
from torch.testing import FileCheck
from torch.testing._internal.common_cuda import (
    PLATFORM_SUPPORTS_FLASH_ATTENTION,
    SM90OrLater,
)
from torch.testing._internal.common_device_type import onlyCPU, onlyCUDA
from torch.testing._internal.common_utils import (
    find_library_location,
    IS_FBCODE,
    IS_MACOS,
    IS_SANDCASTLE,
    IS_WINDOWS,
    run_tests,
    TEST_TRANSFORMERS,
    TestCase as TorchTestCase,
)
from torch.utils._pytree import (
    LeafSpec,
    tree_flatten,
    tree_map,
    tree_unflatten,
    TreeSpec,
    treespec_dumps,
    treespec_loads,
)


try:
    from torchrec.sparse.jagged_tensor import KeyedJaggedTensor

    HAS_TORCHREC = True
except ImportError:
    HAS_TORCHREC = False

try:
    from . import testing
except ImportError:
    import testing
# The following import pattern matters as `test_export.export` is patched
# in other files (like test_export_nonstrict.py). `torch.export.export`
# will invalidate the patch.
from torch.export import export


torch.library.define("testlib::returns_tensor_symint", "(Tensor x) -> (Tensor, SymInt)")
torch.library.define(
    "testlib::foo",
    "(Tensor(a!) x, Tensor(b!) z) -> (Tensor, Tensor, Tensor)",
    tags=torch.Tag.pt2_compliant_tag,
)
torch.library.define(
    "testlib::foo_mutated",
    "(Tensor(a!) x) -> (Tensor, Tensor)",
    tags=torch.Tag.pt2_compliant_tag,
)
torch.library.define(
    "testlib::foo_functional",
    "(Tensor x) -> (Tensor)",
    tags=torch.Tag.pt2_compliant_tag,
)
torch.library.define(
    "testlib::foo_unbacked",
    "(Scalar x) -> (Tensor)",
    tags=torch.Tag.pt2_compliant_tag,
)


@torch.library.impl("testlib::returns_tensor_symint", "cpu")
@torch.library.impl_abstract("testlib::returns_tensor_symint")
def returns_tensor_symint_impl(x):
    return x, x.shape[0]


@torch.library.impl("testlib::foo", "cpu")
@torch._dynamo.disable
def foo_impl(x, z):
    x.add_(5)
    z.add_(5)
    return x, z, x + z


@torch.library.impl_abstract("testlib::foo")
def foo_abstract(x, z):
    return x, z, x + z


@torch.library.impl("testlib::foo_mutated", "CompositeImplicitAutograd")
def foo_mutated(x):
    a, b, c = torch.ops.testlib.foo(x, x.cos())
    return a, a.cos()


@torch.library.impl("testlib::foo_functional", "CompositeImplicitAutograd")
def foo_functional(x):
    a, b, c = torch.ops.testlib.foo(x.cos(), x.cos())
    return a.cos()


@torch.library.impl("testlib::foo_unbacked", "CompositeImplicitAutograd")
def foo_unbacked(x):
    if x > 2:
        return torch.ones(4, 4)
    if x < 6:
        return torch.ones(4, 4)
    return torch.ones(4, 4)


@dataclass
class Inp:
    x: Tensor
    y: List[Tensor]
    z: Dict[str, Tensor]


NON_STRICT_SUFFIX = "_non_strict"
RETRACEABILITY_SUFFIX = "_retraceability"
SERDES_SUFFIX = "_serdes"
PREDISPATCH_SUFFIX = "_pre_dispatch"
TRAINING_IR_DECOMP_STRICT_SUFFIX = "_training_ir_to_decomp"
TRAINING_IR_DECOMP_NON_STRICT_SUFFIX = "_training_ir_to_decomp_non_strict"


def is_non_strict_test(test_name):
    return test_name.endswith(NON_STRICT_SUFFIX)


def is_retracebility_test(test_name):
    return test_name.endswith(RETRACEABILITY_SUFFIX)


def is_serdes_test(test_name):
    return test_name.endswith(SERDES_SUFFIX)


def is_training_ir_test(test_name):
    return test_name.endswith(TRAINING_IR_DECOMP_STRICT_SUFFIX) or test_name.endswith(
        TRAINING_IR_DECOMP_NON_STRICT_SUFFIX
    )


def get_hop_schema(ep: torch.export.ExportedProgram):
    hop_node = next(
        node
        for node in ep.graph.nodes
        if isinstance(node.target, torch._ops.HigherOrderOperator)
    )
    return torch._library.utils.hop_schema_from_fx_node(hop_node)


@unittest.skipIf(not torchdynamo.is_dynamo_supported(), "dynamo isn't support")
class TestDynamismExpression(TestCase):
    def test_export_inline_constraints(self):
        class Module(torch.nn.Module):
            def forward(self, x):
                b = x.item()
                torch._check_is_size(b)
                return torch.full((b, 1), 1)

        f = Module()
        inp = (torch.tensor([3]),)
        ref = f(*inp)

        gm = export(f, inp)
        res = gm.module()(*inp)

        self.assertTrue(torchdynamo.utils.same(ref, res))

        gm = make_fx(f, tracing_mode="symbolic")(*inp)
        res = gm(*inp)
        self.assertTrue(torchdynamo.utils.same(ref, res))

    def test_export_constraints_error_not_in_range(self):
        class InvalidInputConflictWithInputConstraints(torch.nn.Module):
            def forward(self, x):
                return x + 1

        inp = torch.zeros([3])
        dim_x = torch.export.Dim("dim_x", min=6)
        with self.assertRaisesRegex(torch._dynamo.exc.UserError, "not in range"):
            torch.export.export(
                InvalidInputConflictWithInputConstraints(),
                (inp,),
                dynamic_shapes={"x": {0: dim_x}},
            )

    def test_export_slice_maxsize(self):
        class Slice(torch.nn.Module):
            def forward(self, *args):
                return torch.ops.aten.slice.Tensor(*args)

        inp = (torch.rand((10, 3, 224, 224)), 0, 0, 9223372036854775807)
        dynamic_shapes = (({0: Dim("dim")}, None, None, None),)
        torch.export.export(
            Slice(),
            inp,
            dynamic_shapes=dynamic_shapes,
        )

    def test_export_constraints_error(self):
        class ConflictingConstraints(torch.nn.Module):
            def forward(self, x):
                b = x.item()
                torch._check_is_size(b)
                torch._check(b >= 4)
                torch._check(b <= 5)
                torch._check(b <= 5)
                torch._check(True)
                return torch.full((b, 1), 1)

        inp = (torch.tensor([3]),)
        ep = export(ConflictingConstraints(), inp)

        with self.assertRaisesRegex(
            RuntimeError, r"Runtime assertion failed for expression u[\d+] \>\= 4"
        ):
            ep.module()(torch.tensor([3]))

    def test_export_assume_static_by_default(self):
        class Module(torch.nn.Module):
            def forward(self, x: torch.Tensor):
                if x.shape[0] == 4:
                    return x + 1
                else:
                    return x

        branch_on_shape = Module()
        inp = (torch.rand(4, 5),)

        # Being able to export means shape is preserved as static
        export(branch_on_shape, inp)


@unittest.skipIf(IS_WINDOWS, "Windows isn't supported for this case")
@unittest.skipIf(not torchdynamo.is_dynamo_supported(), "dynamo isn't support")
class TestExport(TestCase):
    def _test_export_same_as_eager(self, f, args, kwargs=None):
        kwargs = kwargs or {}
        exported_program = export(f, args, kwargs)
        self.assertEqual(exported_program.module()(*args, **kwargs), f(*args, **kwargs))
        # this is not supported by .module()
        # reversed_kwargs = {key: kwargs[key] for key in reversed(kwargs)}
        # self.assertEqual(
        #     exported_program.module()(*args, **reversed_kwargs), f(*args, **reversed_kwargs)
        # )

    def _check_dynamic_shapes_specs_and_shapes(
        self, model, inputs, specs, passing_shapes, failing_shapes
    ):
        # exports with a list of equivalent dynamic shapes specs,
        # then tests for pass/fail on list of shapes
        for _specs in specs:
            ep = export(model, inputs, dynamic_shapes=_specs)
            for shapes in passing_shapes:
                test_inputs = (torch.randn(*shape) for shape in shapes)
                ep.module()(*test_inputs)
            for shapes in failing_shapes:
                test_inputs = (torch.randn(*shape) for shape in shapes)
                with self.assertRaises(RuntimeError):
                    ep.module()(*test_inputs)

    def test_basic(self):
        class Module(torch.nn.Module):
            def forward(self, x, y):
                return x[0] + y

        f = Module()
        inp = ([torch.ones(1, 3)], torch.ones(1, 3))
        self._test_export_same_as_eager(f, inp)

    def test_no_tensor_computation(self):
        class Module(torch.nn.Module):
            def forward(self, x, y):
                return y

        f = Module()
        inp = ([torch.ones(1, 3)], 1)
        ep = export(f, inp)
        self.assertEqual(ep.module()(*inp), f(*inp))
        self.assertExpectedInline(
            str(ep.graph).strip(),
            """\
graph():
    %x_0 : [num_users=0] = placeholder[target=x_0]
    %y : [num_users=0] = placeholder[target=y]
    return (1,)""",
        )

    def test_no_tensor_computation_2(self):
        class Module(torch.nn.Module):
            def forward(self, x, y):
                return x

        f = Module()
        inp = (torch.randn(3), 1)
        ep = export(f, inp)
        self.assertEqual(ep.module()(*inp), f(*inp))
        self.assertExpectedInline(
            str(ep.graph).strip(),
            """\
graph():
    %x : [num_users=1] = placeholder[target=x]
    %y : [num_users=0] = placeholder[target=y]
    return (x,)""",
        )

    def test_no_tensor_computation_3(self):
        class Module(torch.nn.Module):
            def forward(self, x, y):
                return 5

        f = Module()
        inp = (2, 1)
        ep = export(f, inp)
        self.assertEqual(ep.module()(*inp), f(*inp))
        self.assertExpectedInline(
            str(ep.graph).strip(),
            """\
graph():
    %x : [num_users=0] = placeholder[target=x]
    %y : [num_users=0] = placeholder[target=y]
    return (5,)""",
        )

    def test_no_tensor_computation_4(self):
        class Module(torch.nn.Module):
            def forward(self, x, y):
                return x

        f = Module()
        inp = ([torch.randn(3)], 1)
        ep = export(f, inp)
        self.assertEqual(ep.module()(*inp), f(*inp))
        self.assertExpectedInline(
            str(ep.graph).strip(),
            """\
graph():
    %x_0 : [num_users=1] = placeholder[target=x_0]
    %y : [num_users=0] = placeholder[target=y]
    return (x_0,)""",
        )

    def test_not_registered_parameter(self):
        class Basic(torch.nn.Module):
            def __init__(self):
                super().__init__()
                self.params = {"foo": torch.nn.Parameter(torch.ones(3, 3))}

            def forward(self, x):
                return x + self.params["foo"]

        f = Basic()
        args = (torch.randn(1, 3),)
        # strict-mode will error out because foo is registered as parameter
        # in dynamo (a behavior that's different from eager). We decided to
        # follow eager behavior.
        ep = export(f, args, strict=False)
        gm = ep.module()
        self.assertEqual(len(ep.graph_signature.lifted_tensor_constants), 1)
        self.assertEqual(len(ep.graph_signature.parameters), 0)
        # check foo is not a parameter in the final graph
        self.assertEqual(len(list(gm.named_parameters())), 0)
        self.assertEqual(gm(*args), f(*args))
        self.assertExpectedInline(
            str(gm.graph).strip(),
            """\
graph():
    %lifted_tensor_0 : [num_users=1] = get_attr[target=lifted_tensor_0]
    %x : [num_users=1] = placeholder[target=x]
    %add : [num_users=1] = call_function[target=torch.ops.aten.add.Tensor](args = (%x, %lifted_tensor_0), kwargs = {})
    return (add,)""",
        )

    def test_external_call_non_strict_real_tensor(self):
        class ExternalMethod:
            def add(self, x):
                return x + x

        class Basic(torch.nn.Module):
            def __init__(self) -> None:
                super().__init__()
                self.external_add = ExternalMethod().add

            def forward(self, x):
                return self.external_add(x)

        f = Basic()
        args = (torch.randn(1, 3),)
        ep = export(f, args, strict=False)
        self.assertEqual(ep.module()(*args), f(*args))

    def test_colon_parameter(self):
        class M(torch.nn.Module):
            def __init__(self) -> None:
                super().__init__()
                self.register_parameter("foo:bar", torch.nn.Parameter(torch.ones(3, 3)))

            def forward(self, x):
                return x + getattr(self, "foo:bar")

        ep = export(M(), (torch.randn(3, 3),))
        x = torch.randn(3, 3)
        self.assertEqual(ep.module()(x), M()(x))

    def test_conv_dynamic(self):
        # Simple module for demonstration
        class M(torch.nn.Module):
            def __init__(self) -> None:
                super().__init__()
                self.conv = torch.nn.Conv2d(
                    in_channels=3, out_channels=32, kernel_size=3, padding=1
                )
                self.relu = torch.nn.ReLU()
                self.maxpool = torch.nn.MaxPool2d(kernel_size=3)

            def forward(self, x: torch.Tensor, y: torch.Tensor) -> torch.Tensor:
                a = self.conv(x)
                a.add_(y)
                return self.maxpool(self.relu(a))

        example_args = (torch.randn(2, 3, 256, 256), torch.ones(2, 32, 256, 256))
        dynamic_shapes = {"x": {0: Dim("batch")}, "y": {0: Dim("batch")}}
        m = M()
        exported_program: torch.export.ExportedProgram = export(
            m, args=example_args, dynamic_shapes=dynamic_shapes
        )

        args = (torch.randn(17, 3, 256, 256), torch.ones(17, 32, 256, 256))
        self.assertEqual(exported_program.module()(*args), m(*args))
        args = (torch.randn(15, 3, 256, 256), torch.ones(15, 32, 256, 256))
        self.assertEqual(exported_program.module()(*args), m(*args))

        from torch._export import capture_pre_autograd_graph

        gm: torch.fx.GraphModule = capture_pre_autograd_graph(
            m, args=example_args, dynamic_shapes=dynamic_shapes
        )

        args = (torch.randn(17, 3, 256, 256), torch.ones(17, 32, 256, 256))
        self.assertEqual(gm(*args), m(*args))
        args = (torch.randn(15, 3, 256, 256), torch.ones(15, 32, 256, 256))
        self.assertEqual(gm(*args), m(*args))

    def test_setgrad_lifted_tensor(self):
        class M(torch.nn.Module):
            def forward(self, x, y):
                with torch.enable_grad():
                    c = torch.tensor(4)
                    z = c + x + y

                return z * z

        m = M()
        x = torch.randn(4)
        y = torch.randn(4)
        # Need to surround export with no_grad to bypass AutogradStateOpsFailSafeguard.
        with torch.no_grad():
            ep = export(m, (x, y))
        self.assertEqual(ep.module()(x, y), m(x, y))

    def test_basic_non_strict_real_tensor(self):
        class Basic(torch.nn.Module):
            def __init__(self) -> None:
                super().__init__()
                self.param = torch.nn.Parameter(torch.randn(1, 3))

            def forward(self, x, y):
                return x[0] + y - self.param

        f = Basic()
        args = ([torch.randn(1, 3)], torch.randn(1, 3))
        ep = export(f, args, strict=False)
        self.assertEqual(ep.module()(*args), f(*args))

    def test_basic_non_strict_fake_tensor(self):
        class Basic(torch.nn.Module):
            def __init__(self) -> None:
                super().__init__()
                self.param = torch.nn.Parameter(torch.randn(3, 2))

            def forward(self, x, y):
                return x[0] + y - self.param

        fake_mode = FakeTensorMode(shape_env=ShapeEnv(tracked_fakes=[]))
        f = Basic()
        with fake_mode:
            args = ([torch.empty(3, 2)], torch.empty(3, 2))
        ep = export(f, args, strict=False)
        inputs = ([torch.randn(3, 2)], torch.randn(3, 2))
        self.assertEqual(ep.module()(*inputs), f(*inputs))

    def test_non_strict_dynamic_shapes(self):
        class Foo(torch.nn.Module):
            def __init__(self) -> None:
                super().__init__()
                self.u = torch.nn.Buffer(torch.ones(1))
                self.v = torch.nn.Buffer(torch.ones(1))

            def forward(self, x, ys, zs, c):
                y = ys[0] + ys[1] + zs["a"] + zs["b"]
                self.v.add_(3)
                w = self.u - self.v
                if x.shape[0] < 3 and c.shape[0] != 4:
                    return x + w, x + y
                else:
                    return x - w, x - y

        foo = Foo()

        inp = (
            torch.ones(5),
            [torch.zeros(5), torch.ones(5)],
            {"a": torch.zeros(5), "b": torch.ones(5)},
            torch.ones(4),
        )
        dim = torch.export.Dim("dim", min=3)
        dynamic_shapes = (
            {0: dim},
            [{0: dim}, {0: dim}],
            {"a": {0: dim}, "b": {0: dim}},
            None,
        )

        ep_ns = torch.export.export(
            foo, inp, dynamic_shapes=dynamic_shapes, strict=False
        )

        bad_runtime_inp1 = (
            torch.ones(6),
            [torch.zeros(5), torch.ones(5)],
            {"a": torch.zeros(5), "b": torch.ones(5)},
            torch.ones(4),
        )
        with self.assertRaisesRegex(
            RuntimeError,
            escape(
                "Expected input at *args[1][0].shape[0] to be equal to 6, but got 5"
            ),
        ):
            ep_ns.module()(*bad_runtime_inp1)

        bad_runtime_inp2 = (
            torch.ones(5),
            [torch.zeros(5), torch.ones(5)],
            {"a": torch.zeros(5), "b": torch.ones(5)},
            torch.ones(6),
        )
        with self.assertRaisesRegex(
            RuntimeError,
            escape("Expected input at *args[3].shape[0] to be equal to 4, but got 6"),
        ):
            ep_ns.module()(*bad_runtime_inp2)

        good_runtime_inp = (
            torch.ones(7),
            [torch.zeros(7), torch.ones(7)],
            {"a": torch.zeros(7), "b": torch.ones(7)},
            torch.ones(4),
        )
        ep_ns.module()(*good_runtime_inp)

        bad_example_inp = (
            torch.ones(2),
            [torch.zeros(2), torch.ones(2)],
            {"a": torch.zeros(2), "b": torch.ones(2)},
            torch.ones(4),
        )
        with self.assertRaisesRegex(
            torch.fx.experimental.symbolic_shapes.ConstraintViolationError,
            "2 not in range.*3,",
        ):
            ep_ns = torch.export.export(
                foo, bad_example_inp, dynamic_shapes=dynamic_shapes, strict=False
            )

    def test_non_strict_dynamic_shapes_suggested_fixes(self):
        class Foo(torch.nn.Module):
            def forward(self, x, c):
                if x.shape[0] <= 6:
                    return x + 1, c + 2
                else:
                    return x - 1, c - 2

        foo = Foo()

        bad_example_inp = (
            torch.ones(5),
            torch.ones(4),
        )
        dim = torch.export.Dim("dim", min=3)
        dynamic_shapes = (
            {0: dim},
            None,
        )

        with self.assertRaisesRegex(
            torch._dynamo.exc.UserError,
            "Constraints violated \\(dim\\)!(.*\n)*.*"
            "Not all values of dim.*satisfy the generated guard(.*\n)*.*"
            "Suggested fixes:(.*\n)*.*"
            "dim = Dim\\('dim', min=3, max=6\\)",
        ):
            torch.export.export(
                foo, bad_example_inp, dynamic_shapes=dynamic_shapes, strict=False
            )

<<<<<<< HEAD
    def test_unbacked_to_cond(self):
        class M(torch.nn.Module):
            def forward(self, a):
                az = a.nonzero()

                def true_fn(x):
                    return (x + 1).sum()

                def false_fn(x):
                    return (x + 3).sum()

                r = torch.cond(az.size(0) > 3, true_fn, false_fn, (az,))
                return r * 2

        M()(torch.randn(7))
        torch.export.export(M(), (torch.randn(7),))

    def test_unbacked_to_cond_passthrough(self):
        class M(torch.nn.Module):
            def forward(self, a):
                az = a.nonzero()

                def true_fn(x):
                    return x + 1

                def false_fn(x):
                    return x + 3

                r = torch.cond(az.size(0) > 3, true_fn, false_fn, (az,))
                return r * 2

        M()(torch.randn(7))
        torch.export.export(M(), (torch.randn(7),))

    @torch._dynamo.config.patch(capture_scalar_outputs=True)
    def test_cond_contains_unbacked_no_escape(self):
        class M(torch.nn.Module):
            def forward(self, a, b1, b2, c):
                def true_fn(x):
                    return x * b1.item()

                def false_fn(x):
                    return x * b2.item()

                r = torch.cond(a, true_fn, false_fn, (c,))
                return r * 2

        args = (
            torch.tensor(True),
            torch.tensor([4]),
            torch.tensor([4]),
            torch.randn(10, requires_grad=True),
        )
        torch.export.export(M(), args)

=======
>>>>>>> cc795fda
    def test_state_tensors(self):
        class M(torch.nn.Module):  # simple with register buffer
            def __init__(self) -> None:
                super().__init__()
                self.buf = torch.nn.Buffer(torch.ones(2, 3), persistent=False)

            def forward(self, x):
                # x = 2
                y = self.buf
                # y = 1
                w1 = self.buf + 3
                w2 = self.buf + 4
                w3 = self.buf + 5
                self.buf = w1
                z = self.buf
                self.buf = w3
                # z = 4
                return x + y + z + w2

        ep = torch.export.export(M(), (torch.randn(2, 3),), strict=False)
        self.assertEqual(ep.graph_signature.buffers_to_mutate, {"add_2": "buf"})
        self.assertTrue(
            torch.allclose(ep.module()(torch.ones(2, 3) + 1), torch.ones(2, 3) * 12)
        )

        class M(torch.nn.Module):  # simple without register buffer
            def __init__(self) -> None:
                super().__init__()
                self.buf = torch.ones(2, 3)

            def forward(self, x):
                # x = 2
                y = self.buf
                # y = 1
                self.buf = self.buf + 3
                z = self.buf
                # z = 3
                return x + y + z

        with self.assertRaisesRegex(
            ValueError,
            "The tensor attribute self.buf was assigned during export",
        ):
            torch.export.export(M(), (torch.randn(2, 3),), strict=False)

        class M(torch.nn.Module):  # complex with register buffer
            def __init__(self) -> None:
                super().__init__()
                tensors = [torch.ones(2, 3), torch.ones(2, 3)]
                for i, tensor in enumerate(tensors):
                    self.register_buffer(f"buf_{i}", tensor, persistent=False)

            def get_tensor(self, i):
                return getattr(self, f"buf_{i}")

            def set_tensor(self, i, val):
                setattr(self, f"buf_{i}", val)

            def forward(self, x):
                # x = 2
                y = self.get_tensor(0) + self.get_tensor(1)
                # y = 1 + 1
                self.set_tensor(0, torch.ones(2, 3) + 2)
                self.set_tensor(1, torch.ones(2, 3) + 2)
                z = self.get_tensor(0) + self.get_tensor(1)
                # z = 3 + 3
                return x + y + z

        ep = torch.export.export(M(), (torch.randn(2, 3),), strict=False)
        self.assertEqual(
            ep.graph_signature.buffers_to_mutate, {"add_1": "buf_0", "add_2": "buf_1"}
        )
        self.assertTrue(
            torch.allclose(ep.module()(torch.ones(2, 3) + 1), torch.ones(2, 3) * 10)
        )

        class M(torch.nn.Module):  # complex without register buffer
            def __init__(self) -> None:
                super().__init__()
                self.tensors = [torch.ones(2, 3), torch.ones(2, 3)]

            def get_tensor(self, i):
                return self.tensors[i]

            def set_tensor(self, i, val):
                self.tensors[i] = val

            def forward(self, x):
                # x = 2
                y = self.get_tensor(0) + self.get_tensor(1)
                # y = 1 + 1
                self.set_tensor(0, torch.ones(2, 3) + 2)
                self.set_tensor(1, torch.ones(2, 3) + 2)
                z = self.get_tensor(0) + self.get_tensor(1)
                # z = 3 + 3
                return x + y + z

        with self.assertRaisesRegex(
            ValueError,
            "The tensor attributes self.tensors\\[0\\], self.tensors\\[1\\] were assigned during export",
        ):
            torch.export.export(M(), (torch.randn(2, 3),), strict=False)

    def test_state_primitives(self):
        class M(torch.nn.Module):
            def __init__(self) -> None:
                super().__init__()
                self.x = 1
                self.y = {"k": 2}
                self.z = (3,)

            def forward(self, x):
                self.x = self.x + 4
                self.y["k"] = self.y["k"] + 5
                self.z = (self.z[0] + 6,)
                return x + self.x + self.y["k"] + self.z[0]

        ep = export(M(), (torch.randn(2, 3),))
        self.assertTrue(
            torch.allclose(ep.module()(torch.zeros(2, 3)), torch.ones(2, 3) * 21)
        )

    def test_torch_fn(self):
        class M1(torch.nn.Module):
            def __init__(self) -> None:
                super().__init__()
                self.linear = torch.nn.Linear(3, 3)
                self.relu = torch.nn.ReLU()

            def forward(self, x):
                x = self.linear(x)
                x = self.linear(x)
                x = self.relu(x)
                x = x + x
                return x

        ep1 = export(M1(), (torch.randn(3, 3),)).run_decompositions()
        expected_result = [
            ("linear_1", "builtin_function_or_method.linear"),
            ("linear_1", "builtin_function_or_method.linear"),
            ("linear_2", "builtin_function_or_method.linear"),
            ("linear_2", "builtin_function_or_method.linear"),
            ("relu_1", "function.relu"),
            ("add_1", "method_descriptor.add"),
        ]
        actual_result = []
        for i, node in enumerate(ep1.graph.nodes):
            if node.op == "call_function":
                actual_result.append(node.meta.get("torch_fn"))
        self.assertEqual(actual_result, expected_result)

        class M2(torch.nn.Module):
            def __init__(self) -> None:
                super().__init__()

            def forward(self, x, weight, bias):
                x = torch.nn.functional.linear(x, weight, bias)
                x = torch.nn.functional.relu(x)
                x = torch.add(x, x)
                return x

        ep2 = export(
            M2(), (torch.randn(3, 3), torch.randn(3, 3), torch.randn(3))
        ).run_decompositions()
        expected_result = [
            ("linear_1", "builtin_function_or_method.linear"),
            ("linear_1", "builtin_function_or_method.linear"),
            ("relu_1", "function.relu"),
            ("add_1", "builtin_function_or_method.add"),
        ]
        actual_result = []
        for i, node in enumerate(ep2.graph.nodes):
            if node.op == "call_function":
                actual_result.append(node.meta.get("torch_fn"))
        self.assertEqual(actual_result, expected_result)

    @testing.expectedFailureSerDer  # failed serializing SymInt nodes in subgraph (known issue)
    def test_hoo_inline_users_issue(self):
        # This came from an issue where replace_with_hop passes would inline subgraphs,
        # and mess up node.users for nodes present in multiple subgraphs (e.g. _x in SetGradCase
        # below, since it's used in both set_grad_enabled HOO modules).
        # This checks that node.users and node.args are in correspondence.
        def check_users_for_graph(graph):
            def _tuple_contains(_tuple, val):
                # check nested, since output node args have format ((x, y, ...),)
                return any(
                    _tuple_contains(x, val) if isinstance(x, tuple) else x == val
                    for x in _tuple
                )

            for node in graph.nodes:
                # check node.users
                for user in node.users.keys():
                    assert _tuple_contains(user.args, node)
                # check node.args
                for arg in node.args:
                    if isinstance(arg, torch.fx.Node):
                        assert _tuple_contains(arg.users, node)

        # check set grad enabled
        class SetGradCase(torch.nn.Module):
            def forward(self, x):
                _x = x.shape[0] + 2
                _xx = _x + 2
                with torch.no_grad():
                    y = _x * 4
                return _xx, y

        ep = export(
            SetGradCase(),
            (torch.randn(6),),
            dynamic_shapes={"x": (Dim("dx"),)},
            strict=False,
        )
        check_users_for_graph(ep.graph)

    def test_export_predispatch_custom_ops_warnings(self):
        @torch.library.custom_op("mylib::foo", mutates_args={})
        def foo(x: torch.Tensor) -> torch.Tensor:
            return x.sin()

        @foo.register_fake
        def _(x):
            return torch.empty_like(x)

        class Foo(torch.nn.Module):
            def forward(self, x):
                return foo(x)

        x = torch.randn(3)

        # Assert no warnings
        with warnings.catch_warnings():
            warnings.simplefilter("error")
            torch.export.export(Foo(), (x,))

        # Assert warning for CompositeImplictAutograd op
        with torch.library._scoped_library("mylib", "FRAGMENT") as lib:
            lib.define("foo123(Tensor x) -> Tensor")
            lib.impl("foo123", lambda x: x.sin(), "CompositeImplicitAutograd")

            class Bar(torch.nn.Module):
                def forward(self, x):
                    return torch.ops.mylib.foo123(x)

            with self.assertWarnsRegex(
                UserWarning, "CompositeImplicitAutograd and have functional schema"
            ):
                with warnings.catch_warnings():
                    warnings.simplefilter("always")
                    torch.export.export(Bar(), (x,))

    def test_export_preserve_linear_at_aot_level(self):
        class Foo(torch.nn.Module):
            def __init__(self) -> None:
                super().__init__()
                self.linear = torch.nn.Linear(3, 3)

            def forward(self, x):
                x = self.linear(x)
                return torch.ops.aten.chunk.default(x, 3, 0)

        gm = (
            torch.export.export(
                Foo(),
                (torch.randn(3, 3),),
            )
            .run_decompositions({}, _preserve_ops=(torch.ops.aten.linear.default,))
            .graph_module
        )
        # linear is CompositeImplicitAutograd functional op so we should preserve it
        # chunk is CompositeImplicitAutograd non-functional op we decompose.
        self.assertExpectedInline(
            str(gm.code).strip(),
            """\
def forward(self, p_linear_weight, p_linear_bias, x):
    linear = torch.ops.aten.linear.default(x, p_linear_weight, p_linear_bias);  x = p_linear_weight = p_linear_bias = None
    split = torch.ops.aten.split.Tensor(linear, 1);  linear = None
    getitem = split[0]
    getitem_1 = split[1]
    getitem_2 = split[2];  split = None
    return (getitem, getitem_1, getitem_2)""",
        )

    # TODO(yidi)
    # Expected failure for test cases that calls run_decomposition().
    # The top-level cond node has pre-existing metadata,
    # which overrides the metadata for operators in subgraph due to interpreter.run(),
    # where cond is a single node in the interpreter.run(). And we preserve metadata
    # by copying current node's metadata for all nodes created during interpreting.
    @testing.expectedFailurePreDispatchRunDecomp
    @testing.expectedFailureRetraceability
    @testing.expectedFailureTrainingIRToRunDecomp  # T193700910
    @testing.expectedFailureTrainingIRToRunDecompNonStrict
    def test_export_cond_preserve_torch_fn_for_subgraphs(self):
        class MySubModule(torch.nn.Module):
            def foo(self, x):
                return x.cos()

            def forward(self, x):
                return self.foo(x)

        class CondBranchClassMethod(torch.nn.Module):
            def __init__(self) -> None:
                super().__init__()
                self.subm = MySubModule()

            def bar(self, x):
                return x.sin()

            def forward(self, x):
                return cond(x.sum() <= 2, self.subm.forward, self.bar, [x])

        example_inputs = (torch.randn(1, 3, 3, 3),)
        m = CondBranchClassMethod()
        m.eval()
        gm = export(m, example_inputs).module()

        actual_torch_fns = []
        for mod in gm.modules():
            for node in mod.graph.nodes:
                if node.name in {"sin", "cos"}:
                    torch_fn = node.meta.get("torch_fn")
                    print(torch_fn)
                    actual_torch_fns.append(torch_fn)
        exp_torch_fns = [
            ("cos_1", "method_descriptor.cos"),
            ("sin_1", "method_descriptor.sin"),
        ]
        self.assertEqual(actual_torch_fns, exp_torch_fns)

    def test_derived_dim_basic(self):
        class Foo(torch.nn.Module):
            def forward(self, x, y):
                return x + y[1:]

        foo = Foo()

        x, y = torch.randn(5), torch.randn(6)
        dimx = torch.export.Dim("dimx", min=3, max=6)

        dimy = torch.export.Dim("dimy", min=4, max=7)  # doesn't work
        with self.assertRaisesRegex(
            torch._dynamo.exc.UserError,
            (
                "Constraints violated \\(dimy\\)!(.*\n)*.*"
                "The values of dimy.*must always be related to the values of dimx.*by.*(.*\n)*.*"
                "Suggested fixes:(.*\n)*.*"
                "dimy = dimx \\+ 1"
            ),
        ):
            export(
                foo,
                (x, y),
                dynamic_shapes=({0: dimx}, {0: dimy}),
            )

        dimy = dimx * 2  # doesn't work
        with self.assertRaisesRegex(
            torch._dynamo.exc.UserError,
            "Expected input.*size.* to be equal to 2\\*dimx, where dimx = 5, but got 6",
        ):
            export(
                foo,
                (x, y),
                dynamic_shapes=({0: dimx}, {0: dimy}),
            )

        dimy = dimx + 1  # works
        ep = export(
            foo,
            (x, y),
            dynamic_shapes=({0: dimx}, {0: dimy}),
        )
        with self.assertRaisesRegex(
            RuntimeError,
            "Expected input.*shape.*to be equal to 5, but got 6",
        ):
            ep.module()(torch.randn(4), torch.randn(6))

        self.assertEqual(ep.module()(torch.randn(4), torch.randn(5)).size()[0], 4)

    def test_derived_dim_nested(self):
        class Foo(torch.nn.Module):
            def forward(self, x, y):
                return x + y[1::2]

        foo = Foo()

        x, y = torch.randn(5), torch.randn(11)
        dimx = torch.export.Dim("dimx", min=3, max=6)
        dimy = dimx * 2 + 1  # works
        ep = export(
            foo,
            (x, y),
            dynamic_shapes=({0: dimx}, {0: dimy}),
        )
        self.assertEqual(ep.module()(torch.randn(4), torch.randn(9)).size()[0], 4)

        class Foo(torch.nn.Module):
            def forward(self, z, y):
                return z[1:] + y[1::2]

        foo = Foo()

        z, y = torch.randn(6), torch.randn(11)

        dimz = dimx
        dimy = dimx * 2 - 1  # works
        ep = export(
            foo,
            (z, y),
            dynamic_shapes=({0: dimz}, {0: dimy}),
        )
        self.assertEqual(ep.module()(torch.randn(5), torch.randn(9)).size()[0], 4)

        dimz = dimx + 1
        dimy = dimx * 2 - 1  # doesn't work

        with self.assertRaisesRegex(
            torch._dynamo.exc.UserError,
            "Expected input.*size.*to be equal to 2\\*dimx - 1, where dimx = 5, but got 11",
        ):
            export(
                foo,
                (z, y),
                dynamic_shapes=({0: dimz}, {0: dimy}),
            )

        dimy = dimx * 2 + 1  # works
        ep = export(
            foo,
            (z, y),
            dynamic_shapes=({0: dimz}, {0: dimy}),
        )
        with self.assertRaisesRegex(
            RuntimeError, "Expected input.*shape.*to be <= 7, but got 8"
        ):
            ep.module()(torch.randn(8), torch.randn(15))
        with self.assertRaisesRegex(
            RuntimeError,
            "Expected input.*shape.*to be equal to 9, but got 8",
        ):
            ep.module()(torch.randn(5), torch.randn(8))

        self.assertEqual(ep.module()(torch.randn(5), torch.randn(9)).size()[0], 4)

    def test_derived_dim_integer(self):
        class Foo(torch.nn.Module):
            def forward(self, w):
                if w.shape[0] % 2 == 0:
                    return w[::2]
                else:
                    return w[1:-1:2]

        foo = Foo()

        w = torch.randn(10)
        dimx = torch.export.Dim("dimx", min=3, max=6)
        dimw = dimx * 2 + 1  # doesn't work
        with self.assertRaisesRegex(
            torch._dynamo.exc.UserError,
            "Expected shape.*= 10 of input Tensor to be "
            "of the form 2\\*dimx \\+ 1, where dimx is an integer",
        ):
            export(
                foo,
                (w,),
                dynamic_shapes=({0: dimw},),
            )

        dimw = dimx * 2  # works
        ep = export(
            foo,
            (w,),
            dynamic_shapes=({0: dimw},),
        )
        with self.assertRaisesRegex(
            RuntimeError,
            "Expected input.*shape.*= 9 to be "
            "of the form 2\\*s1, where s1 is an integer",
        ):
            ep.module()(torch.randn(9))

        self.assertEqual(ep.module()(torch.randn(8)).size()[0], 4)
        with self.assertRaisesRegex(
            RuntimeError,
            "Expected input.*shape.*to be <= 12, but got 14",
        ):
            ep.module()(torch.randn(14))

    def test_derived_dim_repeat_derived(self):
        class Foo(torch.nn.Module):
            def forward(self, u, v):
                return u[::2] + v[::2]

        foo = Foo()

        u, v = torch.randn(10), torch.randn(10)
        dimx = torch.export.Dim("dimx", min=3, max=6)
        dimw = dimx * 2  # works
        ep = export(
            foo,
            (u, v),
            dynamic_shapes=({0: dimw}, {0: dimw}),
        )
        self.assertEqual(ep.module()(torch.randn(8), torch.randn(8)).size()[0], 4)

    def test_derived_dim_out_of_order(self):
        dimy = torch.export.Dim("dimy", min=5, max=7)
        dimx = dimy - 1  # out of order, effectively dimy = dimx + 1
        dimz = dimy + 1  # out of order, effectively dimz = dimx + 2

        class Foo(torch.nn.Module):
            def forward(self, x, y, z):
                return x + y[1:] + z[2:]

        foo = Foo()

        u, v, w = torch.randn(5), torch.randn(6), torch.randn(7)
        ep = export(
            foo,
            (u, v, w),
            dynamic_shapes=({0: dimx}, {0: dimy}, {0: dimz}),
        )
        with self.assertRaisesRegex(
            RuntimeError,
            "Expected input.*shape.*to be equal to 8, but got 5",
        ):
            ep.module()(torch.randn(6), torch.randn(7), torch.randn(5))

        self.assertEqual(
            ep.module()(torch.randn(6), torch.randn(7), torch.randn(8)).size()[0], 6
        )

    def test_derived_dim_out_of_order_repeat_derived(self):
        dimy = torch.export.Dim("dimy", min=5, max=7)
        dimx = dimy - 1  # out of order, effectively dimy = dimx + 1
        dimz = dimy + 1  # out of order, effectively dimz = dimx + 2
        dimx1 = dimx
        dimx2 = dimz - 2  # works, effectively = dimx

        class Foo(torch.nn.Module):
            def forward(self, x, y, z, x1, x2):
                return x + y[1:] + z[2:] + x1 + x2

        foo = Foo()

        u, v, w, u1, u2 = (
            torch.randn(5),
            torch.randn(6),
            torch.randn(7),
            torch.randn(5),
            torch.randn(5),
        )
        ep = export(
            foo,
            (u, v, w, u1, u2),
            dynamic_shapes=({0: dimx}, {0: dimy}, {0: dimz}, {0: dimx1}, {0: dimx2}),
        )
        with self.assertRaisesRegex(
            RuntimeError,
            "Expected input.*shape.*to be equal to 6, but got 5",
        ):
            ep.module()(
                torch.randn(6),
                torch.randn(7),
                torch.randn(8),
                torch.randn(6),
                torch.randn(5),
            )

        self.assertEqual(
            ep.module()(
                torch.randn(6),
                torch.randn(7),
                torch.randn(8),
                torch.randn(6),
                torch.randn(6),
            ).size()[0],
            6,
        )

        ep = export(
            foo,
            (u, v, w, u, u),  # reused inputs
            dynamic_shapes=({0: dimx}, {0: dimy}, {0: dimz}, {0: dimx1}, {0: dimx2}),
        )
        with self.assertRaisesRegex(
            RuntimeError,
            "Expected input.*shape.*to be equal to 6, but got 5",
        ):
            ep.module()(
                torch.randn(6),
                torch.randn(7),
                torch.randn(8),
                torch.randn(6),
                torch.randn(5),
            )

        self.assertEqual(
            ep.module()(
                torch.randn(6),
                torch.randn(7),
                torch.randn(8),
                torch.randn(6),
                torch.randn(6),
            ).size()[0],
            6,
        )

    def test_specialize_derived_dim_roots(self):
        # dim & derived dim both specialize
        class Foo(torch.nn.Module):
            def forward(self, x, y):
                return x.reshape([-1]) + y

        dy = Dim("dy", min=6)
        x, y = torch.randn(6, 2), torch.randn(12)
        dynamic_shapes = {
            "x": (dy - 6, 2),
            "y": (dy,),
        }
        try:
            export(Foo(), (x, y), dynamic_shapes=dynamic_shapes)
            raise Exception(
                "export() call should have failed with dynamic shapes error."
            )
        except torch._dynamo.exc.UserError as exc:
            expected_error_msg = (
                "Specializations unexpectedly required \(dy\)!(.*\n)*.*"
                ".*solving the guards generated for dy - 6.*resulted in a specialized value of 6(.*\n)*.*"
                "Suggested fixes(.*\n)*.*"
                ".*dy = 12(.*\n)*.*"
            )
            self.assertTrue(re.search(expected_error_msg, exc.args[0]) is not None)
            self.assertTrue(
                "dy - 6 = 6" not in exc.args[0]
            )  # don't suggest fix for non-root dim

    def test_keep_composite_ops_invalid(self):
        class Foo(torch.nn.Module):
            def __init__(self) -> None:
                super().__init__()
                self.linear = torch.nn.Linear(3, 3)

            def forward(self, x):
                x = self.linear(x)
                return torch.ops.aten.chunk.default(x, 3, 0)

        with self.assertRaisesRegex(
            RuntimeError, "aten.chunk.default is a mutating/aliasing op"
        ):
            _ = torch.export.export(
                Foo(),
                (torch.randn(3, 3),),
            ).run_decompositions({}, _preserve_ops=(torch.ops.aten.chunk.default,))

        with self.assertRaisesRegex(
            RuntimeError, "aten.sym_size.default is a metadata query function"
        ):
            _ = torch.export.export(
                Foo(),
                (torch.randn(3, 3),),
            ).run_decompositions({}, _preserve_ops=(torch.ops.aten.sym_size.default,))

        with self.assertRaisesRegex(
            RuntimeError,
            "We can't detect aten.native_batch_norm.default as a functional op statically",
        ):
            _ = torch.export.export(
                Foo(),
                (torch.randn(3, 3),),
            ).run_decompositions(
                {}, _preserve_ops=(torch.ops.aten.native_batch_norm.default,)
            )

    def test_keep_composite_ops_linear_convd(self):
        class MyLinear(torch.nn.Module):
            def __init__(self) -> None:
                super().__init__()
                self.weight = torch.randn(20, 98)
                self.bias = torch.randn(20)

            def forward(self, x):
                return torch.nn.functional.linear(x, self.weight, self.bias)

        class Foo(torch.nn.Module):
            def __init__(self) -> None:
                super().__init__()
                self.conv = torch.nn.Conv2d(16, 33, 3)
                self.conv1d = torch.nn.Conv1d(16, 33, 3)
                self.linear = MyLinear()

            def forward(self, x, y):
                x_conv = self.conv(x)
                y_conv_1d = self.conv1d(y)
                x_linear = self.linear(x_conv)
                return x_linear.cos() + y_conv_1d.sum()

        ep = torch.export.export(
            Foo(), (torch.randn(20, 16, 50, 100), torch.randn(20, 16, 50))
        )
        ep_has_linear_convd = ep.run_decompositions(
            decomp_table={},
            _preserve_ops=testing._COMPOSITE_OPS_THAT_CAN_BE_PRESERVED_TESTING_ONLY,
        )
        self.assertExpectedInline(
            str(ep_has_linear_convd.graph_module.code).strip(),
            """\
def forward(self, p_conv_weight, p_conv_bias, p_conv1d_weight, p_conv1d_bias, c_linear_weight, c_linear_bias, x, y):
    conv2d = torch.ops.aten.conv2d.default(x, p_conv_weight, p_conv_bias);  x = p_conv_weight = p_conv_bias = None
    conv1d = torch.ops.aten.conv1d.default(y, p_conv1d_weight, p_conv1d_bias);  y = p_conv1d_weight = p_conv1d_bias = None
    linear = torch.ops.aten.linear.default(conv2d, c_linear_weight, c_linear_bias);  conv2d = c_linear_weight = c_linear_bias = None
    cos = torch.ops.aten.cos.default(linear);  linear = None
    sum_1 = torch.ops.aten.sum.default(conv1d);  conv1d = None
    add = torch.ops.aten.add.Tensor(cos, sum_1);  cos = sum_1 = None
    return (add,)""",
        )

        ep_has_convd = ep.run_decompositions(
            decomp_table=None,
            _preserve_ops=[
                torch.ops.aten.conv2d.default,
                torch.ops.aten.conv1d.default,
            ],
        )
        self.assertExpectedInline(
            str(ep_has_convd.graph_module.code).strip(),
            """\
def forward(self, p_conv_weight, p_conv_bias, p_conv1d_weight, p_conv1d_bias, c_linear_weight, c_linear_bias, x, y):
    conv2d = torch.ops.aten.conv2d.default(x, p_conv_weight, p_conv_bias);  x = p_conv_weight = p_conv_bias = None
    conv1d = torch.ops.aten.conv1d.default(y, p_conv1d_weight, p_conv1d_bias);  y = p_conv1d_weight = p_conv1d_bias = None
    view = torch.ops.aten.view.default(conv2d, [31680, 98]);  conv2d = None
    permute = torch.ops.aten.permute.default(c_linear_weight, [1, 0]);  c_linear_weight = None
    addmm = torch.ops.aten.addmm.default(c_linear_bias, view, permute);  c_linear_bias = view = permute = None
    view_1 = torch.ops.aten.view.default(addmm, [20, 33, 48, 20]);  addmm = None
    cos = torch.ops.aten.cos.default(view_1);  view_1 = None
    sum_1 = torch.ops.aten.sum.dim_IntList(conv1d, []);  conv1d = None
    add = torch.ops.aten.add.Tensor(cos, sum_1);  cos = sum_1 = None
    return (add,)""",
        )

        ep_has_convd = ep_has_convd.run_decompositions(
            decomp_table=None, _preserve_ops=[torch.ops.aten.conv2d.default]
        )
        self.assertExpectedInline(
            str(ep_has_convd.graph_module.code).strip(),
            """\
def forward(self, p_conv_weight, p_conv_bias, p_conv1d_weight, p_conv1d_bias, c_linear_weight, c_linear_bias, x, y):
    conv2d = torch.ops.aten.conv2d.default(x, p_conv_weight, p_conv_bias);  x = p_conv_weight = p_conv_bias = None
    convolution = torch.ops.aten.convolution.default(y, p_conv1d_weight, p_conv1d_bias, [1], [0], [1], False, [0], 1);  y = p_conv1d_weight = p_conv1d_bias = None
    view = torch.ops.aten.view.default(conv2d, [31680, 98]);  conv2d = None
    permute = torch.ops.aten.permute.default(c_linear_weight, [1, 0]);  c_linear_weight = None
    addmm = torch.ops.aten.addmm.default(c_linear_bias, view, permute);  c_linear_bias = view = permute = None
    view_1 = torch.ops.aten.view.default(addmm, [20, 33, 48, 20]);  addmm = None
    cos = torch.ops.aten.cos.default(view_1);  view_1 = None
    sum_1 = torch.ops.aten.sum.dim_IntList(convolution, []);  convolution = None
    add = torch.ops.aten.add.Tensor(cos, sum_1);  cos = sum_1 = None
    return (add,)""",
        )

    def test_keep_composite_ops_linear_convd_for_training_ir(self):
        class MyLinear(torch.nn.Module):
            def __init__(self) -> None:
                super().__init__()
                self.weight = torch.nn.Buffer(torch.randn(20, 98))
                self.bias = torch.nn.Buffer(torch.randn(20))

            def forward(self, x):
                return torch.nn.functional.linear(x, self.weight, self.bias)

        class Foo(torch.nn.Module):
            def __init__(self) -> None:
                super().__init__()
                self.conv = torch.nn.Conv2d(16, 33, 3)
                self.conv1d = torch.nn.Conv1d(16, 33, 3)
                self.linear = MyLinear()

            def forward(self, x, y):
                x_conv = self.conv(x)
                y_conv_1d = self.conv1d(y)
                x_linear = self.linear(x_conv)
                return x_linear.cos() + y_conv_1d.sum()

        ep = torch.export.export_for_training(
            Foo(), (torch.randn(20, 16, 50, 100), torch.randn(20, 16, 50))
        )
        ep_has_linear_convd = ep.run_decompositions(
            decomp_table={},
            _preserve_ops=testing._COMPOSITE_OPS_THAT_CAN_BE_PRESERVED_TESTING_ONLY,
        )
        self.assertExpectedInline(
            str(ep_has_linear_convd.graph_module.code).strip(),
            """\
def forward(self, p_conv_weight, p_conv_bias, p_conv1d_weight, p_conv1d_bias, b_linear_weight, b_linear_bias, x, y):
    convolution = torch.ops.aten.convolution.default(x, p_conv_weight, p_conv_bias, [1, 1], [0, 0], [1, 1], False, [0, 0], 1);  x = p_conv_weight = p_conv_bias = None
    convolution_1 = torch.ops.aten.convolution.default(y, p_conv1d_weight, p_conv1d_bias, [1], [0], [1], False, [0], 1);  y = p_conv1d_weight = p_conv1d_bias = None
    view = torch.ops.aten.view.default(convolution, [31680, 98]);  convolution = None
    t = torch.ops.aten.t.default(b_linear_weight);  b_linear_weight = None
    addmm = torch.ops.aten.addmm.default(b_linear_bias, view, t);  b_linear_bias = view = t = None
    view_1 = torch.ops.aten.view.default(addmm, [20, 33, 48, 20]);  addmm = None
    cos = torch.ops.aten.cos.default(view_1);  view_1 = None
    sum_1 = torch.ops.aten.sum.default(convolution_1);  convolution_1 = None
    add = torch.ops.aten.add.Tensor(cos, sum_1);  cos = sum_1 = None
    return (add,)""",
        )

        ep_has_convd = ep.run_decompositions(
            decomp_table=None,
            _preserve_ops=[
                torch.ops.aten.conv2d.default,
                torch.ops.aten.conv1d.default,
            ],
        )
        self.assertExpectedInline(
            str(ep_has_convd.graph_module.code).strip(),
            """\
def forward(self, p_conv_weight, p_conv_bias, p_conv1d_weight, p_conv1d_bias, b_linear_weight, b_linear_bias, x, y):
    convolution = torch.ops.aten.convolution.default(x, p_conv_weight, p_conv_bias, [1, 1], [0, 0], [1, 1], False, [0, 0], 1);  x = p_conv_weight = p_conv_bias = None
    convolution_1 = torch.ops.aten.convolution.default(y, p_conv1d_weight, p_conv1d_bias, [1], [0], [1], False, [0], 1);  y = p_conv1d_weight = p_conv1d_bias = None
    view = torch.ops.aten.view.default(convolution, [31680, 98]);  convolution = None
    t = torch.ops.aten.t.default(b_linear_weight);  b_linear_weight = None
    addmm = torch.ops.aten.addmm.default(b_linear_bias, view, t);  b_linear_bias = view = t = None
    view_1 = torch.ops.aten.view.default(addmm, [20, 33, 48, 20]);  addmm = None
    cos = torch.ops.aten.cos.default(view_1);  view_1 = None
    sum_1 = torch.ops.aten.sum.default(convolution_1);  convolution_1 = None
    add = torch.ops.aten.add.Tensor(cos, sum_1);  cos = sum_1 = None
    return (add,)""",
        )

        ep_has_convd = ep_has_convd.run_decompositions(
            decomp_table=None, _preserve_ops=[torch.ops.aten.conv2d.default]
        )
        self.assertExpectedInline(
            str(ep_has_convd.graph_module.code).strip(),
            """\
def forward(self, p_conv_weight, p_conv_bias, p_conv1d_weight, p_conv1d_bias, b_linear_weight, b_linear_bias, x, y):
    convolution = torch.ops.aten.convolution.default(x, p_conv_weight, p_conv_bias, [1, 1], [0, 0], [1, 1], False, [0, 0], 1);  x = p_conv_weight = p_conv_bias = None
    convolution_1 = torch.ops.aten.convolution.default(y, p_conv1d_weight, p_conv1d_bias, [1], [0], [1], False, [0], 1);  y = p_conv1d_weight = p_conv1d_bias = None
    view = torch.ops.aten.view.default(convolution, [31680, 98]);  convolution = None
    permute = torch.ops.aten.permute.default(b_linear_weight, [1, 0]);  b_linear_weight = None
    addmm = torch.ops.aten.addmm.default(b_linear_bias, view, permute);  b_linear_bias = view = permute = None
    view_1 = torch.ops.aten.view.default(addmm, [20, 33, 48, 20]);  addmm = None
    cos = torch.ops.aten.cos.default(view_1);  view_1 = None
    sum_1 = torch.ops.aten.sum.dim_IntList(convolution_1, []);  convolution_1 = None
    add = torch.ops.aten.add.Tensor(cos, sum_1);  cos = sum_1 = None
    return (add,)""",
        )

    def test_set_grad_empty(self):
        class M(torch.nn.Module):
            def forward(self, x):
                with torch.no_grad():
                    x = x + 1
                    return x, None

        ep = export(M(), (torch.ones(3, 3),))
        inp = torch.randn(3, 3)
        self.assertTrue(torch.allclose(ep.module()(inp)[0], inp + 1))

    def test_derived_dim_out_of_order_simplified(self):
        _dimz = torch.export.Dim("_dimz", min=6, max=8)
        dimy = _dimz - 1
        dimx = dimy - 1
        dimz = torch.export.Dim("dimz", min=6, max=8)  # doesn't work, should be = _dimz

        class Foo(torch.nn.Module):
            def forward(self, x, y, z):
                return x + y[1:] + z[2:]

        foo = Foo()
        u, v, w = torch.randn(5), torch.randn(6), torch.randn(7)
        try:
            export(
                foo,
                (u, v, w),
                dynamic_shapes=({0: dimx}, {0: dimy}, {0: dimz}),
            )
        except torch._dynamo.exc.UserError as exc:
            expected_error_msg = (
                "Constraints violated \(dimz\)!(.*\n)*.*"
                "The values of dimz.*must always be related to the values of _dimz - 2.*by.*(.*\n)*.*"
                "Suggested fixes:(.*\n)*.*"
                "dimz = _dimz"
            )
            self.assertTrue(re.search(expected_error_msg, exc.args[0]) is not None)
            # don't suggest fix for non-root dims, and no need to update root here
            self.assertTrue("_dimz - 2 = Dim(" not in exc.args[0])
            self.assertTrue("_dimz - 1 = _dimz - 1" not in exc.args[0])
            self.assertTrue("_dimz = Dim(" not in exc.args[0])

        dimz = dimx + 2  # works, effectively = _dimz
        ep = export(
            foo,
            (u, v, w),
            dynamic_shapes=({0: dimx}, {0: dimy}, {0: dimz}),
        )
        with self.assertRaisesRegex(
            RuntimeError,
            "Expected input.*shape.*to be equal to 8, but got 5",
        ):
            ep.module()(torch.randn(6), torch.randn(7), torch.randn(5))

        self.assertEqual(
            ep.module()(torch.randn(6), torch.randn(7), torch.randn(8)).size()[0], 6
        )

    def test_simple_export_for_training(self):
        class Foo(torch.nn.Module):
            def __init__(self) -> None:
                super().__init__()
                self.linear = torch.nn.Linear(2, 2)

            def forward(self, x):
                return self.linear(x)

        eager_model = Foo()
        ep_for_training = torch.export.export_for_training(
            eager_model, (torch.ones(2, 2),)
        )
        self.assertExpectedInline(
            str(ep_for_training.graph_module.code).strip(),
            """\
def forward(self, p_linear_weight, p_linear_bias, x):
    linear = torch.ops.aten.linear.default(x, p_linear_weight, p_linear_bias);  x = p_linear_weight = p_linear_bias = None
    return (linear,)""",
        )
        gm = ep_for_training.module()
        self.assertExpectedInline(
            str(gm.code).strip(),
            """\
def forward(self, x):
    x, = fx_pytree.tree_flatten_spec(([x], {}), self._in_spec)
    linear_weight = self.linear.weight
    linear_bias = self.linear.bias
    linear = torch.ops.aten.linear.default(x, linear_weight, linear_bias);  x = linear_weight = linear_bias = None
    return pytree.tree_unflatten((linear,), self._out_spec)""",
        )

        self.assertTrue(
            torch.allclose(gm(torch.ones(2, 2)), eager_model(torch.ones(2, 2)))
        )

    def test_export_for_training_with_mutation(self):
        class Foo(torch.nn.Module):
            def __init__(self) -> None:
                super().__init__()
                self.buffer = torch.nn.Buffer(torch.ones(4, 4))

            def forward(self, x):
                x.add_(5)
                self.buffer.add_(5)
                return x + self.buffer

        eager_model_for_export = Foo()
        eager_model_for_testing = Foo()
        ep_for_training = torch.export.export_for_training(
            eager_model_for_export, (torch.ones(4, 4),)
        )
        self.assertExpectedInline(
            str(ep_for_training.graph_module.code).strip(),
            """\
def forward(self, b_buffer, x):
    add_ = torch.ops.aten.add_.Tensor(x, 5);  x = None
    add__1 = torch.ops.aten.add_.Tensor(b_buffer, 5);  b_buffer = None
    add = torch.ops.aten.add.Tensor(add_, add__1);  add_ = add__1 = None
    return (add,)""",
        )
        gm = ep_for_training.module()
        self.assertExpectedInline(
            str(gm.code).strip(),
            """\
def forward(self, x):
    x, = fx_pytree.tree_flatten_spec(([x], {}), self._in_spec)
    buffer = self.buffer
    add_ = torch.ops.aten.add_.Tensor(x, 5);  x = None
    add__1 = torch.ops.aten.add_.Tensor(buffer, 5);  buffer = None
    add = torch.ops.aten.add.Tensor(add_, add__1);  add_ = add__1 = None
    return pytree.tree_unflatten((add,), self._out_spec)""",
        )

        self.assertTrue(
            torch.allclose(
                gm(torch.ones(4, 4)), eager_model_for_testing(torch.ones(4, 4))
            )
        )

    def test_export_for_training_with_dynamic_shapes(self):
        class Foo(torch.nn.Module):
            def __init__(self) -> None:
                super().__init__()
                self.buffer = torch.nn.Buffer(torch.ones(4, 4))

            def forward(self, x):
                x.add_(5)
                self.buffer.add_(5)
                return x + self.buffer.sum()

        eager_model_for_export_training = Foo()
        eager_model_for_export_inference = Foo()
        eager_model_for_testing = Foo()
        ep_for_training = torch.export.export_for_training(
            eager_model_for_export_training,
            (torch.ones(4, 4),),
            dynamic_shapes=({0: Dim("x")},),
        )

        self.assertTrue(
            torch.allclose(
                ep_for_training.module()(torch.ones(2, 4)),
                eager_model_for_testing(torch.ones(2, 4)),
            )
        )

        ep_for_real = export(
            eager_model_for_export_inference,
            (torch.ones(4, 4),),
            dynamic_shapes=({0: Dim("x")},),
        )

        self.assertEqual(
            str(ep_for_training.range_constraints), str(ep_for_real.range_constraints)
        )

    def test_export_for_training_with_container_type(self):
        class Foo(torch.nn.Module):
            def __init__(self) -> None:
                super().__init__()
                self.buffer = torch.nn.Buffer(torch.ones(4, 4))

            def forward(self, container):
                x = container[0][0]
                y = container[0][1]
                x.add_(5)
                y.add_(5)
                return x + y + self.buffer.sum()

        eager_model = Foo()
        ep_for_training = torch.export.export_for_training(
            eager_model,
            ([torch.ones(4, 4), torch.ones(4, 4)],),
        )

        self.assertTrue(
            torch.allclose(
                ep_for_training.module()(
                    ([torch.ones(4, 4), torch.ones(4, 4)]),
                ),
                eager_model(([torch.ones(4, 4), torch.ones(4, 4)])),
            )
        )

    def test_export_for_training_run_decomp(self):
        class Foo(torch.nn.Module):
            def __init__(self) -> None:
                super().__init__()
                self.buffer = torch.nn.Buffer(torch.ones(2, 2))
                self.linear = torch.nn.Linear(2, 2)

            def forward(self, x):
                self.buffer.add_(5)
                return self.linear(x) + self.buffer.sum()

        eager_model = Foo()
        ep_for_training = torch.export.export_for_training(
            eager_model,
            (torch.ones(2, 2),),
        )
        ep_for_inference = ep_for_training.run_decompositions()
        self.assertExpectedInline(
            str(ep_for_inference.graph_module.code).strip(),
            """\
def forward(self, p_linear_weight, p_linear_bias, b_buffer, x):
    add = torch.ops.aten.add.Tensor(b_buffer, 5);  b_buffer = None
    t = torch.ops.aten.t.default(p_linear_weight);  p_linear_weight = None
    addmm = torch.ops.aten.addmm.default(p_linear_bias, x, t);  p_linear_bias = x = t = None
    sum_1 = torch.ops.aten.sum.default(add)
    add_1 = torch.ops.aten.add.Tensor(addmm, sum_1);  addmm = sum_1 = None
    return (add, add_1)""",
        )

    def test_derived_dim_out_of_order_simplified_repeat_non_derived(self):
        class Foo(torch.nn.Module):
            def forward(self, x, y, y1, z):
                return x + y[1:] + y1[1:] + z[2:]

        foo = Foo()

        u, v, v1, w = torch.randn(5), torch.randn(6), torch.randn(6), torch.randn(7)
        _dimz = torch.export.Dim("_dimz", min=6, max=8)
        dimy = _dimz - 1
        dimx = dimy - 1
        dimz = dimx + 2  # works, effectively = _dimz
        ep = export(
            foo,
            (u, v, v1, w),
            dynamic_shapes=({0: dimx}, {0: dimy}, {0: dimy}, {0: dimz}),
        )
        with self.assertRaisesRegex(
            RuntimeError,
            "Expected input.*shape.*to be equal to 7, but got 5",
        ):
            ep.module()(
                torch.randn(6),
                torch.randn(7),
                torch.randn(5),
                torch.randn(8),
            )

        self.assertEqual(
            ep.module()(
                torch.randn(6),
                torch.randn(7),
                torch.randn(7),
                torch.randn(8),
            ).size()[0],
            6,
        )

    def test_static_dim_constraints(self):
        class Foo(torch.nn.Module):
            def __init__(self) -> None:
                super().__init__()
                self.l = torch.nn.Linear(6, 4)

            def forward(self, x, y, z):
                x0 = self.l(x) + y[1:]
                return x0, z * 2.0

        foo = Foo()
        inputs = (torch.randn(4, 6), torch.randn(5, 4), torch.randn(3, 3))
        dx = Dim("dx", min=3, max=6)
        dy = dx + 1
        dz = Dim("dz", min=3, max=6)

        # test that tweaking shapes fails
        wrong_shape_inputs = [
            (torch.randn(4, 7), torch.randn(5, 4), torch.randn(3, 3)),
            (torch.randn(4, 6), torch.randn(5, 5), torch.randn(3, 3)),
            (torch.randn(4, 6), torch.randn(5, 4), torch.randn(3, 4)),
        ]

        # all of these should be fine
        for dynamic_shapes in [
            ({0: dx, 1: 6}, {0: dy, 1: 4}, {0: dz, 1: 3}),
            ((dx, None), (dy, 4), (dz, 3)),
            ((None, 6), (5, None), (None, None)),
            ((4, 6), {0: None, 1: 4}, {0: None, 1: 3}),
            (None, None, (Dim.STATIC, Dim.STATIC)),
        ]:
            ep = export(foo, inputs, dynamic_shapes=dynamic_shapes)
            self.assertEqual(foo(*inputs), ep.module()(*inputs))
            for wrong_inputs in wrong_shape_inputs:
                with self.assertRaises(RuntimeError):
                    ep.module()(*wrong_inputs)

        # check range_constraints - static dims shouldn't be present
        ep = export(foo, inputs, dynamic_shapes=((dx, None), (dy, 4), (dz, 3)))
        self.assertEqual(len(ep.range_constraints), 3)
        for vr in ep.range_constraints.values():
            self.assertTrue(vr.lower < vr.upper)

        # check raised errors
        with self.assertRaisesRegex(
            (
                torch.fx.experimental.symbolic_shapes.ConstraintViolationError,
                torch._dynamo.exc.UserError,
            ),
            "Static shape constraint of 5 does not match input size of 4, for .*",
        ):
            _ = export(foo, inputs, dynamic_shapes=((5, None), None, None))
        with self.assertRaisesRegex(
            (
                torch.fx.experimental.symbolic_shapes.ConstraintViolationError,
                torch._dynamo.exc.UserError,
            ),
            "Static shape constraint of 9 does not match input size of 6, for .*",
        ):
            _ = export(foo, inputs, dynamic_shapes=((dx, 9), (dy, 4), (3, 3)))

    def test_dim_1_2(self):
        class Foo(torch.nn.Module):
            def forward(self, x):
                return x * 2

        dx = Dim("dx", min=1, max=2)
        ep = export(Foo(), (torch.randn(2, 2),), dynamic_shapes=({0: dx, 1: None},))
        ep.module()(torch.randn(1, 2))
        ep.module()(torch.randn(2, 2))
        with self.assertRaisesRegex(
            RuntimeError, "Expected input at .* to be <= 2, but got 3"
        ):
            ep.module()(torch.randn(3, 2))
        vr = list(ep.range_constraints.values())[0]
        self.assertEqual(vr.lower, 1)
        self.assertEqual(vr.upper, 2)

    def test_derived_dim_1_2(self):
        class Bar(torch.nn.Module):
            def forward(self, x, y):
                return x + y[1:]

        dx = Dim("dx", min=1, max=2)
        ep = export(
            Bar(),
            (torch.randn(2, 2), torch.randn(3, 2)),
            dynamic_shapes=({0: dx, 1: None}, {0: dx + 1, 1: None}),
        )
        ep.module()(torch.randn(1, 2), torch.randn(2, 2))
        range_lower_bounds = sorted(vr.lower for vr in ep.range_constraints.values())
        range_upper_bounds = sorted(vr.upper for vr in ep.range_constraints.values())
        self.assertEqual(range_lower_bounds, [1, 2])
        self.assertEqual(range_upper_bounds, [2, 3])

    def test_dynamic_shapes_builder_basic(self):
        class M(torch.nn.Module):
            def forward(self, x, y, z):
                return x + y[0] + z["k"]

        m = M()

        x = torch.randn(4)
        y = [torch.randn(4)]
        z = {"k": torch.randn(4)}
        args = (x, y, z)

        shapes_collection = torch.export.ShapesCollection()
        dim = torch.export.Dim("dim", max=10)
        shapes_collection[x] = (dim,)
        shapes_collection[y[0]] = (dim,)
        shapes_collection[z["k"]] = (dim,)

        ep = export(m, args, dynamic_shapes=shapes_collection)
        sym = next(iter(ep.range_constraints.keys()))
        for node in ep.graph.nodes:
            if node.op == "placeholder":
                self.assertEqual(str(tuple(node.meta["val"].shape)), f"({sym},)")

    def test_dynamic_shapes_builder_kwargs(self):
        class M(torch.nn.Module):
            def forward(self, x, y, z):
                return x + y[0] + z["k"]

        m = M()

        x = torch.randn(4)
        y = [torch.randn(4)]
        z = {"k": torch.randn(4)}
        args = (x,)
        kwargs = {"z": z, "y": y}

        shapes_collection = torch.export.ShapesCollection()
        dim = torch.export.Dim("dim", max=10)
        shapes_collection[x] = (dim,)
        shapes_collection[y[0]] = (dim,)
        shapes_collection[z["k"]] = (dim,)

        ep = export(m, args, kwargs=kwargs, dynamic_shapes=shapes_collection)
        sym = next(iter(ep.range_constraints.keys()))
        for node in ep.graph.nodes:
            if node.op == "placeholder":
                self.assertEqual(str(tuple(node.meta["val"].shape)), f"({sym},)")

    # retracing doesn't seem to like dataclass registration,
    # raising a dynamo error in fx_pytree.tree_flatten_spec
    @testing.expectedFailureRetraceability
    def test_dynamic_shapes_builder_pytree(self):
        torch.export.register_dataclass(
            Inp,
            serialized_type_name="test_dynamic_shapes_builder_pytree.Inp",
        )

        class M(torch.nn.Module):
            def forward(self, inp: Inp):
                return inp.x + inp.y[0] + inp.z["k"]

        m = M()
        x = torch.randn(4)
        y = [torch.randn(4)]
        z = {"k": torch.randn(4)}
        args = (Inp(x, y, z),)

        shapes_collection = torch.export.ShapesCollection()
        dim = torch.export.Dim("dim", max=10)
        shapes_collection[x] = (dim,)
        shapes_collection[y[0]] = (dim,)
        shapes_collection[z["k"]] = (dim,)

        ep = export(m, args, dynamic_shapes=shapes_collection.dynamic_shapes(m, args))
        sym = next(iter(ep.range_constraints.keys()))
        for node in ep.graph.nodes:
            if node.op == "placeholder":
                self.assertEqual(str(tuple(node.meta["val"].shape)), f"({sym},)")

    def test_mismatched_dynamic_shapes(self):
        AUTO, STATIC = Dim.AUTO, Dim.STATIC

        class M(torch.nn.Module):
            def forward(self, x):
                return x["k"]["k"][0] + x["k"]["k"][1]

        inputs = ({"k": {"k": [torch.rand(4), torch.rand(4)]}},)
        dim = torch.export.Dim("dim")

        dynamic_shapes = {
            "k": {"k": [dim, dim]}
        }  # ValueError: Node keys mismatch; missing key(s): {'x'}; extra key(s): {'k'}.
        with self.assertRaisesRegex(
            torch._dynamo.exc.UserError,
            re.escape(
                "When `dynamic_shapes` is specified as a dict, its top-level keys "
                "must be the arg names ['x'] of `inputs`, but here they are ['k']. "
                "Since here `inputs` is a list/tuple enclosing a single dict, "
                "maybe you just forgot to enclose `dynamic_shapes` in a list/tuple?"
            ),
        ):
            export(M(), inputs, dynamic_shapes=dynamic_shapes)

        dynamic_shapes = (
            {"k": {"k": [dim, dim]}},
        )  # torch._dynamo.exc.UserError: Unexpected dynamic_shape .*dim.* of Tensor, try None instead
        with self.assertRaisesRegex(
            torch._dynamo.exc.UserError,
            "Unexpected input tensor shape .*dim.* "
            + re.escape(
                "specified at `dynamic_shapes[0]['k']['k'][0]` "
                "(expected either a list/tuple of dimensions, or a dict mapping indices to dimensions,"
                " where each dimension is an int, a Dim, Dim.AUTO, or Dim.STATIC)"
            ),
        ):
            export(M(), inputs, dynamic_shapes=dynamic_shapes)

        dynamic_shapes = (
            {"k": {"k": (dim, dim)}},
        )  # ValueError: Node type mismatch; expected <class 'list'>, but got <class 'tuple'>.
        with self.assertRaisesRegex(
            torch._dynamo.exc.UserError,
            re.escape(
                "Detected mismatch between the structure of `inputs` and `dynamic_shapes`: "
                "`inputs[0]['k']['k']` is a <class 'list'>, but `dynamic_shapes[0]['k']['k']` is a <class 'tuple'>"
            ),
        ):
            export(M(), inputs, dynamic_shapes=dynamic_shapes)

        dynamic_shapes = ({"k": {"k": [(dim,), (dim,)]}},)  # ok
        export(M(), inputs, dynamic_shapes=dynamic_shapes)

        dynamic_shapes = (
            {"k": {"k": dim}},
        )  # ValueError: Node type mismatch; expected <class 'list'>, but got .*_Dim.*.
        with self.assertRaisesRegex(
            torch._dynamo.exc.UserError,
            re.escape(
                "Detected mismatch between the structure of `inputs` and `dynamic_shapes`: "
                "`inputs[0]['k']['k']` is a <class 'list'>, but `dynamic_shapes[0]['k']['k']` is not"
            ),
        ):
            export(M(), inputs, dynamic_shapes=dynamic_shapes)

        dynamic_shapes = {
            "x": {"k": [(dim,), (dim,)]},
            "k": {"k": [(dim,), (dim,)]},
        }  # ValueError: Node arity mismatch; expected 1, but got 2.
        with self.assertRaisesRegex(
            torch._dynamo.exc.UserError,
            re.escape(
                "When `dynamic_shapes` is specified as a dict, its top-level keys "
                "must be the arg names ['x'] of `inputs`, but here they are ['x', 'k']. "
                "Alternatively, you could also ignore arg names entirely "
                "and specify `dynamic_shapes` as a list/tuple matching `inputs`."
            ),
        ):
            export(M(), inputs, dynamic_shapes=dynamic_shapes)

        dynamic_shapes = (
            {"k": {"k": [(dim,), (dim,), (dim,)]}},
        )  # ValueError: Node arity mismatch; expected 2, but got 3.
        with self.assertRaisesRegex(
            torch._dynamo.exc.UserError,
            re.escape(
                "Detected mismatch between the structure of `inputs` and `dynamic_shapes`: "
                "`inputs[0]['k']['k']` has 2 elements, but `dynamic_shapes[0]['k']['k']` has 3 elements"
            ),
        ):
            export(M(), inputs, dynamic_shapes=dynamic_shapes)

        dynamic_shapes = (
            {"k": {"K": [(dim,), (dim,), (dim,)]}},
        )  # ValueError: Node keys mismatch; missing key(s): {'k'}; extra key(s): {'K'}.
        with self.assertRaisesRegex(
            torch._dynamo.exc.UserError,
            re.escape(
                "Detected mismatch between the structure of `inputs` and `dynamic_shapes`: "
                "`inputs[0]['k']` has keys ['k'], but `dynamic_shapes[0]['k']` has keys ['K']"
            ),
        ):
            export(M(), inputs, dynamic_shapes=dynamic_shapes)

        dynamic_shapes = {
            "x": {"k": {"k": [(dim,), (AUTO,)]}}
        }  # mixing AUTO and Dims is not well supported.
        with self.assertRaisesRegex(
            torch._dynamo.exc.UserError,
            re.escape(
                "Specifying both `Dim.AUTO` and `Dim` or `DerivedDim` in `dynamic_shapes` is not well supported at the moment, "
                "and can easily lead to constraint violation errors or obscure errors in torch.export."
            ),
        ):
            export(M(), inputs, dynamic_shapes=dynamic_shapes)

        class N(torch.nn.Module):
            def forward(self, x):
                return x["k"]["k1"][0] + x["k"]["k2"][0]

        inputs = ({"k": {"k1": [torch.rand(4)], "k2": [torch.rand(4)]}},)
        dim = torch.export.Dim("dim")

        dynamic_shapes = ({"k": {"k2": [(dim,)], "k1": [(dim,)]}},)  # ok
        export(N(), inputs, dynamic_shapes=dynamic_shapes)

    def test_torch_check_eq_commutativity(self):
        class M1(torch.nn.Module):
            def forward(self, x1, x2, x3, y):
                z1 = x1.item()
                z2 = x2.item()
                z3 = x3.item()
                # instead of: torch._check((z2 + z3) == z1)
                torch._check(z1 == (z2 + z3))
                if z2 + z3 == z1:
                    return y * 2
                else:
                    return y + 3

        export(
            M1(),
            (torch.tensor(6), torch.tensor(3), torch.tensor(3), torch.randn(1)),
        )

        class M2(torch.nn.Module):
            def forward(self, x1, x2, x3, y):
                z1 = x1.item()
                z2 = x2.item()
                z3 = x3.item()
                # instead of: torch._check((z2 + z3) != z1)
                torch._check(z1 != (z2 + z3))
                if z2 + z3 == z1:
                    return y * 2
                else:
                    return y + 3

        export(
            M2(),
            (torch.tensor(6), torch.tensor(6), torch.tensor(6), torch.randn(1)),
        )

    def test_raise_user_error_when_guard_on_data_dependent_operation(self):
        class M(torch.nn.Module):
            def forward(self, x):
                y = x.nonzero()
                z = y.shape[0]
                if z > 2:
                    return x.cos()
                else:
                    return x.sin()

        with self.assertRaisesRegex(
            (
                torchdynamo.exc.UserError,
                torch.fx.experimental.symbolic_shapes.GuardOnDataDependentSymNode,
            ),
            "Could not guard on data-dependent expression",
        ):
            _ = export(M(), (torch.tensor([2, 3, 5]),))

    def test_suggested_fixes_for_data_dependent_errors_basic(self):
        # suggested fixes for data-dependent errors only work in non-strict mode
        strict = False
        error_type = torch.fx.experimental.symbolic_shapes.GuardOnDataDependentSymNode

        # Just to introduce some indirection: N is a top-level module N that calls
        # module M, defined next.
        class N(torch.nn.Module):
            def __init__(self) -> None:
                super().__init__()
                self.m = M()

            def forward(self, t):
                return self.m(t) + 1

        # example input
        t = torch.tensor([1, 4, 4], dtype=torch.int32)

        # We define a series of versions of M() below. Each version has
        # raises a data-dependent error that the next version fixes, by
        # copy-pasting a suggested fix in the error message. The fix is
        # always a torch.check() on an unresolved condition (or its negation)
        # on unbacked symints mentioned in the error message.
        # Note that the suggested fixes are in terms of local variables
        # near the location of error that "contain" the unbacked symints
        # in the unresolved condition (either directly or indirectly, e.g.,
        # inside a list or inside the shape of a tensor).

        class M_v0(torch.nn.Module):
            def forward(self, t):
                items = [t[i].item() for i in range(t.numel())]
                r = torch.randn([items[0], items[1]])
                # Could not guard on data-dependent expression Eq(u2, -1)
                return r.view(items[0], items[2])

        M = M_v0
        with self.assertRaisesRegex(
            error_type,
            "The following call raised this error(.*\n)+"
            f".*{re.escape('return r.view(items[0], items[2])')}(.*\n)+"
            "To fix the error, insert one of the following checks before this call.*:\n"
            f".*{re.escape('torch._check(items[2] == (-1))')}.*\n"
            f".*{re.escape('torch._check(items[2] != (-1))')}(.*\n)+"
            f".*{re.escape('(These suggested fixes were derived by replacing `u2` with items[2] in Eq(u2, -1) and its negation.)')}",
        ):
            export(N(), (t,), strict=strict)

        class M_v1(torch.nn.Module):
            def forward(self, t):
                items = [t[i].item() for i in range(t.numel())]
                r = torch.randn([items[0], items[1]])
                # Could not guard on data-dependent expression Eq(u2, -1)
                torch._check(items[2] != -1)
                # Could not guard on data-dependent expression u2 >= 0
                return r.view(items[0], items[2])

        M = M_v1
        with self.assertRaisesRegex(
            error_type,
            "The following call raised this error(.*\n)+"
            f".*{re.escape('return r.view(items[0], items[2])')}(.*\n)+"
            "To fix the error, insert one of the following checks before this call.*:\n"
            f".*{re.escape('torch._check(items[2] >= 0)')}.*\n"
            f".*{re.escape('torch._check(items[2] < 0)')}(.*\n)+"
            f".*{re.escape('(These suggested fixes were derived by replacing `u2` with items[2] in u2 >= 0 and its negation.)')}",
        ):
            export(N(), (t,), strict=strict)

        class M_v2(torch.nn.Module):
            def forward(self, t):
                items = [t[i].item() for i in range(t.numel())]
                r = torch.randn([items[0], items[1]])
                # Could not guard on data-dependent expression Eq(u2, -1)
                torch._check(items[2] != -1)
                # Could not guard on data-dependent expression u2 >= 0
                torch._check(items[2] >= 0)
                # Could not guard on data-dependent expression Eq(u1, u2)
                return r.view(items[0], items[2])

        M = M_v2
        with self.assertRaisesRegex(
            error_type,
            "The following call raised this error(.*\n)+"
            f".*{re.escape('return r.view(items[0], items[2])')}(.*\n)+"
            "To fix the error, insert one of the following checks before this call.*:\n"
            f".*{re.escape('torch._check(items[2] == items[1])')}.*\n"
            f".*{re.escape('torch._check(items[2] != items[1])')}(.*\n)+"
            f".*{re.escape('(These suggested fixes were derived by replacing `u1` with items[1] or r.shape[1], `u2` with items[2] in Eq(u2, u1) and its negation.)')}",
        ):
            export(N(), (t,), strict=strict)

        class M_v3(torch.nn.Module):
            def forward(self, t):
                items = [t[i].item() for i in range(t.numel())]
                r = torch.randn([items[0], items[1]])
                # Could not guard on data-dependent expression Eq(u2, -1)
                torch._check(items[2] != -1)
                # Could not guard on data-dependent expression u2 >= 0
                torch._check(items[2] >= 0)
                # Could not guard on data-dependent expression Eq(u1, u2)
                torch._check(items[2] == r.shape[1])
                return r.view(items[0], items[2])

        M = M_v3
        export(N(), (t,), strict=strict)

    @testing.expectedFailureTrainingIRToRunDecomp
    @testing.expectedFailureTrainingIRToRunDecompNonStrict  # unbacked symint not tracked?
    @testing.expectedFailureSerDer  # T195866111
    def test_suggested_fixes_for_data_dependent_errors_puzzlers(self):
        # suggested fixes for data-dependent errors only work in non-strict mode
        strict = False
        error_type = torch.fx.experimental.symbolic_shapes.GuardOnDataDependentSymNode

        def retry_export(m, inp, fixes):
            # API that applies a series of fixes, retrying export after applying each fix,
            # and asserting the applied fix was suggested in the previous try.
            # Using this API avoids the need to define multiple versions of the same test
            # module, as in `test_suggested_fixes_for_data_dependent_errors_basic` above.
            def code(snippets):
                return f"[{', '.join(snippets)}]"

            for i in range(len(fixes)):
                with self.assertRaisesRegex(error_type, re.escape(fixes[i])):
                    export(m, (*inp, code(fixes[:i])), strict=strict)
            export(m, (*inp, code(fixes)), strict=strict)

        # The following examples are lifted from @ezyang's "Data-dependent shape puzzlers"
        # notebook at https://www.internalfb.com/intern/anp/view/?id=5330476

        # These test modules are written in a way that works well with retry_export above.
        # Specifically, they take an extra `fixes` argument and `eval` it at the location
        # that is expected to raise errors.

        class cf_implicitsize(torch.nn.Module):
            def forward(self, x, y, fixes):
                i = x.item()
                eval(fixes)
                # instead of y[i]
                return y.narrow(0, i, 1).squeeze()

        retry_export(
            cf_implicitsize(),
            (torch.tensor(2), torch.randn(10)),
            fixes=[
                # Could not guard on data-dependent expression u0 < 0
                "torch._check(i >= 0)",
            ],
        )

        class cf_nomemo(torch.nn.Module):
            def forward(self, x, y, fixes):
                i = y[0].item()
                eval(fixes)
                return x.unsqueeze(1).expand(-1, i)

        retry_export(
            cf_nomemo(),
            (torch.randn(8), torch.tensor([2])),
            fixes=[
                # Could not guard on data-dependent expression Eq(u0, 1)
                "torch._check(i != 1)",
                # Could not guard on data-dependent expression Ne(u0, -1)
                "torch._check(i != (-1))",
            ],
        )

        class cf_changevar(torch.nn.Module):
            def forward(self, x, fixes):
                i = x.item()
                eval(fixes)
                r = torch.arange(i // 2)
                return r + r

        retry_export(
            cf_changevar(),
            (torch.tensor(20),),
            fixes=[
                # Could not guard on data-dependent expression Eq((u0//2), 0)
                "torch._check(((i//2)) != 0)",
                # Could not guard on data-dependent expression Eq((u0//2), 1)
                "torch._check(((i//2)) != 1)",
            ],
        )

        class cf_stacklist(torch.nn.Module):
            def forward(self, xs, y, fixes):
                i = y.item()
                eval(fixes)
                # instead of xs[i]
                return torch.stack(xs, 0).narrow(0, i, 1).squeeze()

        retry_export(
            cf_stacklist(),
            ([torch.ones(5) * i for i in range(10)], torch.tensor(2)),
            fixes=[
                # Could not guard on data-dependent expression u0 < 0
                "torch._check(i >= 0)",
            ],
        )

        class cf_tensorsplit(torch.nn.Module):
            def forward(self, x, offsets_t, fixes):
                lengths = torch.diff(offsets_t).tolist()
                rs = []
                start = 0
                for length in lengths:
                    eval(fixes)
                    rs.append(x.narrow(0, start, length))
                    start += length
                return rs

        retry_export(
            cf_tensorsplit(),
            (torch.arange(10), torch.tensor([0, 2, 5, 7, 10])),
            fixes=[],  # nothing to fix!
        )

    def test_no_suggested_fixes_for_data_dependent_errors(self):
        # suggested fixes for data-dependent errors only work in non-strict mode
        strict = False
        error_type = torch.fx.experimental.symbolic_shapes.GuardOnDataDependentSymNode

        class cf_stacklist(torch.nn.Module):
            def forward(self, xs, y):
                # y.item() is not a local, so we can't suggest a fix
                return torch.stack(xs, 0).narrow(0, y.item(), 1).squeeze()

        with self.assertRaisesRegex(
            error_type,
            "Could not guard on data-dependent expression u0 < 0",
        ):
            export(
                cf_stacklist(),
                ([torch.ones(5) * i for i in range(10)], torch.tensor(2)),
                strict=strict,
            )

    def test_if_functional(self):
        class Module(torch.nn.Module):
            def forward(self, x):
                z = x + 4
                z.add_(4)
                y = z.view(x.shape)
                return x.cos() + y.cos()

        foo = Module()
        gm = export(foo, (torch.tensor([2, 3, 5]),))

        view_count = 0
        for node in gm.graph.nodes:
            if node.op == "call_function" and node.target == torch.ops.aten.add_.Tensor:
                # No more inplace mutation
                self.assertNotEqual(
                    node.target,
                    torch.ops.aten.add_.Tensor,
                    "There shouldn't be any inplace mutation node in the graph.",
                )
            if (
                node.op == "call_function"
                and node.target == torch.ops.aten.view.default
            ):
                view_count += 1

        # There should be nonzero view nodes in the graph
        self.assertTrue(view_count > 0)

    def test_solver_unsupported_sympy_function(self):
        # repro of https://github.com/pytorch/pytorch/issues/131897

        class MyModule(torch.nn.Module):
            def __init__(self):
                super().__init__()

            def forward(self, x, y):
                x = torch.nn.functional.interpolate(
                    x, scale_factor=0.5, mode="bilinear"
                )
                x = torch.nn.functional.interpolate(
                    x, scale_factor=2.0, mode="bilinear"
                )
                x = x + y
                return x

        model = MyModule().eval()

        inputs = (
            torch.rand((1, 1, 32, 32)),
            torch.rand((1, 1, 32, 32)),
        )

        dim = torch.export.Dim("Dim", min=16, max=64)
        dynamic_shapes = {"x": {2: dim, 3: dim}, "y": {2: dim, 3: dim}}

        exported_program = export(model, inputs, dynamic_shapes=dynamic_shapes)
        self.assertEqual(exported_program.module()(*inputs), model(*inputs))

    def test_export_mod_constraints(self):
        class BasicDynamiShapeModel(torch.nn.Module):
            def forward(self, x: torch.Tensor) -> torch.Tensor:
                return x.view(x.shape[0] - 1, -1)

        m = BasicDynamiShapeModel()
        a = torch.randn(3, 4)
        dim0_x = torch.export.Dim("dim0_x", min=3)
        dim1_x = torch.export.Dim("dim1_x", max=8000)
        dynamic_shapes = {"x": (dim0_x, dim1_x)}
        em = torch.export._trace._export(
            m,
            (a,),
            dynamic_shapes=dynamic_shapes,
            allow_complex_guards_as_runtime_asserts=True,
        )
        em.module()(torch.randn(4, 3))
        with self.assertRaisesRegex(
            RuntimeError,
            r"Runtime assertion failed for expression Eq\(Mod\(s0\*s1, s0 \- 1\), 0\)",
        ):
            em.module()(torch.randn(4, 5))

        dim0_x = None
        dim1_x = 2 * torch.export.Dim("_dim1_x", max=4000)
        dynamic_shapes = {"x": (dim0_x, dim1_x)}
        em = torch.export.export(m, (a,), dynamic_shapes=dynamic_shapes)
        x = torch.randn(3, 5)
        with self.assertRaisesRegex(
            RuntimeError,
            "Expected.*shape\\[1\\] = 5 to be of the form 2\\*s1, where s1 is an integer",
        ):
            em.module()(x)

    def test_mark_and_auto_dynamic(self):
        # for this use case, mark_dynamic() and AUTO should have same effect.
        # check that same symbol gets allocated to both dims without raising constraint violation.
        AUTO, STATIC = Dim.AUTO, Dim.STATIC

        class Foo(torch.nn.Module):
            def forward(self, x, y):
                torch._check(x.shape[0] == y.shape[0])
                torch._check(x.shape[0] <= 64)
                return x + 2, y + 2

        inputs = (torch.randn(4, 4), torch.randn(4, 4))
        ep_auto = torch.export.export(
            Foo(), inputs, dynamic_shapes={"x": (AUTO, None), "y": (AUTO, None)}
        )
        torch._dynamo.mark_dynamic(inputs[0], 0)
        torch._dynamo.mark_dynamic(inputs[1], 0)
        ep_dynamic = torch.export.export(Foo(), inputs)

        # test both programs have same effect
        for ep in [ep_auto, ep_dynamic]:
            gm = ep.module()
            gm(torch.randn(32, 4), torch.randn(32, 4))
            gm(torch.randn(1, 4), torch.randn(1, 4))
            with self.assertRaises(RuntimeError):
                gm(torch.randn(33, 4), torch.randn(32, 4))
                gm(torch.randn(128, 4), torch.randn(128, 4))

    def test_dont_duck_size_for_auto_dynamic(self):
        # for this use case, mark_dynamic() and AUTO should have same effect.
        # check that same symbol gets allocated to both dims without raising constraint violation.
        AUTO, STATIC = Dim.AUTO, Dim.STATIC

        class Foo(torch.nn.Module):
            def forward(self, x, y):
                # x: [s0, s1], y: [s0 + 1, 4]
                assert y.shape[1] == 4
                assert x.shape[0] == y.shape[0] - 1
                return x * 2, y * 2

        # duck sizing would make all static based on these sample inputs
        inputs = (torch.randn(4, 4), torch.randn(5, 4))
        shapes = {
            "x": (AUTO, AUTO),
            "y": (AUTO, AUTO),
        }
        ep = export(Foo(), inputs, dynamic_shapes=shapes)
        ep.module()(torch.randn(6, 3), torch.randn(7, 4))

    @testing.expectedFailureRetraceability  # T183144629
    def test_map(self):
        class Module(torch.nn.Module):
            def forward(self, xs, y, z):
                def body(x, y, z):
                    return x + y + z

                return map(body, xs, y, z)

        list_tensor_map = Module()
        inps = (torch.ones(6, 4), torch.tensor(5), torch.tensor(4))
        self._test_export_same_as_eager(list_tensor_map, inps)

    @unittest.expectedFailure
    def test_crop_like(self):
        # https://fb.workplace.com/groups/1405155842844877/posts/8195050017188725/

        # Minimal crop code copied from https://github.com/pytorch/vision/blob/main/torchvision/transforms/v2/functional
        class CropLike(torch.nn.Module):
            def forward(self, image, crop_height, crop_width):
                c, image_height, image_width = image.shape
                crop_top = int(round((image_height - crop_height) / 2.0))
                crop_left = int(round((image_width - crop_width) / 2.0))
                return image[
                    ...,
                    crop_top : crop_top + crop_height,
                    crop_left : crop_left + crop_width,
                ]

        crop = CropLike()
        imagew = Dim("width")
        imageh = Dim("height")
        dynamic_dims = {
            "image": {0: None, 1: imageh, 2: imagew},
            "crop_height": None,
            "crop_width": None,
        }
        args = (torch.rand(3, 512, 512), 150, 150)
        ecrop = export(crop, args=args, dynamic_shapes=dynamic_dims)

        args = (torch.rand(3, 700, 700), 150, 150)
        self.assertEqual(ecrop.module()(*args), ecrop(*args))

    def test_export_func_with_kwargs(self):
        class Module(torch.nn.Module):
            def forward(self, arg1, arg2, kw1, kw2):
                return arg1 + arg2, kw1 + kw2

        kw_func = Module()
        args = (torch.ones(6, 4), torch.ones(1, 1))
        kwargs = {"kw1": torch.ones(1, 1), "kw2": torch.ones(6, 4)}
        self._test_export_same_as_eager(kw_func, args, kwargs)

    def test_export_func_with_pytree_kwargs(self):
        class Module(torch.nn.Module):
            def forward(self, arg1, arg2, a, b):
                return arg1 + a["kw1"] + b[0], arg2 + a["kw2"] + b[1]

        kw_func = Module()
        args = (torch.ones(2, 3), torch.ones(3, 4))
        kwargs = {
            "a": {"kw1": torch.ones(2, 3), "kw2": torch.ones(3, 4)},
            "b": [torch.ones(2, 3), torch.ones(3, 4)],
        }
        self._test_export_same_as_eager(kw_func, args, kwargs)

    def test_export_func_with_default_kwargs(self):
        class Module(torch.nn.Module):
            def forward(self, arg1, arg2, a, b=1):
                return arg1 + arg2, a["kw1"] + a["kw2"] + b

        kw_func = Module()

        class Module2(torch.nn.Module):
            def forward(self, arg1, arg2, a=1, b=2):
                return arg1 + a, arg2 + b

        kw_func2 = Module2()

        args = (torch.ones(6, 4), torch.ones(1, 1))
        kwargs1 = {"a": {"kw1": torch.ones(1, 1), "kw2": torch.ones(6, 4)}}
        kwargs2 = {"a": {"kw1": torch.ones(1, 1), "kw2": torch.ones(6, 4)}, "b": 2}
        self._test_export_same_as_eager(kw_func, args, kwargs1)
        self._test_export_same_as_eager(kw_func, args, kwargs2)
        kwargs3 = {"b": 1}
        self._test_export_same_as_eager(kw_func2, args, kwargs3)

    def test_export_func_with_var_postional_args(self):
        class Module(torch.nn.Module):
            def forward(self, arg1, arg2, *args):
                return arg1 + args[0], arg2 + args[1]

        kw_func = Module()
        args = (torch.ones(2, 3), torch.ones(3, 4), torch.ones(2, 3), torch.ones(3, 4))
        self._test_export_same_as_eager(kw_func, args)

    def test_export_func_with_keyword_only_args(self):
        class Module(torch.nn.Module):
            def forward(self, arg1, arg2, *args, kw1, kw2):
                return arg1 + args[0] + kw1, arg2 + args[1] + kw2

        kw_func = Module()
        args = (torch.ones(2, 3), torch.ones(3, 4), torch.ones(2, 3), torch.ones(3, 4))
        kwargs = {"kw1": torch.ones(2, 3), "kw2": torch.ones(3, 4)}
        self._test_export_same_as_eager(kw_func, args, kwargs)

    def test_export_func_with_var_keyword_args(self):
        class Module(torch.nn.Module):
            def forward(self, arg1, arg2, *args, kw1, kw2, **kwargs):
                return (
                    arg1 + args[0] + kw1 + kwargs["kw3"],
                    arg2 + args[1] + kw2 + kwargs["kw4"],
                )

        kw_func = Module()
        args = (torch.ones(2, 3), torch.ones(3, 4), torch.ones(2, 3), torch.ones(3, 4))
        kwargs = {
            "kw1": torch.ones(2, 3),
            "kw2": torch.ones(3, 4),
            "kw3": torch.ones(2, 3),
            "kw4": torch.ones(3, 4),
        }
        self._test_export_same_as_eager(kw_func, args, kwargs)

    def test_unbacked_slice(self):
        class M(torch.nn.Module):
            def forward(self, scores, score_thr, topk: torch.Tensor, results=None):
                valid_mask = scores > score_thr
                scores = scores[valid_mask]
                valid_idxs = torch.nonzero(valid_mask).to(scores.device)

                num_topk = torch.minimum(topk, torch.tensor(valid_idxs.shape[0])).item()
                torch._check_is_size(num_topk)
                torch._check(scores.shape[0] >= num_topk)
                scores, idxs = scores.sort(descending=True)
                scores = scores[:num_topk]
                topk_idxs = valid_idxs[idxs[:num_topk]]
                keep_idxs, labels = topk_idxs.unbind(dim=1)

                return scores, labels, keep_idxs

        score = torch.tensor(
            [[0.1, 0.3, 0.2], [0.12, 0.7, 0.9], [0.02, 0.8, 0.08], [0.4, 0.1, 0.08]]
        )
        bbox_pred = torch.tensor([[0.2, 0.3], [0.4, 0.7], [0.1, 0.1], [0.5, 0.1]])
        score_thr = 0.15
        nms_pre = torch.tensor(4)
        inputs = (score, score_thr, nms_pre, dict(bbox_pred=bbox_pred))

        ep = torch.export.export(M(), inputs)
        orig_res = M()(*inputs)
        ep_res = ep.module()(*inputs)
        self.assertTrue(torch.allclose(orig_res[0], ep_res[0]))
        self.assertTrue(torch.allclose(orig_res[1], ep_res[1]))
        self.assertTrue(torch.allclose(orig_res[2], ep_res[2]))

    def test_unflatten_asserts(self):
        # TODO: strict-export fails
        class M1(torch.nn.Module):
            def forward(self, x, y):
                b = x.item()

                torch._check_is_size(b)
                torch._check(b < y.size(0))
                return y[:b]

        class M3(torch.nn.Module):
            def forward(self, x, y):
                b = x.item()

                torch._check_is_size(b)
                torch._check(b < y.size(0) * 2)
                return y[:b]

        class M2(torch.nn.Module):
            def __init__(self) -> None:
                super().__init__()
                self.m1 = M1()
                self.m3 = M3()

            def forward(self, x, y):
                return self.m1(x, y) + self.m3(x, y)

        inputs = (torch.tensor(3), torch.randn(10))

        ep = torch.export.export(
            M2(), inputs, dynamic_shapes={"x": None, "y": (Dim("moo"),)}, strict=False
        )
        orig_res = M2()(*inputs)
        ep_res = ep.module()(*inputs)
        self.assertTrue(torch.allclose(orig_res[0], ep_res[0]))
        self.assertTrue(torch.allclose(orig_res[1], ep_res[1]))
        self.assertTrue(torch.allclose(orig_res[2], ep_res[2]))

        unflattened = torch.export.unflatten(ep)
        ep_res = unflattened(*inputs)
        self.assertTrue(torch.allclose(orig_res[0], ep_res[0]))
        self.assertTrue(torch.allclose(orig_res[1], ep_res[1]))
        self.assertTrue(torch.allclose(orig_res[2], ep_res[2]))

    def test_export_func_with_var_keyword_pytree_args(self):
        class Module(torch.nn.Module):
            def forward(self, arg1, arg2, *args, kw1, kw2, **kwargs):
                return (
                    arg1 + arg2[0][0] + args[0] + kw1[0] + kwargs["kw3"][0],
                    arg2[1] + args[1] + kw2 + kwargs["kw4"],
                )

        kw_func = Module()
        args = (
            torch.ones(2, 3),
            [(torch.ones(2, 3),), torch.ones(3, 4)],
            torch.ones(2, 3),
            torch.ones(3, 4),
        )
        kwargs = {
            "kw1": (torch.ones(2, 3),),
            "kw2": torch.ones(3, 4),
            "kw3": (torch.ones(2, 3), torch.ones(3, 4)),
            "kw4": torch.ones(3, 4),
        }
        self._test_export_same_as_eager(kw_func, args, kwargs)

    @testing.expectedFailureSerDer  # we don't save placeholder metadata
    @testing.expectedFailureNonStrict
    @testing.expectedFailureTrainingIRToRunDecompNonStrict  # source_fn_stack failure
    def test_linear_conv(self):
        class MyLinear(torch.nn.Module):
            def __init__(self) -> None:
                super().__init__()
                self.weight = torch.randn(20, 98)
                self.bias = torch.randn(20)

            def forward(self, x):
                return torch.nn.functional.linear(x, self.weight, self.bias)

        class Foo(torch.nn.Module):
            def __init__(self) -> None:
                super().__init__()
                self.conv = torch.nn.Conv2d(16, 33, 3)
                self.linear = MyLinear()

            def forward(self, x):
                x_conv = self.conv(x)
                x_linear = self.linear(x_conv)
                return x_linear.cos()

        ep = export(Foo(), (torch.randn(20, 16, 50, 100),))
        for node in ep.graph.nodes:
            if (
                node.op == "placeholder"
                and node.name in ep.graph_signature.inputs_to_buffers
                or node.name in ep.graph_signature.inputs_to_parameters
            ):
                self.assertTrue("source_fn_stack" in node.meta)

    def test_export_api_with_dynamic_shapes(self):
        from torch.export import Dim, dims, export

        # pass dynamic shapes of inputs [args]
        class Foo(torch.nn.Module):
            def forward(self, x, y):
                return torch.matmul(x, y)

        foo = Foo()
        inputs = (torch.randn(10, 2, 3), torch.randn(10, 3, 4))
        batch = Dim("batch")
        efoo = export(
            foo,
            inputs,
            dynamic_shapes={k: {0: batch} for k in ["x", "y"]},
        )
        self.assertEqual(efoo.module()(*inputs).shape, foo(*inputs).shape)

        foo = Foo()
        inputs = (torch.randn(10, 2, 3),)
        kwinputs = {"y": torch.randn(10, 3, 4)}
        batch = Dim("batch")
        efoo = export(
            foo, inputs, kwinputs, dynamic_shapes={k: {0: batch} for k in ["x", "y"]}
        )
        self.assertEqual(
            efoo.module()(*inputs, **kwinputs).shape, foo(*inputs, **kwinputs).shape
        )

        # pass dynamic shapes of inputs [partial, error]
        foo = Foo()
        inputs = (torch.randn(10, 2, 3),)
        kwinputs = {"y": torch.randn(10, 3, 4)}
        batch = Dim("batch")
        with self.assertRaisesRegex(
            torch._dynamo.exc.UserError,
            (
                "Constraints violated \\(batch\\)!(.*\n)*.*"
                "batch was inferred to be a constant(.*\n)*.*"
                "Suggested fixes:(.*\n)*.*"
                "batch = 10"
            ),
        ):
            export(
                foo,
                inputs,
                kwinputs,
                dynamic_shapes={"x": {0: batch}, "y": None},
            )

        # pass dynamic shapes of inputs [module]
        foo = Foo()
        inputs = (torch.randn(10, 2, 3), torch.randn(10, 3, 4))
        batch = Dim("batch")
        efoo = export(
            foo,
            inputs,
            dynamic_shapes={"x": {0: batch}, "y": {0: batch}},
        )
        self.assertEqual(efoo.module()(*inputs).shape, foo(*inputs).shape)

        # pass dynamic shapes of inputs [bounds, mostly shared]
        foo = Foo()
        inputs = (torch.randn(10, 3, 3), torch.randn(10, 3, 3))
        batch = Dim("batch", min=8, max=64)
        size = Dim("size")
        efoo = export(
            foo,
            inputs,
            dynamic_shapes={
                "x": (batch, size, size),
                "y": (batch, size, size),
            },
        )
        self.assertEqual(
            [
                str(node.meta["val"].shape)
                for node in efoo.graph_module.graph.nodes
                if node.op == "placeholder"
            ],
            ["torch.Size([s0, s1, s1])", "torch.Size([s0, s1, s1])"],
        )
        self.assertEqual(efoo.module()(*inputs).shape, foo(*inputs).shape)

        # pass dynamic shapes of inputs [multiple, mostly distinct]
        inputs = (torch.randn(10, 2, 3), torch.randn(10, 3, 4))
        batch, M, K, N = dims("batch", "M", "K", "N")
        efoo = export(
            Foo(),
            inputs,
            dynamic_shapes={"x": (batch, M, K), "y": (batch, K, N)},
        )
        self.assertEqual(
            [
                str(node.meta["val"].shape)
                for node in efoo.graph_module.graph.nodes
                if node.op == "placeholder"
            ],
            ["torch.Size([s0, s1, s2])", "torch.Size([s0, s2, s5])"],
        )
        self.assertEqual(efoo.module()(*inputs).shape, foo(*inputs).shape)

        # pass dynamic shapes of inputs [dict]
        class Foo(torch.nn.Module):
            def forward(self, inputs):
                return torch.matmul(inputs["x"], inputs["y"])

        foo = Foo()
        inputs = ({"x": torch.randn(10, 2, 3), "y": torch.randn(10, 3, 4)},)
        batch = Dim("batch")
        efoo = export(
            foo, inputs, dynamic_shapes={"inputs": {k: {0: batch} for k in ["x", "y"]}}
        )
        self.assertEqual(
            [
                str(node.meta["val"].shape)
                for node in efoo.graph_module.graph.nodes
                if node.op == "placeholder"
            ],
            ["torch.Size([s0, 2, 3])", "torch.Size([s0, 3, 4])"],
        )
        self.assertEqual(efoo.module()(*inputs).shape, foo(*inputs).shape)

        # pass dynamic shapes of inputs [list]
        class Foo(torch.nn.Module):
            def forward(self, inputs):
                return torch.matmul(inputs[0], inputs[1])

        foo = Foo()
        inputs = ([torch.randn(10, 2, 3), torch.randn(10, 3, 4)],)
        batch = Dim("batch")
        efoo = export(
            foo, inputs, dynamic_shapes={"inputs": [{0: batch} for _ in range(2)]}
        )
        self.assertEqual(
            [
                str(node.meta["val"].shape)
                for node in efoo.graph_module.graph.nodes
                if node.op == "placeholder"
            ],
            ["torch.Size([s0, 2, 3])", "torch.Size([s0, 3, 4])"],
        )
        self.assertEqual(efoo.module()(*inputs).shape, foo(*inputs).shape)

        # pass dynamic shapes of inputs [dataclass]

        # TODO(avik): This part of the test should have failed both serde and retracing
        # but these failures are hidden because of the local import of `export` in this test.
        # The serde failure is benign, and easily avoided by moving the dataclass definition
        # to the top-level. OTOH the retracing failure needs further investigation.
        @dataclass
        class DataClass:
            a: Tensor
            b: Tensor

        register_dataclass_as_pytree_node(
            DataClass,
            serialized_type_name="test_export_api_with_dynamic_shapes.DataClass",
        )

        class Foo(torch.nn.Module):
            def forward(self, inputs):
                return torch.matmul(inputs.a, inputs.b)

        foo = Foo()
        inputs = (DataClass(a=torch.randn(10, 2, 3), b=torch.randn(10, 3, 4)),)
        batch = Dim("batch")
        efoo = export(
            foo,
            inputs,
            dynamic_shapes={"inputs": [{0: batch}, {0: batch}]},
        )
        self.assertEqual(
            [
                str(node.meta["val"].shape)
                for node in efoo.graph_module.graph.nodes
                if node.op == "placeholder"
            ],
            ["torch.Size([s0, 2, 3])", "torch.Size([s0, 3, 4])"],
        )

        # pass dynamic shapes of inputs [pytree-registered classes]
        if HAS_TORCHREC:
            # skipping tests if torchrec not available
            class Foo(torch.nn.Module):
                def forward(self, kjt) -> torch.Tensor:
                    return kjt.values() + 0, kjt.offsets() + 0

            foo = Foo()
            kjt = KeyedJaggedTensor(
                values=torch.Tensor([1.0, 2.0, 3.0, 4.0, 5.0, 6.0, 7.0, 8.0]),
                keys=["index_0", "index_1"],
                lengths=torch.IntTensor([0, 2, 0, 1, 1, 1, 0, 3]),
                offsets=torch.IntTensor([0, 0, 2, 2, 3, 4, 5, 5, 8]),
            )
            inputs = (kjt,)
            dim = Dim("dim")
            dim_plus_one = Dim("dim_plus_one")
            efoo = torch.export.export(
                foo,
                inputs,
                dynamic_shapes={"kjt": [{0: dim}, None, {0: dim}, {0: dim_plus_one}]},
            )
            self.assertEqual(
                [out.shape for out in efoo.module()(*inputs)],
                [out.shape for out in foo(*inputs)],
            )

        # pass dynamic shapes of inputs [distinct, error]
        class Foo(torch.nn.Module):
            def forward(self, x, y):
                return torch.matmul(x, y)

        foo = Foo()
        inputs = (torch.randn(10, 2, 3), torch.randn(10, 3, 4))
        batch, M, K1, K2, N = dims("batch", "M", "K1", "K2", "N")
        with self.assertRaisesRegex(
            torch._dynamo.exc.UserError,
            (
                "Constraints violated \\(K2\\)!(.*\n)*.*"
                "K2.*and.*K1.*must always be equal(.*\n)*.*"
                "Suggested fixes:(.*\n)*.*"
                "K2 = K1"
            ),
        ):
            export(
                foo,
                inputs,
                dynamic_shapes={"x": (batch, M, K1), "y": (batch, K2, N)},
            )

        # pass dynamic shapes of inputs [specialized, error]
        foo = Foo()
        inputs = (torch.randn(10, 2, 3), torch.randn(10, 3, 4))
        batch, M, K1, N = dims("batch", "M", "K1", "N")
        with self.assertRaisesRegex(
            torch._dynamo.exc.UserError,
            (
                "Constraints violated \\(K1\\)!(.*\n)*.*"
                "K1 was inferred to be a constant(.*\n)*.*"
                "Suggested fixes:(.*\n)*.*"
                "K1 = 3"
            ),
        ):
            export(
                foo,
                inputs,
                dynamic_shapes={"x": (batch, M, K1), "y": (batch, None, N)},
            )

        # pass dynamic shapes of inputs [guards, error]
        class Foo(torch.nn.Module):
            def forward(self, x, y):
                if x.shape[0] < 16 and y.shape[1] % 3 == 0:
                    return torch.matmul(x, y)
                else:
                    return x + y

        foo = Foo()
        inputs = (torch.randn(10, 2, 3), torch.randn(10, 3, 4))
        batch, M, K, N = dims("batch", "M", "K", "N")
        with self.assertRaisesRegex(
            torch._dynamo.exc.UserError,
            (
                "Constraints violated.*!(.*\n)*.*"
                "Not all values of K.*satisfy the generated guard(.*\n)*.*"
                "Not all values of batch.*satisfy the generated guard(.*\n)*.*"
                "Suggested fixes:(.*\n)*.*"
                "batch = Dim\\('batch', max=15\\)(.*\n)*.*"
                "K = 3\\*_K"
            ),
        ):
            export(
                foo,
                inputs,
                dynamic_shapes={"x": (batch, M, K), "y": (batch, K, N)},
            )

    def test_suggested_fixes_new_roots(self):
        from torch.export import dims

        # suggested fixes should introduce new root dim for modulo guard
        class Foo(torch.nn.Module):
            def forward(self, x, y, z):
                # dy = 3 * _dx
                # dx = 3 * _dx - 1
                # dz = 3 * _dx + 2
                # suggested fixes results will look something like
                # {"dx": {"eq": 3*_dx-1, "min": 5, "max": 36}, "dy": {"eq": dx+1}, ...}
                if x.shape[0] >= 5 and x.shape[0] <= 36 and y.shape[0] % 3 == 0:
                    return x + y[1:] + z[3:]

        foo = Foo()
        inputs = (
            torch.randn(
                11,
            ),
            torch.randn(
                12,
            ),
            torch.randn(
                14,
            ),
        )
        dx, dy, dz = dims("dx", "dy", "dz")
        dynamic_shapes = {
            "x": (dx,),
            "y": (dy,),
            "z": (dz,),
        }
        with self.assertRaisesRegex(  # figure out regex later
            torch._dynamo.exc.UserError,
            (
                "Constraints violated.*!(.*\n)*.*"
                "Suggested fixes(.*\n)*.*"
                "_dx = Dim\(\\'_dx\\', max=12\)(.*\n)*.*"
                "dx = 3\*_dx - 1(.*\n)*.*"
                "dy = 3\*_dx(.*\n)*.*"
                "dz = 3\*_dx \+ 2"
            ),
        ):
            export(Foo(), inputs, dynamic_shapes=dynamic_shapes)
        # retry export
        _dx = Dim("_dx", min=2, max=12)
        dynamic_shapes = {"x": (3 * _dx - 1,), "y": (3 * _dx,), "z": (3 * _dx + 2,)}
        export(Foo(), inputs, dynamic_shapes=dynamic_shapes)

    def test_refine_dynamic_shapes_from_suggested_fixes(self):
        from torch.export.dynamic_shapes import (
            refine_dynamic_shapes_from_suggested_fixes,
        )

        def helper(model, inputs, dynamic_shapes):
            # export, fail, parse & refine suggested fixes, re-export
            try:
                export(Foo(), inps, dynamic_shapes=dynamic_shapes)
                raise Exception("should have raised constraint violation error")
            except torch._dynamo.exc.UserError as exc:
                new_shapes = refine_dynamic_shapes_from_suggested_fixes(
                    exc.msg, dynamic_shapes
                )
                export(Foo(), inps, dynamic_shapes=new_shapes)
                return new_shapes

        # specialize dims + derived dims
        class Foo(torch.nn.Module):
            def forward(self, x, y, z):
                x0 = x + y[1:] + z[2:]
                x1 = x @ torch.randn(4, 4)
                return x0, x1

        inps = (
            torch.randn(
                4,
            ),
            torch.randn(
                5,
            ),
            torch.randn(
                6,
            ),
        )
        dx = Dim("dx", max=16)
        dynamic_shapes = {"x": (dx,), "y": (dx + 1,), "z": (dx + 2,)}
        new_shapes = helper(Foo(), inps, dynamic_shapes)
        self.assertEqual(new_shapes["x"][0], 4)
        self.assertEqual(new_shapes["z"][0], 6)

        # refine lower, upper bound
        class Foo(torch.nn.Module):
            def forward(self, x, y):
                if x.shape[0] >= 6 and y.shape[0] <= 16:
                    return x * 2.0, y + 1

        inps = (torch.randn(16), torch.randn(12))
        dynamic_shapes = {"x": (Dim("dx"),), "y": (Dim("dy"),)}
        new_shapes = helper(Foo(), inps, dynamic_shapes)
        self.assertEqual(new_shapes["x"][0].min, 6)
        self.assertEqual(new_shapes["y"][0].max, 16)

        # divisiblity, will introduce new root
        class Foo(torch.nn.Module):
            def forward(self, x):
                if x.shape[0] >= 9:
                    return x.reshape([-1, 3])

        inps = (
            torch.randn(
                15,
            ),
        )
        dynamic_shapes = ((Dim("dx"),),)
        new_shapes = helper(Foo(), inps, dynamic_shapes)
        dim = new_shapes[0][0]
        root = dim.root
        self.assertEqual(dim.fn(2), 6)
        self.assertEqual(root.min, 3)

        # turn dim into derived dim/relation
        class Foo(torch.nn.Module):
            def forward(self, x, y):
                return x + y[4:]

        inps = (torch.randn(6, 4), torch.randn(10, 4))
        dynamic_shapes = {
            "x": (Dim("dx0"), Dim("dx1")),
            "y": (Dim("dy0"), Dim("dy1")),
        }
        new_shapes = helper(Foo(), inps, dynamic_shapes)
        self.assertEqual(new_shapes["x"][0], new_shapes["y"][0].root)  # dy0 = dx0 + 4
        self.assertEqual(new_shapes["y"][0].fn(5), 9)
        self.assertEqual(new_shapes["x"][1], new_shapes["y"][1])  # dx1 = dy1

        # nested dynamic shapes spec
        class Foo(torch.nn.Module):
            def forward(self, x, y):
                x0 = x[0]["data"] + x[1] + x[2][2:]
                x1 = y["a"] @ torch.randn(4, 4)
                x2 = y["b"] @ torch.randn(6, 6)
                return x0, x1, x2

        inps = (
            [
                {"data": torch.randn(4, 4)},
                torch.randn(4, 4),
                torch.randn(6, 4),
            ],
            {
                "a": torch.randn(8, 4),
                "b": torch.randn(9, 6),
            },
        )
        dynamic_shapes = {
            "x": [
                {"data": (Dim("dx00"), Dim("dx01"))},
                (Dim("dx10"), Dim("dx11")),
                (Dim("dx20"), Dim("dx21")),
            ],
            "y": {
                "a": (Dim("dya0"), Dim("dya1")),
                "b": (Dim("dyb0"), Dim("dyb1")),
            },
        }
        new_shapes = helper(Foo(), inps, dynamic_shapes)
        self.assertEqual(
            new_shapes["x"][0]["data"][0], new_shapes["x"][1][0]
        )  # dx10 = dx00
        self.assertEqual(
            new_shapes["x"][2][0].root, new_shapes["x"][0]["data"][0]
        )  # dx20 = dx00 + 2
        self.assertEqual(new_shapes["x"][2][0].fn(10), 12)
        self.assertEqual(
            new_shapes["x"][0]["data"][1], new_shapes["x"][1][1]
        )  # dx11 = dx01
        self.assertEqual(new_shapes["y"]["a"][1], 4)
        self.assertEqual(new_shapes["y"]["b"][1], 6)
        self.assertEqual(new_shapes["y"]["b"][0].__name__, "dyb0")  # unchanged

    def test_dynamic_shapes_spec_with_pytree(self):
        from torch.export import Dim, export
        from torch.utils._pytree import tree_map

        inputs = {
            "tensor": torch.randn(3),
            "dict_of_tensors": {k: torch.randn(3) for k in ["A", "B", "C", "D"]},
            "list_of_tensors": [torch.randn(3) for _ in range(4)],
        }

        batch = Dim("batch")
        # uniformly specify dynamic shapes for all inputs
        spec = tree_map(lambda x: {0: batch}, inputs)

        class Foo(torch.nn.Module):
            def forward(self, inputs):
                return (
                    inputs["tensor"]
                    + inputs["dict_of_tensors"]["A"]
                    + inputs["list_of_tensors"][0]
                )

        ep = export(Foo(), (inputs,), dynamic_shapes={"inputs": spec})
        input_shapes = [
            str(node.meta["val"].shape)
            for node in ep.graph_module.graph.nodes
            if node.op == "placeholder"
        ]
        self.assertEqual(len(input_shapes), 9)
        self.assertTrue(all(shape == "torch.Size([s0])" for shape in input_shapes))

    def test_error_does_not_reference_eager_fallback(self):
        class Module(torch.nn.Module):
            def forward(self, x):
                y = x.nonzero()
                z = y.shape[0]
                if z > 2:
                    return x.cos()
                else:
                    return x.sin()

        fn_ddo = Module()
        if is_non_strict_test(self._testMethodName):
            error = torch.fx.experimental.symbolic_shapes.GuardOnDataDependentSymNode
            error_msg = r"Could not guard on data-dependent expression"
        else:
            error = torchdynamo.exc.UserError
            error_msg = r"^(?!.*fall back to eager).*"
        with self.assertRaisesRegex(error, error_msg):
            _ = export(fn_ddo, (torch.tensor([2, 3, 5]),))

    def test_pytree_register_data_class(self):
        @dataclass
        class MyDataClass:
            x: int
            y: int
            z: int = None

        dt = MyDataClass(x=3, y=4)
        flat, spec = tree_flatten(dt)
        self.assertTrue(spec, LeafSpec())
        self.assertTrue(len(flat) == 1)

        register_dataclass_as_pytree_node(
            MyDataClass,
            serialized_type_name="test_pytree_register_data_class.MyDataClass",
        )

        flat, spec = tree_flatten(dt)
        self.assertEqual(
            spec,
            TreeSpec(MyDataClass, [["x", "y"], ["z"]], [LeafSpec(), LeafSpec()]),
        )
        self.assertEqual(flat, [3, 4])

        orig_dt = tree_unflatten(flat, spec)
        self.assertTrue(isinstance(orig_dt, MyDataClass))
        self.assertEqual(orig_dt.x, 3)
        self.assertEqual(orig_dt.y, 4)
        self.assertEqual(orig_dt.z, None)

        roundtrip_spec = treespec_loads(treespec_dumps(spec))
        self.assertEqual(roundtrip_spec, spec)

        @dataclass
        class MyOtherDataClass:  # the pytree registration don't allow registering the same class twice
            x: int
            y: int
            z: int = None

        # Override the registration with keep none fields
        register_dataclass_as_pytree_node(
            MyOtherDataClass,
            return_none_fields=True,
            serialized_type_name="test_pytree_regster_data_class.MyOtherDataClass",
        )

        dt = MyOtherDataClass(x=3, y=4)
        flat, spec = tree_flatten(dt)
        self.assertEqual(
            spec,
            TreeSpec(
                MyOtherDataClass,
                [["x", "y", "z"], []],
                [LeafSpec(), LeafSpec(), LeafSpec()],
            ),
        )
        self.assertEqual(flat, [3, 4, None])

        orig_dt = tree_unflatten(flat, spec)
        self.assertTrue(isinstance(orig_dt, MyOtherDataClass))
        self.assertEqual(orig_dt.x, 3)
        self.assertEqual(orig_dt.y, 4)
        self.assertEqual(orig_dt.z, None)

        roundtrip_spec = treespec_loads(treespec_dumps(spec))
        self.assertEqual(roundtrip_spec, spec)

    def test_pytree_register_nested_data_class(self):
        @dataclass
        class Inner:
            x: int
            y: int

        @dataclass
        class Outer:
            xy: Inner
            ab: Inner

        xy = Inner(1, 2)
        ab = Inner(3, 4)
        dt = Outer(xy, ab)
        inp = {"dt1": (dt, ({},)), "dt2": ((torch.ones(1),), dt)}

        register_dataclass_as_pytree_node(
            Inner, serialized_type_name="test_pytree_register_nested_data_class.Inner"
        )
        register_dataclass_as_pytree_node(
            Outer, serialized_type_name="test_pytree_register_nested_data_class.Outer"
        )

        flat, spec = tree_flatten(inp)
        self.assertEqual(flat, [1, 2, 3, 4, torch.ones(1), 1, 2, 3, 4])

        unflat = tree_unflatten(flat, spec)
        self.assertEqual(unflat, inp)

        roundtrip_spec = treespec_loads(treespec_dumps(spec))
        self.assertEqual(roundtrip_spec, spec)

    def test_param_util(self):
        class Basic(torch.nn.Module):
            def __init__(self) -> None:
                super().__init__()
                self.lin = torch.nn.Linear(10, 1)

            def forward(self, x):
                return self.lin(x)

        ep = export(Basic(), (torch.randn(5, 10),))
        num_params = 0
        params = []
        for node in ep.graph.nodes:
            if is_param(ep, node):
                num_params += 1
                params.append(get_param(ep, node))
        self.assertEqual(num_params, 2)
        self.assertEqual(params[0].shape, [1, 10])  # weight
        self.assertEqual(params[1].shape, [1])  # bias

    def test_buffer_util(self):
        ep = export(
            torch.nn.BatchNorm2d(100, affine=False), (torch.ones(20, 100, 35, 45),)
        )
        num_buffer = 0
        buffer = []

        for node in ep.graph.nodes:
            if is_buffer(ep, node):
                num_buffer += 1
                buffer.append(get_buffer(ep, node))
        self.assertEqual(num_buffer, 3)

        self.assertEqual(buffer[0].shape, torch.Size([100]))  # running_mean
        self.assertEqual(buffer[1].shape, torch.Size([100]))  # running_var
        self.assertEqual(buffer[2].shape, torch.Size([]))  # num_batches_tracked

    def test_export_dynamo_config(self):
        class MyModule(torch.nn.Module):
            def __init__(self) -> None:
                super().__init__()
                self.lstm = torch.nn.LSTM(input_size=4, hidden_size=5, num_layers=1)

            def forward(self, inputs: torch.Tensor) -> torch.Tensor:
                return self.lstm(inputs)

        config = DEFAULT_EXPORT_DYNAMO_CONFIG
        mod = MyModule()

        @contextmanager
        def _patch_config(kwargs):
            orig_config_dict = dataclasses.asdict(config)

            try:
                for k, v in kwargs.items():
                    setattr(config, k, v)
                yield
            finally:
                for k, v in orig_config_dict.items():
                    setattr(config, k, v)

        inp = (torch.rand(5, 4),)
        exported_program = export(mod, inp, strict=True)

        with _patch_config({"allow_rnn": False}):
            with self.assertRaisesRegex(
                torch._dynamo.exc.Unsupported,
                "TorchDynamo purposely graph breaks on RNN, GRU, LSTMs",
            ):
                _ = export(mod, inp, strict=True)

    def test_device_to_static(self):
        class Module(torch.nn.Module):
            def forward(self, x):
                return x.to("cpu")

        ep = export(Module(), (torch.tensor(1, device="cpu"),))
        ops = []
        for node in ep.graph.nodes:
            if node.op == "call_function":
                ops.append(node.target)
        self.assertGreater(len(ops), 0)
        for op in ops:
            self.assertIn(op, (torch.ops.aten._to_copy.default,))

    def test_device_to_dynamic(self):
        class Module(torch.nn.Module):
            def forward(self, x):
                return x.to("cpu")

        ep = export(
            Module(),
            (torch.tensor([1, 2], device="cpu"),),
            dynamic_shapes={"x": {0: Dim("i")}},
        )
        ops = []
        for node in ep.graph.nodes:
            if node.op == "call_function":
                ops.append(node.target)
        self.assertGreater(len(ops), 0)
        for op in ops:
            self.assertIn(op, (torch.ops.aten._to_copy.default,))

    def test_device_to_mutation(self):
        class Module(torch.nn.Module):
            def forward(self, x):
                y = x.to("cpu")
                y.add_(1)
                return y, x

        with self.assertRaisesRegex(
            RuntimeError, "cannot mutate tensors with frozen storage"
        ):
            export(Module(), (torch.tensor(1, device="cpu"),))

    def test_float_conversion(self):
        class Module(torch.nn.Module):
            def forward(self, x):
                return x.float()

        ep = export(Module(), (torch.tensor(1, dtype=torch.float),))
        ops = []
        for node in ep.graph.nodes:
            if node.op == "call_function":
                ops.append(node.target)
        self.assertGreater(len(ops), 0)
        for op in ops:
            self.assertIn(op, (torch.ops.aten._to_copy.default,))

    def test_device_to_mutation_float(self):
        class Module(torch.nn.Module):
            def forward(self, x):
                y = x.float()
                y.add_(1)
                return y, x

        with self.assertRaisesRegex(
            RuntimeError, "cannot mutate tensors with frozen storage"
        ):
            export(Module(), (torch.tensor(1, dtype=torch.float),))

    def test_module(self):
        class MyLinear(torch.nn.Module):
            def __init__(self) -> None:
                super().__init__()
                self.weight = torch.randn(20, 98)
                self.bias = torch.randn(20)

            def forward(self, x):
                return torch.nn.functional.linear(x, self.weight, self.bias)

        class Foo(torch.nn.Module):
            def __init__(self) -> None:
                super().__init__()
                self.conv = torch.nn.Conv2d(16, 33, 3)
                self.linear = MyLinear()

            def forward(self, x):
                a, b = x
                a_conv = self.conv(a)
                a_linear = self.linear(a_conv)
                b_conv = self.conv(b)
                b_linear = self.linear(b_conv)
                return (
                    a_linear.cos() + b_linear.sin(),
                    a_linear.sin() + b_linear.cos(),
                )

        inp_container = ((torch.randn(20, 16, 50, 100), torch.randn(20, 16, 50, 100)),)

        ep = export(Foo(), inp_container)
        ep_rexported = export(ep.module(), inp_container)

        inp_test = ((torch.randn(20, 16, 50, 100), torch.randn(20, 16, 50, 100)),)

        self.assertTrue(
            torch.allclose(
                ep.module()(*inp_test)[0], ep_rexported.module()(*inp_test)[0]
            )
        )
        self.assertTrue(
            torch.allclose(
                ep.module()(*inp_test)[1], ep_rexported.module()(*inp_test)[1]
            )
        )

    def test_use_embedding_twice(self):
        class Foo(torch.nn.Module):
            def __init__(self):
                super().__init__()
                self.embed = torch.nn.Embedding(4, 4)

            def forward(self, x):
                return self.embed(x) + self.embed.weight[x]

        inputs = (torch.tensor([0, 1, 2, 3]),)
        ep = export(Foo(), inputs)

    def test_module_with_dict_container_inp_out(self):
        class MyLinear(torch.nn.Module):
            def __init__(self) -> None:
                super().__init__()
                self.weight = torch.randn(20, 98)
                self.bias = torch.randn(20)

            def forward(self, x):
                return torch.nn.functional.linear(x, self.weight, self.bias)

        class Foo(torch.nn.Module):
            def __init__(self) -> None:
                super().__init__()
                self.conv = torch.nn.Conv2d(16, 33, 3)
                self.linear = MyLinear()

            def forward(self, x):
                a1, a2 = x["a"]
                b = x["b"]
                a1_conv = self.conv(a1)
                a1_linear = self.linear(a1_conv)
                a2_conv = self.conv(a2)
                a2_linear = self.linear(a2_conv)
                b_conv = self.conv(b)
                b_linear = self.linear(b_conv)
                return {
                    "a": a1_linear.cos() + b_linear.sin(),
                    "b": a2_linear.sin() + b_linear.cos(),
                }

        inp_container = (
            {
                "a": (torch.randn(20, 16, 50, 100), torch.randn(20, 16, 50, 100)),
                "b": torch.randn(20, 16, 50, 100),
            },
        )

        ep = export(Foo(), inp_container)
        ep_rexported = export(ep.module(), inp_container)

        inp_test = (
            {
                "a": (torch.randn(20, 16, 50, 100), torch.randn(20, 16, 50, 100)),
                "b": torch.randn(20, 16, 50, 100),
            },
        )

        self.assertTrue(
            torch.allclose(
                ep.module()(*inp_test)["a"], ep_rexported.module()(*inp_test)["a"]
            )
        )
        self.assertTrue(
            torch.allclose(
                ep.module()(*inp_test)["b"], ep_rexported.module()(*inp_test)["b"]
            )
        )

    def test_args_type_checked(self):
        class M(torch.nn.Module):
            def forward(self, x):
                return x + 1

        inp = torch.rand(2, 2)
        with self.assertRaisesRegex(torch._dynamo.exc.UserError, "to be a tuple"):
            # Intentionally not wrapping `inp` in a tuple to trigger the error
            _ = export(M(), inp)

    def test_decomp_batch_norm_functional_predispatch(self):
        class ConvBatchnorm(torch.nn.Module):
            def __init__(self) -> None:
                super().__init__()
                self.conv = torch.nn.Conv2d(1, 3, 1, 1)
                self.bn = torch.nn.BatchNorm2d(3)

            def forward(self, x):
                x = self.conv(x)
                x = self.bn(x)
                return (x,)

        mod = ConvBatchnorm()
        mod.eval()
        inp = torch.randn(1, 1, 3, 3)

        gm = torch.export._trace._export(mod, (inp,), pre_dispatch=True).module()
        self.assertExpectedInline(
            str(gm.code).strip(),
            """\
def forward(self, x):
    x, = fx_pytree.tree_flatten_spec(([x], {}), self._in_spec)
    conv_weight = self.conv.weight
    conv_bias = self.conv.bias
    bn_weight = self.bn.weight
    bn_bias = self.bn.bias
    bn_running_mean = self.bn.running_mean
    bn_running_var = self.bn.running_var
    bn_num_batches_tracked = self.bn.num_batches_tracked;  bn_num_batches_tracked = None
    conv2d = torch.ops.aten.conv2d.default(x, conv_weight, conv_bias);  x = conv_weight = conv_bias = None
    _native_batch_norm_legit_no_training = torch.ops.aten._native_batch_norm_legit_no_training.default(conv2d, bn_weight, bn_bias, bn_running_mean, bn_running_var, 0.1, 1e-05);  conv2d = bn_weight = bn_bias = bn_running_mean = bn_running_var = None
    getitem = _native_batch_norm_legit_no_training[0];  _native_batch_norm_legit_no_training = None
    return pytree.tree_unflatten((getitem,), self._out_spec)""",
        )

        mod.train()
        gm_train = _export(mod, (inp,), pre_dispatch=True).module()
        self.assertExpectedInline(
            str(gm_train.code).strip(),
            """\
def forward(self, x):
    x, = fx_pytree.tree_flatten_spec(([x], {}), self._in_spec)
    conv_weight = self.conv.weight
    conv_bias = self.conv.bias
    bn_weight = self.bn.weight
    bn_bias = self.bn.bias
    bn_running_mean = self.bn.running_mean
    bn_running_var = self.bn.running_var
    bn_num_batches_tracked = self.bn.num_batches_tracked
    conv2d = torch.ops.aten.conv2d.default(x, conv_weight, conv_bias);  x = conv_weight = conv_bias = None
    add = torch.ops.aten.add.Tensor(bn_num_batches_tracked, 1)
    _native_batch_norm_legit_functional = torch.ops.aten._native_batch_norm_legit_functional.default(conv2d, bn_weight, bn_bias, bn_running_mean, bn_running_var, True, 0.1, 1e-05);  conv2d = bn_weight = bn_bias = None
    getitem = _native_batch_norm_legit_functional[0]
    getitem_3 = _native_batch_norm_legit_functional[3]
    getitem_4 = _native_batch_norm_legit_functional[4];  _native_batch_norm_legit_functional = None
    copy__default = torch.ops.aten.copy_.default(bn_running_mean, getitem_3);  bn_running_mean = getitem_3 = copy__default = None
    copy__default_1 = torch.ops.aten.copy_.default(bn_running_var, getitem_4);  bn_running_var = getitem_4 = copy__default_1 = None
    copy__default_2 = torch.ops.aten.copy_.default(bn_num_batches_tracked, add);  bn_num_batches_tracked = add = copy__default_2 = None
    return pytree.tree_unflatten((getitem,), self._out_spec)""",
        )

    def test_constrain_size_in_eager(self):
        class Module(torch.nn.Module):
            def forward(self, x, y):
                n = x.max().item()
                torch._check_is_size(n)
                return y + n

        fn = Module()
        ep = export(
            fn,
            (torch.randint(1, 2, (2, 2)), torch.randint(3, 5, (2, 3))),
        )
        test_inp = (torch.randint(1, 2, (2, 2)), torch.randint(3, 5, (2, 3)))
        self.assertTrue(torch.allclose(ep.module()(*test_inp), fn(*test_inp)))

    def test_constrain_size_with_constrain_value(self):
        class Module(torch.nn.Module):
            def forward(self, x, y):
                n = x.max().item()
                torch._check(n >= 2)
                torch._check(n <= 10)
                torch._check_is_size(n)
                return y + n

        fn = Module()
        with self.assertRaisesRegex(
            RuntimeError, r"Expected cond to be True, but got False"
        ):
            _ = fn(torch.randint(1, 2, (2, 2)), torch.randint(3, 5, (2, 3)))

        ep = export(
            fn,
            (torch.randint(3, 4, (2, 2)), torch.randint(3, 5, (2, 3))),
        )
        with self.assertRaisesRegex(
            RuntimeError, r"Runtime assertion failed for expression u[\d+] \>\= 2"
        ):
            test_inp = (torch.randint(1, 2, (2, 2)), torch.randint(3, 5, (2, 3)))
            _ = ep.module()(*test_inp)

    def test_constrain_size_with_various_cases(self):
        class Module1(torch.nn.Module):
            def forward(self, x, y):
                n = x.item()
                torch._check_is_size(n)
                torch._check(n >= 0)
                return y.sum() + torch.ones(n, 5).sum()

        case1 = Module1()

        class Module2(torch.nn.Module):
            def forward(self, x, y):
                n = x.item()
                torch._check_is_size(n)
                torch._check(n >= 0)
                torch._check(n <= 6)
                return y.sum() + torch.ones(n, 5).sum()

        case2 = Module2()

        class Module3(torch.nn.Module):
            def forward(self, x, y):
                n = x.item()
                torch._check_is_size(n)
                torch._check(n >= 0)
                torch._check(n <= 1)
                return y.sum() + torch.ones(n, 5).sum()

        case3 = Module3()

        class Module4(torch.nn.Module):
            def forward(self, x, y):
                n = x.item()
                torch._check_is_size(n)
                torch._check(n >= 2)
                return y.sum() + torch.ones(n, 5).sum()

        case4 = Module4()

        class Module5(torch.nn.Module):
            def forward(self, x, y):
                n = x.item()
                torch._check_is_size(n)
                torch._check(n >= 1)
                return y.sum() + torch.ones(n, 5).sum()

        case5 = Module5()

        ep = export(case1, (torch.tensor(1), torch.ones(4, 5)))

        with self.assertRaisesRegex(
            RuntimeError, r"Expected cond to be True, but got False"
        ):
            _ = case1(torch.tensor(-1), torch.randn(4, 5))

        self.assertTrue(
            torch.allclose(
                ep.module()(torch.tensor(1), torch.ones(4, 5)),
                case1(torch.tensor(1), torch.ones(4, 5)),
            )
        )

        ep = export(case2, (torch.tensor(5), torch.randn(4, 5)))

        with self.assertRaisesRegex(
            RuntimeError,
            r"Expected cond to be True, but got False",
        ):
            _ = case2(torch.tensor(7), torch.randn(4, 5))

        with self.assertRaisesRegex(
            RuntimeError,
            r"Expected cond to be True, but got False",
        ):
            _ = case2(torch.tensor(9), torch.randn(4, 5))

        self.assertTrue(
            torch.allclose(
                ep.module()(torch.tensor(5), torch.ones(4, 5)),
                case2(torch.tensor(5), torch.ones(4, 5)),
            )
        )

        _ = case3(torch.tensor(1), torch.randn(4, 5))

        with self.assertRaisesRegex(
            RuntimeError,
            r"Expected cond to be True, but got False",
        ):
            _ = case4(torch.tensor(1), torch.randn(4, 5))

        ep = export(case4, (torch.tensor(5), torch.randn(4, 5)))

        with self.assertRaisesRegex(
            RuntimeError,
            r"Expected cond to be True, but got False",
        ):
            _ = case4(torch.tensor(1), torch.randn(4, 5))

        self.assertTrue(
            torch.allclose(
                ep.module()(torch.tensor(5), torch.ones(4, 5)),
                case4(torch.tensor(5), torch.ones(4, 5)),
            )
        )

        ep = export(case5, (torch.tensor(5), torch.randn(4, 5)))

        with self.assertRaisesRegex(
            RuntimeError,
            r"Expected cond to be True, but got False",
        ):
            _ = case5(torch.tensor(0), torch.randn(4, 5))

        self.assertTrue(
            torch.allclose(
                ep.module()(torch.tensor(5), torch.ones(4, 5)),
                case5(torch.tensor(5), torch.ones(4, 5)),
            )
        )

    def test_automatic_constrain_size(self):
        class M(torch.nn.Module):
            def forward(self, x, y):
                n = x.item()
                return y.sum() + torch.ones(n, 5).sum()

        ep = export(M(), (torch.tensor(1), torch.ones(4, 5)))

        # This is because we insert sym_constrain_range in the graph now
        error_msg = r"Invalid value range for -1 between"
        with self.assertRaisesRegex(RuntimeError, error_msg):
            _ = ep.module()(torch.tensor(-1), torch.randn(4, 5))

        self.assertTrue(
            torch.allclose(
                ep.module()(torch.tensor(1), torch.ones(4, 5)),
                M()(torch.tensor(1), torch.ones(4, 5)),
            )
        )

    def test_constrain_decomp(self) -> None:
        class M(torch.nn.Module):
            def __init__(self) -> None:
                super().__init__()
                self.freq = torch.ones(5, 5)

            def forward(self, start_pos: torch.Tensor):
                pos = start_pos.item()
                torch._check_is_size(pos)
                torch._check(pos >= 0)
                torch._check(pos <= 4)
                return self.freq[pos] * self.freq[pos]

        ep = torch.export.export(M(), (torch.tensor(1),))
        FileCheck().check_count(
            "torch.ops.aten._assert_scalar.default", 2, exactly=True
        ).run(ep.graph_module.code)
        FileCheck().check_count(
            "torch.ops.aten.sym_constrain_range_for_size.default", 1, exactly=True
        ).run(ep.graph_module.code)

        decompose_ep = ep.run_decompositions()
        FileCheck().check_count(
            "torch.ops.aten._assert_scalar.default", 2, exactly=True
        ).run(ep.graph_module.code)
        FileCheck().check_count(
            "torch.ops.aten.sym_constrain_range_for_size.default", 1, exactly=True
        ).run(ep.graph_module.code)

    def test_mixed_input(self):
        class Module(torch.nn.Module):
            def forward(self, a, b, alpha: int):
                return torch.add(a, b, alpha=alpha)

        func = Module()

        a = torch.rand(1, 2)
        b = torch.rand(1, 2)
        alpha = 10

        exported = export(func, (a, b, alpha))
        for node in exported.graph_module.graph.nodes:
            if node.op == "placeholder":
                self.assertTrue(isinstance(node.meta["val"], (Tensor, int)))

    def test_export_with_inline_constraints(self):
        class Module(torch.nn.Module):
            def forward(self, x):
                a = x.item()
                torch._check(a >= 4)
                torch._check(a <= 7)
                return torch.empty((a, 4))

        f = Module()
        ep = export(f, (torch.tensor([5]),))
        self.assertEqual(ep.module()(torch.tensor([6])).shape, (6, 4))

        FileCheck().check_count(
            "torch.ops.aten._assert_scalar.default", 2, exactly=True
        ).run(ep.graph_module.code)
        FileCheck().check_count(
            "torch.ops.aten.sym_constrain_range.default", 0, exactly=True
        ).run(ep.graph_module.code)
        FileCheck().check_count(
            "torch.ops.aten.sym_constrain_range_for_size.default", 1, exactly=True
        ).run(ep.graph_module.code)

        with self.assertRaisesRegex(
            RuntimeError,
            r"Runtime assertion failed for expression u[\d+] \<\= 7",
        ) as cm:
            ep.module()(torch.tensor([30]))

    def test_export_with_inline_constraints_complex(self):
        class Module(torch.nn.Module):
            def forward(self, x):
                a = x.item()
                torch._check(a >= 4)
                torch._check(a <= 7)
                empty = torch.empty((a, 4))

                return torch.cat((empty.transpose(0, 1), torch.zeros(6, a)), 0)

        f = Module()
        ep = export(f, (torch.tensor([6]),))
        self.assertEqual(ep.module()(torch.tensor([5])).shape, (10, 5))
        FileCheck().check_count(
            "torch.ops.aten._assert_scalar.default", 2, exactly=True
        ).run(ep.graph_module.code)
        FileCheck().check_count(
            "torch.ops.aten.sym_constrain_range.default", 0, exactly=True
        ).run(ep.graph_module.code)
        FileCheck().check_count(
            "torch.ops.aten.sym_constrain_range_for_size.default", 1, exactly=True
        ).run(ep.graph_module.code)

    def test_to_module_with_mutated_buffer(self):
        class Foo(torch.nn.Module):
            def __init__(self) -> None:
                super().__init__()
                self.buf = torch.nn.Buffer(torch.zeros(1))

            def forward(self, x):
                self.buf.add_(1)
                return x.sum() + self.buf.sum()

        exported = export(Foo(), (torch.ones(5, 5),))
        stateful_gm = exported.module()
        export_return_val = stateful_gm(torch.ones(5, 5))
        eager = Foo()
        eager_return_val = eager(torch.ones(5, 5))
        self.assertTrue(torch.allclose(eager_return_val, export_return_val))

        for name, buffer in stateful_gm.named_buffers():
            self.assertTrue(torch.allclose(torch.ones(1), buffer))

        changed = stateful_gm.graph.eliminate_dead_code()
        self.assertFalse(changed)
        self.assertTrue(
            torch.allclose(stateful_gm(torch.ones(5, 5)), eager(torch.ones(5, 5)))
        )

        for name, buffer in stateful_gm.named_buffers():
            self.assertTrue(torch.allclose(torch.tensor(2, dtype=torch.float), buffer))

    def test_to_module_with_mutated_buffer_multiple(self):
        class Bar(torch.nn.Module):
            def __init__(self) -> None:
                super().__init__()
                self.buf = torch.nn.Buffer(torch.ones(1))

            def forward(self, x):
                self.buf.add_(1)
                return x.sum() + self.buf.sum()

        class Foo(torch.nn.Module):
            def __init__(self) -> None:
                super().__init__()
                self.buf = torch.nn.Buffer(torch.zeros(1))
                self.bar = Bar()

            def forward(self, x):
                self.buf.add_(1)
                self.bar.buf.add_(2)
                bar = self.bar(x)
                return bar.sum() + self.buf.sum()

        exported = export(Foo(), (torch.ones(5, 5),))
        stateful_gm = exported.module()
        export_return_val = stateful_gm(torch.ones(5, 5))
        eager = Foo()
        eager_return_val = eager(torch.ones(5, 5))
        self.assertTrue(torch.allclose(eager_return_val, export_return_val))

        for name, buffer in stateful_gm.named_buffers():
            if name == "L__self___buf":
                self.assertTrue(torch.allclose(torch.ones(1), buffer))
            if name == "L__self___bar_buf":
                self.assertTrue(
                    torch.allclose(torch.tensor(4, dtype=torch.float), buffer)
                )

        changed = stateful_gm.graph.eliminate_dead_code()
        self.assertFalse(changed)
        self.assertTrue(
            torch.allclose(stateful_gm(torch.ones(5, 5)), eager(torch.ones(5, 5)))
        )

        for name, buffer in stateful_gm.named_buffers():
            if name == "L__self___buf":
                self.assertTrue(
                    torch.allclose(torch.tensor(2, dtype=torch.float), buffer)
                )
            if name == "L__self___bar_buf":
                self.assertTrue(
                    torch.allclose(torch.tensor(7, dtype=torch.float), buffer)
                )

    def test_runtime_assert_for_prim(self):
        class Foo(torch.nn.Module):
            def forward(self, x, y):
                return x + y

        foo = Foo()
        tensor_inp = torch.ones(7, 5)
        dim0_x = torch.export.Dim("dim0_x", min=6)
        dynamic_shapes = {"x": {0: dim0_x}, "y": None}
        exported = torch.export.export(
            foo, (tensor_inp, 5), dynamic_shapes=dynamic_shapes
        )
        self.assertTrue(
            torch.allclose(
                exported.module()(torch.ones(8, 5), 5), foo(torch.ones(8, 5), 5)
            )
        )
        with self.assertRaisesRegex(
            RuntimeError,
            escape("Expected input at *args[1] to be equal to 5, but got 6"),
        ):
            _ = exported.module()(torch.ones(8, 5), 6)

        exported = torch.export.export(
            foo, (tensor_inp, 5.0), dynamic_shapes=dynamic_shapes
        )
        with self.assertRaisesRegex(
            RuntimeError,
            escape("Expected input at *args[1] to be equal to 5.0, but got 6.0"),
        ):
            _ = exported.module()(torch.ones(7, 5), 6.0)

    def test_runtime_assert_for_prm_str(self):
        class Foo(torch.nn.Module):
            def forward(self, a, b, mode):
                return torch.div(a, b, rounding_mode=mode)

        foo = Foo()
        inps = (torch.randn(4, 4), torch.randn(4), "trunc")
        exported = export(foo, inps)
        with self.assertRaisesRegex(
            RuntimeError, "to be equal to trunc, but got floor"
        ):
            _ = exported.module()(torch.randn(4, 4), torch.randn(4), "floor")
        self.assertTrue(torch.allclose(exported.module()(*inps), foo(*inps)))

    def test_redundant_assert_max_upper_bound(self):
        class M(torch.nn.Module):
            def forward(self, x):
                b = x.nonzero()
                torch._check(b.shape[0] >= 3)
                return b

        m = M()
        inp = (torch.tensor([1, 1, 1, 0, 1]),)
        dim = torch.export.Dim("dim")
        ep = export(m, inp, dynamic_shapes=((dim,),))
        FileCheck().check_count(
            "torch.ops.aten._assert_scalar.default", 1, exactly=True
        ).run(ep.graph_module.code)

    def test_to_module_with_mutated_buffer_multiple_update_sub_later(self):
        class Bar(torch.nn.Module):
            def __init__(self) -> None:
                super().__init__()
                self.buf = torch.nn.Buffer(torch.ones(1))

            def forward(self, x):
                self.buf.add_(1)
                return x.sum() + self.buf.sum()

        class Foo(torch.nn.Module):
            def __init__(self) -> None:
                super().__init__()
                self.buf = torch.nn.Buffer(torch.zeros(1))
                self.bar = Bar()

            def forward(self, x):
                self.buf.add_(1)
                bar = self.bar(x)
                self.bar.buf.add_(2)
                return bar.sum() + self.buf.sum()

        exported = export(Foo(), (torch.ones(5, 5),))
        stateful_gm = exported.module()
        export_return_val = stateful_gm(torch.ones(5, 5))
        eager = Foo()
        eager_return_val = eager(torch.ones(5, 5))
        self.assertTrue(torch.allclose(eager_return_val, export_return_val))

        for name, buffer in stateful_gm.named_buffers():
            if name == "L__self___buf":
                self.assertTrue(torch.allclose(torch.ones(1), buffer))
            if name == "L__self___bar_buf":
                self.assertTrue(
                    torch.allclose(torch.tensor(4, dtype=torch.float), buffer)
                )

        changed = stateful_gm.graph.eliminate_dead_code()
        self.assertFalse(changed)
        self.assertTrue(
            torch.allclose(stateful_gm(torch.ones(5, 5)), eager(torch.ones(5, 5)))
        )

        for name, buffer in stateful_gm.named_buffers():
            if name == "L__self___buf":
                self.assertTrue(
                    torch.allclose(torch.tensor(2, dtype=torch.float), buffer)
                )
            if name == "L__self___bar_buf":
                self.assertTrue(
                    torch.allclose(torch.tensor(7, dtype=torch.float), buffer)
                )

    def test_retracable_ep(self):
        class Bar(torch.nn.Module):
            def __init__(self) -> None:
                super().__init__()
                self.buf = torch.nn.Buffer(torch.ones(1))

            def forward(self, x):
                self.buf.add_(1)
                return x.sum() + self.buf.sum()

        class Foo(torch.nn.Module):
            def __init__(self) -> None:
                super().__init__()
                self.buf = torch.nn.Buffer(torch.zeros(1))
                self.bar = Bar()

            def forward(self, x):
                self.buf.add_(1)
                bar = self.bar(x)
                self.bar.buf.add_(2)
                return bar.sum() + self.buf.sum()

        inp = torch.ones(5, 5)
        exported = torch.export.export(Foo(), (inp,))
        reexported = torch.export.export(exported.module(), (inp,))

        self.assertTrue(torch.allclose(Foo()(inp), reexported.module()(inp)))

        dim0_x = torch.export.Dim("dim0_x")
        exported = torch.export.export(Foo(), (inp,), dynamic_shapes=({0: dim0_x},))
        reexported = torch.export.export(exported.module(), (inp,))
        with self.assertRaisesRegex(
            RuntimeError, "shape\[0\] to be equal to 5, but got 7"
        ):
            reexported.module()(torch.ones(7, 5))

        reexported = torch.export.export(
            exported.module(), (inp,), dynamic_shapes=({0: dim0_x},)
        )
        self.assertTrue(
            torch.allclose(
                Foo()(torch.ones(7, 5)), reexported.module()(torch.ones(7, 5))
            )
        )

        # can't retrace with invalid inputs with respect to the original ExportedProgram
        dim0_x_v2 = torch.export.Dim("dim0_x_v2", min=3)
        exported_v2 = torch.export.export(
            Foo(), (inp,), dynamic_shapes={"x": {0: dim0_x_v2}}
        )
        with self.assertRaisesRegex(
            RuntimeError,
            escape("Expected input at *args[0].shape[0] to be >= 3, but got 2"),
        ):
            torch.export.export(exported_v2.module(), (torch.randn(2, 2),))

    def test_export_cond_symbool_pred(self):
        class A(torch.nn.Module):
            def __init__(self) -> None:
                super().__init__()
                self.buffer = torch.nn.Buffer(torch.ones(6, 4))

            def forward(self):
                return self.buffer.cos()

        class Foo(torch.nn.Module):
            def __init__(self) -> None:
                super().__init__()
                self.a = A()

            def forward(self, x):
                def true_fn(x):
                    return x.cos() + self.a().sum()

                def false_fn(x):
                    return x.sin()

                return cond(x.shape[0] > 4, true_fn, false_fn, [x])

        dim0 = torch.export.Dim("dim0", min=3)
        inp = torch.ones(6, 4)
        ep = export(Foo(), (inp,), dynamic_shapes={"x": {0: dim0}})
        schema = get_hop_schema(ep)
        self.assertExpectedInline(
            str(schema),
            """cond(SymBool pred, GraphModule true_fn, GraphModule false_fn, Tensor[2] operands) -> Tensor[1]""",
        )
        self.assertExpectedInline(
            ep.graph_module.code.strip(),
            """\
def forward(self, b_a_buffer, x):
    sym_size_int_1 = torch.ops.aten.sym_size.int(x, 0)
    gt = sym_size_int_1 > 4;  sym_size_int_1 = None
    true_graph_0 = self.true_graph_0
    false_graph_0 = self.false_graph_0
    cond = torch.ops.higher_order.cond(gt, true_graph_0, false_graph_0, [x, b_a_buffer]);  gt = true_graph_0 = false_graph_0 = x = b_a_buffer = None
    getitem = cond[0];  cond = None
    return (getitem,)""",
        )
        self.assertTrue(
            torch.allclose(ep.module()(torch.ones(6, 4)), Foo()(torch.ones(6, 4)))
        )

    def test_aten_lift_fresh_copy(self):
        class M(torch.nn.Module):
            def forward(self, x):
                return torch.ops.aten.lift_fresh_copy(x)

        ep = export(M(), (torch.ones(6, 4),))
        found = False

        op = "torch.ops.aten.clone.default"
        FileCheck().check_count(op, 1, exactly=True).run(ep.graph_module.code)

    def test_cond_buffers(self):
        class M(torch.nn.Module):
            def __init__(self) -> None:
                super().__init__()
                self.register_parameter(
                    "param", torch.nn.Parameter(torch.ones(2, 3), requires_grad=False)
                )
                self.buffer = torch.nn.Buffer(torch.ones(2, 3) + 1)

            def true_fn(self, x):
                return x + self.param

            def false_fn(self, x):
                return x + self.buffer

            def forward(self, x):
                return cond(x.shape[0] == 4, self.true_fn, self.false_fn, [x])

        inp = torch.ones(2, 3)
        ep = torch.export.export(M(), (inp,))
        inp = torch.randn(2, 3)
        epm = ep.module()
        self.assertTrue(torch.allclose(epm(inp), M()(inp)))

        for gm in epm.named_modules():
            if not isinstance(gm, torch.fx.GraphModule):
                continue
            self.assertEqual(
                len([node for node in gm.graph.nodes if node.op == "placeholder"]), 1
            )

    # map_fn references module outside the module hierarchy
    @unittest.expectedFailure
    def test_map_buffers(self):
        class M1(torch.nn.Module):
            def __init__(self) -> None:
                super().__init__()
                self.register_parameter(
                    "param", torch.nn.Parameter(torch.tensor(5), requires_grad=False)
                )
                self.buffer = torch.nn.Buffer(torch.tensor(6) + 1)

        m1 = M1()

        def map_fn(x, y):
            z = x + y + m1.param + m1.buffer
            z.add_(4)
            return z

        class M(torch.nn.Module):
            def forward(self, xs, y):
                return map(map_fn, xs, y)

        example_inputs = (torch.ones(3, 2), torch.tensor(3))
        ep = torch.export.export(M(), example_inputs)
        example_inputs = (torch.randn(3, 2), torch.tensor(3))
        epm = ep.module()
        self.assertTrue(torch.allclose(epm(*example_inputs), M()(*example_inputs)))

        for gm in epm.named_modules():
            if not isinstance(gm, torch.fx.GraphModule):
                continue
            self.assertEqual(
                len([node for node in gm.graph.nodes if node.op == "placeholder"]), 2
            )

    def test_check_is_size_error(self):
        class Module(torch.nn.Module):
            def forward(self, x):
                a = x.item()
                # We cannot automatically infer a is a size here because view
                # accepts -1
                return torch.randn(24).view(a, 4)

        f = Module()
        if is_non_strict_test(self._testMethodName):
            error = torch.fx.experimental.symbolic_shapes.GuardOnDataDependentSymNode
        else:
            error = torch._dynamo.exc.UserError
        error_msg = r"Could not guard on data-dependent expression"
        with self.assertRaisesRegex(error, error_msg):
            _ = export(f, (torch.tensor(6),))

    def test_train_eval_on_exported_preautograd_module(self):
        class Foo(torch.nn.Module):
            def __init__(self) -> None:
                super().__init__()

            def forward(self, x):
                if x.shape[0] > 4:
                    return x.cos()
                return x.sin()

        graph_module = _export(Foo(), (torch.ones(7, 5),), pre_dispatch=True).module()
        with self.assertRaisesRegex(
            NotImplementedError, r"Calling train\(\) is not supported yet."
        ):
            graph_module.train()

        with self.assertRaisesRegex(
            NotImplementedError, r"Calling eval\(\) is not supported yet."
        ):
            graph_module.eval()

    def test_lifted_constants(self) -> None:
        class Module(torch.nn.Module):
            def forward(self, x):
                return x + torch.tensor(3)

        f = Module()
        ep = export(f, (torch.tensor(1),))

        self.assertEqual(len(ep.graph_signature.input_specs), 2)
        self.assertEqual(len(ep.constants), 1)

        class Foo(torch.nn.Module):
            def __init__(self) -> None:
                super().__init__()
                self.a = torch.tensor(3)

            def forward(self, x):
                list_tensor = [torch.tensor(3), torch.tensor(4)]
                return x + self.a + list_tensor[0] + list_tensor[1]

        ep = export(Foo(), (torch.tensor(1),))

        self.assertEqual(len(ep.graph_signature.input_specs), 4)
        self.assertEqual(len(ep.state_dict), 0)
        self.assertEqual(len(ep.constants), 3)

        inp = (torch.tensor(5),)
        self.assertTrue(torch.allclose(ep.module()(*inp), Foo()(*inp)))

        transform = ep.run_decompositions()
        self.assertEqual(len(ep.graph_signature.input_specs), 4)
        self.assertTrue(torch.allclose(ep.module()(*inp), transform.module()(*inp)))

    def test_tensor_attribute_zero_args(self):
        class Foo(torch.nn.Module):
            def __init__(self, value):
                super().__init__()
                self.x = torch.tensor(value)

            def forward(self):
                return self.x.clone()

        m = Foo([1, 2])
        ep = export(m, ())
        self.assertEqual(ep.graph_signature.lifted_tensor_constants, ["x"])

    def test_preserve_shape_dynamism_for_unused_inputs(self):
        @dataclass
        class Input:
            f: torch.Tensor
            p: torch.Tensor

        torch._export.utils.register_dataclass_as_pytree_node(
            Input,
            serialized_type_name="test_preserve_shape_dynamism_for_unused_inputs.Input",
        )

        class Module(torch.nn.Module):
            def forward(self, x: Input):
                return x.f + 1

        mod = Module()
        example_inputs = (Input(f=torch.ones(10, 4), p=torch.zeros(10, 4)),)
        ep_static = torch.export.export(mod, example_inputs)
        for node in ep_static.graph.nodes:
            if node.op == "placeholder":
                for s in node.meta["val"].shape:
                    self.assertIsInstance(s, int)

        dim0_x_f, dim0_x_p = torch.export.dims("dim0_x_f", "dim0_x_p")
        dynamic_shapes = {"x": [{0: dim0_x_f}, {0: dim0_x_p}]}
        ep_dynamic = torch.export.export(
            mod, example_inputs, dynamic_shapes=dynamic_shapes
        )
        for node in ep_dynamic.graph.nodes:
            if node.op == "placeholder":
                for i, s in enumerate(node.meta["val"].shape):
                    if i == 0:
                        self.assertIsInstance(s, torch.SymInt)
                    else:
                        self.assertIsInstance(s, int)

    def test_multiple_definitions_same_name_dim(self):
        class Foo(torch.nn.Module):
            def forward(self, x, y):
                return torch.matmul(x, y)

        A = torch.export.Dim("C", min=3)
        B = torch.export.Dim("C", max=12)
        with self.assertRaisesRegex(
            torch._dynamo.exc.UserError,
            "Found different definitions Dim\\(.*min=3\\) and Dim\\(.*max=12\\) "
            "for the same symbolic dimension",
        ):
            torch.export.export(
                Foo(),
                (torch.randn(10, 10), torch.randn(10, 10)),
                dynamic_shapes={"x": (A, B), "y": (B, A)},
            )

    def test_export_with_wrong_inputs(self):
        class MyModule(torch.nn.Module):
            def forward(self, x):
                return x + x

        exported_program = export(MyModule(), (torch.rand(2, 3),), {})
        with self.assertRaisesRegex(ValueError, "Trying to flatten user inputs"):
            exported_program.module()(torch.rand(2, 3), torch.rand(2, 3))

    def test_export_decomps_simple(self):
        class M(torch.nn.Module):
            def __init__(self) -> None:
                super().__init__()
                self.lin = torch.nn.Linear(10, 1)

            def forward(self, x):
                return self.lin(x)

        inp = (torch.randn(5, 10),)
        m = M()
        ep = export(m, inp)
        state_dict = ep.state_dict

        self.assertTrue(torch.allclose(ep.module()(*inp), m(*inp)))

        core_aten_ep = ep.run_decompositions()
        FileCheck().check_count("torch.ops.aten.permute.default", 1, exactly=True).run(
            core_aten_ep.graph_module.code
        )
        FileCheck().check_count("torch.ops.aten.t.default", 0, exactly=True).run(
            core_aten_ep.graph_module.code
        )
        self.assertTrue(torch.allclose(core_aten_ep.module()(*inp), m(*inp)))
        self.assertEqual(id(state_dict), id(ep.state_dict))

    def test_export_decomps_dynamic(self):
        class M(torch.nn.Module):
            def __init__(self) -> None:
                super().__init__()
                self.lin = torch.nn.Linear(10, 1)

            def forward(self, x):
                return self.lin(x)

        inp = (torch.randn(5, 10),)
        m = M()
        ep = export(m, inp, dynamic_shapes={"x": {0: Dim("batch")}})

        core_aten_ep = ep.run_decompositions()

        input_node = [
            node for node in core_aten_ep.graph.nodes if node.op == "placeholder"
        ][-1]
        self.assertTrue(isinstance(input_node.meta["val"].shape[0], torch.SymInt))

        FileCheck().check_count("torch.ops.aten.permute.default", 1, exactly=True).run(
            core_aten_ep.graph_module.code
        )
        FileCheck().check_count("torch.ops.aten.t.default", 0, exactly=True).run(
            core_aten_ep.graph_module.code
        )
        self.assertTrue(torch.allclose(core_aten_ep.module()(*inp), m(*inp)))

    def test_nonzero_2(self):
        class Module(torch.nn.Module):
            def forward(self, x):
                return torch.nonzero(x)

        f = Module()
        ep = export(f, (torch.ones(2),))
        inp = torch.randn(2)
        self.assertTrue(torch.allclose(ep.module()(inp), torch.nonzero(inp)))

    def test_redundant_asserts(self):
        class Foo(torch.nn.Module):
            def forward(self, x):
                y = x.item()
                torch._check_is_size(y)
                return torch.zeros(y)

        f = Foo()

        ep = export(f, (torch.tensor([3]),))

        FileCheck().check_count(
            "torch.ops.aten.sym_constrain_range_for_size.default", 1, exactly=True
        ).run(ep.graph_module.code)
        FileCheck().check_count(
            "torch.ops.aten._assert_scalar.default", 1, exactly=True
        ).run(ep.graph_module.code)

        ep = ep.run_decompositions()

        FileCheck().check_count(
            "torch.ops.aten.sym_constrain_range_for_size.default", 1, exactly=True
        ).run(ep.graph_module.code)
        FileCheck().check_count(
            "torch.ops.aten._assert_scalar.default", 1, exactly=True
        ).run(ep.graph_module.code)

    def test_non_arg_name_dynamic_shapes_api(self):
        class Foo(torch.nn.Module):
            def forward(self, a, b):
                return a.sum() + b.sum()

        foo = Foo()
        dim = torch.export.Dim("dim")
        ep = torch.export.export(
            foo,
            (torch.randn(4, 4), torch.randn(4, 4)),
            dynamic_shapes=(None, {0: dim}),
        )

        test_inp = (torch.randn(4, 4), torch.randn(7, 4))
        self.assertEqual(ep.module()(*test_inp), foo(*test_inp))

        ep_v2 = torch.export.export(
            foo,
            (torch.randn(4, 4), torch.randn(4, 4)),
            dynamic_shapes=(None, None),
        )
        with self.assertRaisesRegex(
            RuntimeError, "shape\[0\] to be equal to 4, but got 7"
        ):
            ep_v2.module()(*test_inp)

    def test_constant_output(self):
        class ModuleConstant(torch.nn.Module):
            def __init__(self) -> None:
                super().__init__()
                self.b = torch.randn(3, 2)

            def forward(self):
                return self.b

        class ModuleNestedConstant(torch.nn.Module):
            def __init__(self) -> None:
                super().__init__()
                self.bff = torch.randn(3, 2)

            def forward(self, x, y):
                return {"prediction": (x + y, self.bff)}

        mod = ModuleConstant()
        ep = torch.export.export(mod, ())
        self.assertEqual(ep.module()(), mod())

        args = (torch.randn(3, 2), torch.randn(3, 2))
        mod = ModuleNestedConstant()
        ep = torch.export.export(mod, args)
        self.assertEqual(ep.module()(*args), mod(*args))

    def test_non_arg_name_dynamic_shapes_api_with_kwarg(self):
        class Foo(torch.nn.Module):
            def forward(self, a, b, kw1, kw2):
                return a.sum() + b.sum() + kw1.sum() - kw2.sum()

        foo = Foo()
        dim = torch.export.Dim("dim")
        dim_for_kw1 = torch.export.Dim("dim_for_kw1")
        ep = torch.export.export(
            foo,
            (torch.randn(4, 4), torch.randn(4, 4)),
            {"kw2": torch.ones(4, 4), "kw1": torch.zeros(4, 4)},
            # We are specifying dynamism on the first kwarg even though user passed in
            # different order
            dynamic_shapes=(None, {0: dim}, {0: dim_for_kw1}, None),
        )

        test_inp = (torch.randn(4, 4), torch.randn(7, 4))
        test_kwargs = {"kw2": torch.ones(4, 4), "kw1": torch.zeros(9, 4)}
        # This should work even if the kwarg order are flipped.
        self.assertEqual(
            ep.module()(*test_inp, **test_kwargs), foo(*test_inp, **test_kwargs)
        )

    def test_non_arg_name_dynamic_shapes_api_with_container_type(self):
        class Foo(torch.nn.Module):
            def forward(self, a, b):
                return a[0].sum() + a[1].sum() + b.sum()

        inp_a = (torch.randn(4, 4), torch.randn(4, 4))
        inp_b = torch.randn(4, 4)
        inp = (inp_a, inp_b)

        count = 0

        def dynamify_inp(x):
            # Mark the second input a[1] dynamic
            nonlocal count
            if count == 1:
                dim = torch.export.Dim("dim", min=3)
                count += 1
                return {0: dim}
            count += 1
            return None

        dynamic_shapes = tree_map(dynamify_inp, inp)

        foo = Foo()
        ep = torch.export.export(foo, inp, dynamic_shapes=dynamic_shapes)

        test_inp = ((torch.randn(4, 4), torch.randn(2, 4)), torch.randn(4, 4))
        with self.assertRaisesRegex(RuntimeError, "shape\[0\] to be >= 3, but got 2"):
            ep.module()(*test_inp)

    def test_nested_module(self):
        class M1(torch.nn.Module):
            def forward(self, x):
                return x + x

        class M2(torch.nn.Module):
            def forward(self, x):
                m = M1()
                return m(x) * x

        inps = (torch.randn(3, 3),)
        ep = export(M2(), inps)
        self.assertTrue(torch.allclose(ep.module()(*inps), M2()(*inps)))

        add_nodes = [
            node
            for node in ep.graph.nodes
            if node.op == "call_function" and node.target == torch.ops.aten.add.Tensor
        ]
        self.assertEqual(len(add_nodes), 1)
        add_node = add_nodes[0]
        self.assertEqual(len(add_node.meta["nn_module_stack"]), 1)
        self.assertTrue("M2" in list(add_node.meta["nn_module_stack"].values())[0][1])

        self.assertExpectedInline(
            str(ep.graph).strip(),
            """\
graph():
    %x : [num_users=2] = placeholder[target=x]
    %add : [num_users=1] = call_function[target=torch.ops.aten.add.Tensor](args = (%x, %x), kwargs = {})
    %mul : [num_users=1] = call_function[target=torch.ops.aten.mul.Tensor](args = (%add, %x), kwargs = {})
    return (mul,)""",
        )

        unflattened = unflatten(ep)
        self.assertTrue(torch.allclose(unflattened(*inps), M2()(*inps)))

    def test_nested_module_with_init_buffer(self):
        class M1(torch.nn.Module):
            def __init__(self) -> None:
                super().__init__()
                self.b = torch.ones(3, 3)

            def forward(self, x):
                return x + self.b

        class M2(torch.nn.Module):
            def forward(self, x):
                m = M1()
                return m(x) * x

        inps = (torch.randn(3, 3),)
        ep = export(M2(), inps)
        self.assertTrue(torch.allclose(ep.module()(*inps), M2()(*inps)))

        self.assertEqual(len(ep.state_dict), 0)
        self.assertEqual(len(ep.constants), 0)

        self.assertExpectedInline(
            str(ep.graph).strip(),
            """\
graph():
    %x : [num_users=2] = placeholder[target=x]
    %ones : [num_users=1] = call_function[target=torch.ops.aten.ones.default](args = ([3, 3],), kwargs = {device: cpu, pin_memory: False})
    %add : [num_users=1] = call_function[target=torch.ops.aten.add.Tensor](args = (%x, %ones), kwargs = {})
    %mul : [num_users=1] = call_function[target=torch.ops.aten.mul.Tensor](args = (%add, %x), kwargs = {})
    return (mul,)""",
        )

        unflattened = unflatten(ep)
        self.assertTrue(torch.allclose(unflattened(*inps), M2()(*inps)))

    @testing.expectedFailureRetraceability  # Retracing tensor constants results in buffers
    def test_nested_module_with_constant_buffer(self):
        class M1(torch.nn.Module):
            def __init__(self) -> None:
                super().__init__()
                self.b = torch.tensor(5)

            def forward(self, x):
                return x + self.b

        class M2(torch.nn.Module):
            def forward(self, x):
                m = M1()
                return m(x) * x

        inps = (torch.randn(3, 3),)
        ep = export(M2(), inps)
        self.assertTrue(torch.allclose(ep.module()(*inps), M2()(*inps)))

        self.assertEqual(len(ep.state_dict), 0)
        self.assertEqual(len(ep.constants), 1)

        if is_training_ir_test(self._testMethodName):
            self.assertExpectedInline(
                str(ep.graph).strip(),
                """\
graph():
    %c_lifted_tensor_0 : [num_users=1] = placeholder[target=c_lifted_tensor_0]
    %x : [num_users=2] = placeholder[target=x]
    %lift_fresh_copy : [num_users=1] = call_function[target=torch.ops.aten.lift_fresh_copy.default](args = (%c_lifted_tensor_0,), kwargs = {})
    %add : [num_users=1] = call_function[target=torch.ops.aten.add.Tensor](args = (%x, %lift_fresh_copy), kwargs = {})
    %mul : [num_users=1] = call_function[target=torch.ops.aten.mul.Tensor](args = (%add, %x), kwargs = {})
    return (mul,)""",
            )
        else:
            self.assertExpectedInline(
                str(ep.graph).strip(),
                """\
graph():
    %c_lifted_tensor_0 : [num_users=1] = placeholder[target=c_lifted_tensor_0]
    %x : [num_users=2] = placeholder[target=x]
    %lift_fresh_copy : [num_users=1] = call_function[target=torch.ops.aten.lift_fresh_copy.default](args = (%c_lifted_tensor_0,), kwargs = {})
    %detach : [num_users=1] = call_function[target=torch.ops.aten.detach.default](args = (%lift_fresh_copy,), kwargs = {})
    %add : [num_users=1] = call_function[target=torch.ops.aten.add.Tensor](args = (%x, %detach), kwargs = {})
    %mul : [num_users=1] = call_function[target=torch.ops.aten.mul.Tensor](args = (%add, %x), kwargs = {})
    return (mul,)""",
            )

        unflattened = unflatten(ep)
        self.assertTrue(torch.allclose(unflattened(*inps), M2()(*inps)))

    def test_nested_module_with_parameter(self):
        class M1(torch.nn.Module):
            def __init__(self) -> None:
                super().__init__()
                self.a = torch.nn.Parameter(torch.ones(3, 3))
                self.b = torch.nn.Parameter(torch.tensor(5.0))

            def forward(self, x):
                return x + self.a * self.b

        class M2(torch.nn.Module):
            def forward(self, x):
                m = M1()
                return m(x) * x

        inps = (torch.randn(3, 3),)
        # Strict export segfaults (Issue #128109)
        ep = torch.export.export(M2(), inps, strict=False)
        self.assertTrue(torch.allclose(ep.module()(*inps), M2()(*inps)))

        self.assertEqual(len(ep.state_dict), 0)
        self.assertEqual(len(ep.constants), 1)

        self.assertExpectedInline(
            str(ep.graph).strip(),
            """\
graph():
    %c_lifted_tensor_0 : [num_users=1] = placeholder[target=c_lifted_tensor_0]
    %x : [num_users=2] = placeholder[target=x]
    %ones : [num_users=1] = call_function[target=torch.ops.aten.ones.default](args = ([3, 3],), kwargs = {device: cpu, pin_memory: False})
    %detach : [num_users=1] = call_function[target=torch.ops.aten.detach.default](args = (%ones,), kwargs = {})
    %lift_fresh_copy : [num_users=1] = call_function[target=torch.ops.aten.lift_fresh_copy.default](args = (%c_lifted_tensor_0,), kwargs = {})
    %detach_1 : [num_users=1] = call_function[target=torch.ops.aten.detach.default](args = (%lift_fresh_copy,), kwargs = {})
    %detach_2 : [num_users=1] = call_function[target=torch.ops.aten.detach.default](args = (%detach_1,), kwargs = {})
    %mul : [num_users=1] = call_function[target=torch.ops.aten.mul.Tensor](args = (%detach, %detach_2), kwargs = {})
    %add : [num_users=1] = call_function[target=torch.ops.aten.add.Tensor](args = (%x, %mul), kwargs = {})
    %mul_1 : [num_users=1] = call_function[target=torch.ops.aten.mul.Tensor](args = (%add, %x), kwargs = {})
    return (mul_1,)""",
        )

        unflattened = unflatten(ep)
        self.assertTrue(torch.allclose(unflattened(*inps), M2()(*inps)))

    def test_lazy_module_kwargs(self):
        class LazyModule(torch.nn.modules.lazy.LazyModuleMixin, torch.nn.Module):
            def initialize_parameters(self, *args, **kwargs):
                pass

            def forward(self, x, y):
                return x + y

        m = LazyModule()
        ep = torch.export.export(
            m, (), {"x": torch.randn(3, 3), "y": torch.randn(3, 3)}
        )
        inputs = {"x": torch.randn(3, 3), "y": torch.randn(3, 3)}
        self.assertEqual(ep.module()(**inputs), m(**inputs))

    def test_retrace_pre_autograd(self):
        class Foo(torch.nn.Module):
            def __init__(self) -> None:
                super().__init__()
                self.buffer = torch.nn.Buffer(torch.ones(4, 4))

            def forward(self, x):
                self.buffer.add_(4)
                return x.sum() + self.buffer.sum()

        inp = torch.randn(4, 4)
        gm = _export(
            Foo(),
            (inp,),
            dynamic_shapes=({0: torch.export.Dim("dim", min=3)},),
            pre_dispatch=True,
        ).module()

        with self.assertRaisesRegex(
            RuntimeError, escape("Expected input at *args[0].shape[0]")
        ):
            gm(torch.randn(2, 2))

        with self.assertRaisesRegex(
            RuntimeError, escape("Expected input at *args[0].shape[0]")
        ):
            torch.export.export(gm, (torch.randn(2, 2),))

        ep = torch.export.export(
            gm,
            (torch.randn(5, 4),),
            dynamic_shapes=({0: torch.export.Dim("dim", min=3)},),
        )

        test_inp = torch.ones(8, 4)
        self.assertTrue(torch.allclose(ep.module()(test_inp), Foo().forward(test_inp)))

    def test_runtime_assert_with_size(self):
        class M(torch.nn.Module):
            def forward(self, x, y):
                a = x.item()
                torch._check_is_size(a)
                torch._check(a <= y.size(0))
                return y[:a]

        ep = export(
            M(),
            (torch.tensor(5), torch.ones(10)),
            dynamic_shapes={"x": None, "y": {0: torch.export.Dim("t")}},
        )
        inp = (torch.tensor(6), torch.randn(13))
        self.assertTrue(torch.allclose(ep.module()(*inp), M()(*inp)))

    @unittest.skip("Test is only supposed to work with non-strict mode")
    def test_issue_113041(self):
        class TestModule(torch.nn.Module):
            def __init__(self) -> None:
                super().__init__()
                self.a = torch.tensor(1.0)

            def forward(self, x: torch.Tensor) -> torch.Tensor:
                return x + self.a

        def forward_hook(module: torch.nn.Module, inputs, output) -> torch.Tensor:
            return 2 * output

        seq = torch.nn.Sequential(TestModule()).eval()
        seq.b = torch.tensor(2)
        handle = seq.register_forward_hook(forward_hook)

        class M(torch.nn.Module):
            def __init__(self) -> None:
                super().__init__()
                self.seq = seq

            def forward(self, x):
                return self.seq(x) + self.seq.b

        inp = (torch.randn(2, 8),)
        ep = export(M(), inp)  # This errors because dynamo adds an extra input

    def test_export_with_fake_tensor_inputs(self):
        fake_mode = torch._subclasses.fake_tensor.FakeTensorMode()

        class Model(torch.nn.Module):
            def __init__(self) -> None:
                super().__init__()
                self.linear = torch.nn.Linear(2, 2)

            def forward(self, x):
                out = self.linear(x)
                return out

        # Put the inputs on a device
        with fake_mode, torch.device("meta"):
            x = torch.rand(5, 2, 2)
            model = Model()

            exported_program = torch.export.export(model, (x,))
            export_res = exported_program.module()(x)
            exp_res = model(x)
            all_meta_val = [
                node.meta["val"]
                for node in exported_program.graph_module.graph.nodes
                if "val" in node.meta
            ]
            self.assertTrue(export_res.size() == exp_res.size())
            self.assertTrue(all(val.device == x.device for val in all_meta_val))
            self.assertTrue(
                all(val.fake_mode is all_meta_val[0].fake_mode for val in all_meta_val)
            )
            decomposed_ep = exported_program.run_decompositions()
            export_res = decomposed_ep.module()(x)
            self.assertTrue(export_res.size() == exp_res.size())

    def test_export_with_fake_tensor_inputs_on_cuda_devices(self):
        fake_mode = torch._subclasses.fake_tensor.FakeTensorMode()

        class Model(torch.nn.Module):
            def __init__(self) -> None:
                super().__init__()
                self.linear = torch.nn.Linear(2, 2)

            def forward(self, x):
                out = self.linear(x)
                return out

        # Put the inputs on a device
        with fake_mode, torch.device("meta"):
            x = torch.rand(5, 2, 2)
            model = Model()

        # Manualy set the fake_device of fake tensors.
        x.fake_device = torch.device("cuda:0")
        for n, p in model.named_parameters():
            p.fake_device = torch.device("cuda:0")

        # Need to set all the requires_grad of tensors to False, because fake_tensor with CUDA device
        # doesn't quite work well with aot_autograd right now due to some logic fails
        # the check in call getDeviceGuardImpl in InputMetadata.
        x.requires_grad = False
        for n, p in model.named_parameters():
            p.requires_grad = False

        def check_device_and_fake_mode():
            exported_program = torch.export.export(model, (x,))
            export_res = exported_program.module()(x)
            exp_res = model(x)
            all_meta_val = [
                node.meta["val"]
                for node in exported_program.graph_module.graph.nodes
                if "val" in node.meta
            ]
            self.assertTrue(export_res.size() == exp_res.size())
            self.assertTrue(all(val.device == x.device for val in all_meta_val))
            self.assertTrue(
                all(val.fake_mode is all_meta_val[0].fake_mode for val in all_meta_val)
            )

        check_device_and_fake_mode()

    def test_run_decomposition_supports_user_input_mutation(self):
        class SingleOp(torch.nn.Module):
            def __init__(self) -> None:
                super().__init__()
                self.op = torch.ops.aten.native_batch_norm

            def forward(
                self,
                input,
                weight,
                bias,
                running_mean,
                running_var,
                training,
                momentum,
                eps,
                **kwargs,
            ):
                return self.op(
                    input,
                    weight,
                    bias,
                    running_mean,
                    running_var,
                    training,
                    momentum,
                    eps,
                    **kwargs,
                )

        input = torch.randn(5, 5, 5)
        weight = torch.randn(5)
        bias = torch.randn(5)
        running_mean = torch.randn(5)
        running_var = torch.randn(5)
        training = True
        momentum = 0.5
        eps = 0.6

        model = SingleOp()
        output = model(
            input, weight, bias, running_mean, running_var, training, momentum, eps
        )

        ep = torch.export.export(
            model,
            args=(
                input,
                weight,
                bias,
                running_mean,
                running_var,
                training,
                momentum,
                eps,
            ),
        )
        ep.run_decompositions(decomp_table=torch._decomp.decomposition_table)
        self.assertEqual(
            ep.module()(
                input, weight, bias, running_mean, running_var, training, momentum, eps
            ),
            output,
        )

    def test_export_graph_with_no_inputs(self):
        # We saw this pattern when users want to export
        # a graph that initlizes the states of a model.
        class Module(torch.nn.Module):
            def forward(self):
                return torch.randn(3, 4), torch.randn(3, 4)

        f = Module()
        ep = torch.export.export(f, ())
        a, b = ep.module()()
        self.assertEqual(a.size(), torch.Size([3, 4]))
        self.assertEqual(b.size(), torch.Size([3, 4]))

        # Contains unbacked symint
        class M(torch.nn.Module):
            def forward(self):
                full = torch.full((), 11)
                i0 = full.item()
                return (torch.full((i0,), 0.0),)

        f = M()
        ep = torch.export.export(f, ())
        a = ep.module()()[0]
        self.assertEqual(a.size(), torch.Size([11]))
        self.assertEqual(a, torch.zeros(11))

    def test_pad_sequence(self):
        class Module(torch.nn.Module):
            def forward(self, x):
                return torch._C._nn.pad_sequence([x])

        m0 = Module()
        inputs = (torch.randn(3, 2),)
        ep = torch.export.export(
            m0, inputs, dynamic_shapes={"x": {0: Dim("batch_size")}}
        )
        self.assertEqual(ep.module()(*inputs), m0(*inputs))

        class ModuleBatchFirst(torch.nn.Module):
            def forward(self, x):
                return torch._C._nn.pad_sequence([x], batch_first=True)

        m1 = ModuleBatchFirst()
        inputs = (torch.randn(3, 2),)
        ep = torch.export.export(
            m1, inputs, dynamic_shapes={"x": {0: Dim("batch_size")}}
        )
        self.assertEqual(ep.module()(*inputs), m1(*inputs))

        class ModuleMulti(torch.nn.Module):
            def forward(self, x, y, z):
                return torch._C._nn.pad_sequence([x, y, z])

        m2 = ModuleMulti()
        inputs = (torch.randn(5, 2), torch.randn(4, 2), torch.randn(3, 2))
        ep = torch.export.export(
            m2,
            inputs,
            dynamic_shapes={
                "x": {0: Dim("batch_size")},
                "y": {0: Dim("y")},
                "z": {0: Dim("z")},
            },
        )
        self.assertEqual(ep.module()(*inputs), m2(*inputs))

        class ModuleMultiBatchFirst(torch.nn.Module):
            def forward(self, x, y, z):
                return torch._C._nn.pad_sequence([x, y, z], batch_first=True)

        m3 = ModuleMulti()
        inputs = (torch.randn(5, 2), torch.randn(4, 2), torch.randn(3, 2))
        ep = torch.export.export(
            m2,
            inputs,
            dynamic_shapes={
                "x": {0: Dim("batch_size")},
                "y": {0: Dim("y")},
                "z": {0: Dim("z")},
            },
        )
        self.assertEqual(ep.module()(*inputs), m3(*inputs))

    def test_export_then_compile_tensor_ctor(self):
        class M(torch.nn.Module):
            def forward(self, scores, mask):
                scores = scores.masked_fill(
                    mask, torch.tensor(torch.finfo(scores.dtype).min)
                )  # (bs, n_heads, q_length, k_length)
                return scores

        tensor_cpu = torch.randn(2, 4)
        mask_cpu = torch.BoolTensor(
            [[False, True, False, False], [False, False, False, False]]
        )

        m = M().eval()
        # res_ref = m(tensor_cpu, mask_cpu)
        # print("res_ref is: {}".format(res_ref), flush=True)

        exported_model = _export(m, (tensor_cpu, mask_cpu), pre_dispatch=True).module()
        optimized_model = torch.compile(exported_model)
        optimized_model(tensor_cpu, mask_cpu)

    def test_export_input_mutation_static_shape(self):
        class MutationModel(torch.nn.Module):
            def forward(self, x, y):
                x.view(3, 2, -1).add_(y)
                return x

        inputs = (torch.randn(12), torch.tensor(2))
        model = MutationModel()
        ep = export(model, inputs)
        inputs_export = copy.deepcopy(inputs)
        inputs_model = copy.deepcopy(inputs)
        self.assertEqual(ep.module()(*inputs_export), model(*inputs_model))
        self.assertEqual(inputs[0] + torch.tensor(2), inputs_model[0])
        self.assertEqual(inputs[0] + torch.tensor(2), inputs_export[0])

    def test_export_input_mutation_dynamic_shape(self):
        class MutationModel(torch.nn.Module):
            def forward(self, x, y):
                x[0].mul_(y)
                return x

        inputs = ((torch.randn(12), torch.randn(3, 2)), 2.0)
        model = MutationModel()
        ep = torch.export.export(
            model,
            inputs,
            dynamic_shapes={"x": ({0: torch.export.Dim("dim")}, None), "y": None},
        )
        nodes = list(ep.graph.nodes)
        self.assertEqual(nodes[0].op, "placeholder")
        self.assertIsInstance(nodes[0].meta["val"], torch.Tensor)
        self.assertIsInstance(nodes[0].meta["val"].shape[0], torch.SymInt)

        inputs_export = copy.deepcopy(inputs)
        inputs_model = copy.deepcopy(inputs)
        self.assertEqual(ep.module()(*inputs_export), model(*inputs_model))
        self.assertEqual(inputs[0][0] * 2.0, inputs_model[0][0])
        self.assertEqual(inputs[0][0] * 2.0, inputs_export[0][0])

    def test_export_input_mutation_bug(self):
        class M(torch.nn.Module):
            def forward(self, x):
                x[:, :2, :] = x[:, :2, :] + 1
                return x

        inputs = (torch.ones(4, 4, 4),)
        ep = torch.export.export(M(), inputs)
        m = ep.module()

        # Make the name conflict with a placeholder name that we get from
        # aot_export
        for i, node in enumerate(m.graph.nodes):
            if node.op == "placeholder":
                node.name = f"arg0_{i + 1}"
        m.recompile()

        ep = torch.export.export(m, inputs)

        inputs = (torch.randn(4, 4, 4),)
        self.assertEqual(
            ep.module()(*copy.deepcopy(inputs)), M()(*copy.deepcopy(inputs))
        )

    def test__scaled_dot_product_flash_attention(self):
        class Module(torch.nn.Module):
            def forward(self, q, k, v):
                res = torch.nn.functional.scaled_dot_product_attention(q, k, v)
                return res[0]

        m = Module()
        inputs = (
            torch.randn(5, 4, 3, 2),
            torch.randn(5, 4, 3, 2),
            torch.randn(5, 4, 3, 2),
        )
        ep = export(m, inputs)
        self.assertEqual(ep.module()(*inputs), m(*inputs))

    @testing.expectedFailureSerDer  # symfloat nyi
    def test_sym_sqrt(self):
        import math

        class M(torch.nn.Module):
            def forward(self, x):
                return x / torch.sym_sqrt(x.shape[0])

        ep = export(M(), (torch.ones(16, 4),), dynamic_shapes={"x": {0: Dim("dim")}})
        _ExportPassBaseDeprecatedDoNotUse()(ep.graph_module)
        FileCheck().check_count("torch._sym_sqrt", 1, exactly=True).run(
            ep.graph_module.code
        )

    def test_check_specialized_int(self):
        class SingleOp(torch.nn.Module):
            def __init__(self) -> None:
                super().__init__()
                self.op = torch.ops.aten.scatter_add

            def forward(self, t, dim, index, src, **kwargs):
                return self.op(t, dim, index, src, **kwargs)

        t = torch.randn(10, 5)
        dim = -1
        index = torch.tensor(
            [
                [2, 4, 3, 1, 0],
                [0, 2, 1, 4, 3],
                [3, 1, 4, 2, 0],
                [4, 0, 3, 1, 2],
                [3, 0, 4, 1, 2],
            ]
        )
        src = torch.randn(5, 5)

        model = SingleOp()
        output = model(t, dim, index, src)

        ep = torch.export.export(model, args=(t, dim, index, src))
        ep.run_decompositions(decomp_table=torch._decomp.decomposition_table)
        self.assertEqual(ep.module()(t, dim, index, src), output)

    def test_fqn(self):
        class NestedChild(torch.nn.Module):
            def forward(self, x):
                return x / x

        class Child1(torch.nn.Module):
            def __init__(self) -> None:
                super().__init__()
                self.nested = NestedChild()
                self.register_parameter(
                    "child1param", torch.nn.Parameter(torch.ones(2, 3))
                )

            def forward(self, x):
                x = self.nested(x)
                return x + self.child1param

        class Child2(torch.nn.Module):
            def __init__(self) -> None:
                super().__init__()
                self.child2buffer = torch.nn.Buffer(torch.ones(2, 3))

            def forward(self, x):
                return x - self.child2buffer

        class MyModule(torch.nn.Module):
            def __init__(self) -> None:
                super().__init__()
                self.foo = Child1()
                self.bar = Child2()
                self.register_parameter(
                    "rootparam", torch.nn.Parameter(torch.ones(2, 3))
                )

            def forward(self, x):
                x = x * self.rootparam
                x = self.foo(x)
                x = self.bar(x)
                return x

        orig_eager = MyModule()
        test_inp = torch.randn(2, 3)

        torch_gm = _export_to_torch_ir(orig_eager, (torch.rand(2, 3),), {})
        for k, v in orig_eager.state_dict().items():
            normalized_k = k.replace(".", "_")
            self.assertIn(normalized_k, torch_gm.state_dict())
            self.assertEqual(v, torch_gm.state_dict()[normalized_k])
        self.assertTrue(torch.allclose(torch_gm(test_inp), orig_eager(test_inp)))

        pre_autograd_gm = torch.export._trace._export(
            orig_eager, (torch.rand(2, 3),), {}, pre_dispatch=True
        ).module()
        for k, v in orig_eager.state_dict().items():
            normalized_k = k.replace(".", "_")
            self.assertIn(k, pre_autograd_gm.state_dict())
            self.assertEqual(v, pre_autograd_gm.state_dict()[k])
        self.assertTrue(torch.allclose(pre_autograd_gm(test_inp), orig_eager(test_inp)))

        ep = export(orig_eager, (torch.rand(2, 3),), {})
        for k, v in orig_eager.state_dict().items():
            # We do not need to normalize the key here because exported
            # program's state dict is able to contain the module information.
            self.assertIn(k, ep.state_dict)
            self.assertEqual(v, ep.state_dict[k])
        self.assertTrue(torch.allclose(ep.module()(test_inp), orig_eager(test_inp)))

    def test_nn_module_stack(self):
        class Leaf(torch.nn.Module):
            def __init__(self) -> None:
                super().__init__()
                self.linear = torch.nn.Linear(4, 4)

            def forward(self, x):
                return self.linear(x)

        class Bar(torch.nn.Module):
            def __init__(self) -> None:
                super().__init__()
                self.leaf = Leaf()
                self.buffer = torch.nn.Buffer(torch.randn(4, 4))

            def forward(self, x):
                return self.buffer.sum() + self.leaf(x).sum()

        class Foo(torch.nn.Module):
            def __init__(self) -> None:
                super().__init__()
                self.bar = Bar()

            def forward(self, x):
                y = self.bar.buffer + x
                return (self.bar(x) + y.sum(),)

        inp = (torch.randn(4, 4),)
        mod = Foo()
        ep_strict = torch.export.export(mod, inp).run_decompositions()
        ep_non_strict = torch.export.export(mod, inp, strict=False).run_decompositions()

        gm_unflat_non_strict = unflatten(ep_non_strict)
        self.assertTrue(hasattr(gm_unflat_non_strict, "bar"))
        self.assertTrue(hasattr(gm_unflat_non_strict.bar, "buffer"))
        self.assertTrue(hasattr(gm_unflat_non_strict.bar, "leaf"))

        gm_unflat_strict = unflatten(ep_strict)

        self.assertEqual(gm_unflat_non_strict(*inp), gm_unflat_strict(*inp))
        self.assertExpectedInline(
            str(gm_unflat_non_strict.bar.leaf.linear.graph).strip(),
            """\
graph():
    %x : [num_users=1] = placeholder[target=x]
    %weight : [num_users=1] = get_attr[target=weight]
    %bias : [num_users=1] = get_attr[target=bias]
    %permute : [num_users=1] = call_function[target=torch.ops.aten.permute.default](args = (%weight, [1, 0]), kwargs = {})
    %addmm : [num_users=1] = call_function[target=torch.ops.aten.addmm.default](args = (%bias, %x, %permute), kwargs = {})
    return addmm""",
        )

        gm_flat_non_strict = ep_non_strict.module()
        gm_flat_strict = ep_strict.module()

        self.assertEqual(gm_flat_non_strict(*inp), gm_flat_strict(*inp))

    def test_nn_module_stack_shared_submodule(self):
        class Leaf(torch.nn.Module):
            def __init__(self) -> None:
                super().__init__()
                self.linear = torch.nn.Linear(4, 4)

            def forward(self, x):
                return self.linear(x)

        class Bar(torch.nn.Module):
            def __init__(self) -> None:
                super().__init__()
                self.leaf = Leaf()
                self.buffer = torch.nn.Buffer(torch.randn(4, 4))

            def forward(self, x):
                return self.buffer.sum() + self.leaf(x).sum()

        class BarDifferent(torch.nn.Module):
            def __init__(self) -> None:
                super().__init__()
                self.leaf = Leaf()

            def forward(self, x):
                a = self.leaf(x).sum()
                b = self.leaf(x).sum()
                return a + b

        class Foo(torch.nn.Module):
            def __init__(self) -> None:
                super().__init__()
                self.bar = Bar()
                self.bar_different = BarDifferent()

            def forward(self, x):
                y = self.bar.buffer + x
                return (
                    self.bar(x) + self.bar_different(x + 2),
                    y.sum(),
                )

        inp = (torch.randn(4, 4),)
        mod = Foo()
        ep_strict = torch.export.export(mod, inp)
        ep_non_strict = torch.export.export(mod, inp, strict=False)

        gm_unflat_non_strict = unflatten(ep_non_strict)
        self.assertTrue(hasattr(gm_unflat_non_strict, "bar"))
        self.assertTrue(hasattr(gm_unflat_non_strict.bar, "buffer"))
        self.assertTrue(hasattr(gm_unflat_non_strict.bar, "leaf"))
        self.assertTrue(hasattr(gm_unflat_non_strict.bar_different, "leaf"))

        gm_unflat_strict = unflatten(ep_strict)

        self.assertEqual(gm_unflat_non_strict(*inp), gm_unflat_strict(*inp))
        self.assertExpectedInline(
            str(gm_unflat_non_strict.bar.leaf.linear.graph).strip(),
            """\
graph():
    %x : [num_users=1] = placeholder[target=x]
    %weight : [num_users=1] = get_attr[target=weight]
    %bias : [num_users=1] = get_attr[target=bias]
    %linear : [num_users=1] = call_function[target=torch.ops.aten.linear.default](args = (%x, %weight, %bias), kwargs = {})
    return linear""",
        )
        self.assertExpectedInline(
            str(gm_unflat_non_strict.bar_different.leaf.linear.graph).strip(),
            """\
graph():
    %add_2 : [num_users=1] = placeholder[target=add_2]
    %weight : [num_users=1] = get_attr[target=weight]
    %bias : [num_users=1] = get_attr[target=bias]
    %linear_1 : [num_users=1] = call_function[target=torch.ops.aten.linear.default](args = (%add_2, %weight, %bias), kwargs = {})
    return linear_1""",
        )

        gm_flat_non_strict = ep_non_strict.module()
        gm_flat_strict = ep_strict.module()

        self.assertEqual(gm_flat_non_strict(*inp), gm_flat_strict(*inp))

    def test_stack_trace(self):
        class Foo(torch.nn.Module):
            def __init__(self) -> None:
                super().__init__()
                self.linear = torch.nn.Linear(4, 4)

            def forward(self, x):
                x = self.linear(x)
                x *= 2.0
                return x

        ep = export(
            Foo(),
            (torch.randn(4, 4),),
        )
        # check correct lines are in stack trace
        trace_mul = [node for node in ep.graph.nodes if node.name == "mul"][0].meta.get(
            "stack_trace", ""
        )
        self.assertTrue(
            re.search(r"test_export.py.*in forward\n.*x \*= 2.0", trace_mul)
        )
        trace_addmm = [
            node for node in ep.graph.nodes if node.name in ["addmm", "linear"]
        ][0].meta.get("stack_trace", "")
        self.assertTrue(
            re.search(
                r"test_export.py.*in forward\n.*x = self.linear\(x\)", trace_addmm
            )
        )

    def test_cond_with_module_stack_export_with(self):
        class Bar(torch.nn.Module):
            def __init__(self) -> None:
                super().__init__()
                self.linear = torch.nn.Linear(4, 4)

            def forward(self, x):
                def true_fn(x):
                    return self.linear(x).cos()

                def false_fn(x):
                    return self.linear(x).sin()

                return torch.cond(x.sum() > 4, true_fn, false_fn, [x])

        class CondExport(torch.nn.Module):
            def __init__(self) -> None:
                super().__init__()
                self.bar = Bar()

            def forward(self, x):
                return x.cos() + self.bar(x)

        inp = (torch.randn(4, 4),)
        ep = torch.export.export(CondExport(), inp, strict=False)
        self.assertExpectedInline(
            ep.graph_module.code.strip(),
            """\
def forward(self, p_bar_linear_weight, p_bar_linear_bias, x):
    cos = torch.ops.aten.cos.default(x)
    sum_1 = torch.ops.aten.sum.default(x)
    gt = torch.ops.aten.gt.Scalar(sum_1, 4);  sum_1 = None
    true_graph_0 = self.true_graph_0
    false_graph_0 = self.false_graph_0
    cond = torch.ops.higher_order.cond(gt, true_graph_0, false_graph_0, [p_bar_linear_bias, p_bar_linear_weight, x]);  gt = true_graph_0 = false_graph_0 = p_bar_linear_bias = p_bar_linear_weight = x = None
    getitem = cond[0];  cond = None
    add = torch.ops.aten.add.Tensor(cos, getitem);  cos = getitem = None
    return (add,)""",
        )
        schema = get_hop_schema(ep)
        self.assertExpectedInline(
            str(schema),
            """cond(Tensor pred, GraphModule true_fn, GraphModule false_fn, Tensor[3] operands) -> Tensor[1]""",
        )

        cond_top_level_nn_module_stack = [
            node.meta["nn_module_stack"]
            for node in ep.graph.nodes
            if node.name == "true_graph_0"
        ][0]

        self.assertTrue(
            "test_cond_with_module_stack_export_with.<locals>.Bar"
            in str(cond_top_level_nn_module_stack)
        )

    # TODO: See https://github.com/pytorch/pytorch/issues/115790
    @unittest.expectedFailure
    def test_cond_with_module_stack_export_with_unflatten(self):
        class Bar(torch.nn.Module):
            def __init__(self) -> None:
                super().__init__()
                self.linear = torch.nn.Linear(4, 4)

            def forward(self, x):
                def true_fn(x):
                    return self.linear(x).cos()

                def false_fn(x):
                    return self.linear(x).sin()

                return torch.cond(x.shape[0] > 4, true_fn, false_fn, [x])

        class CondExport(torch.nn.Module):
            def __init__(self) -> None:
                super().__init__()
                self.bar = Bar()

            def forward(self, x):
                return x.cos() + self.bar(x)

        inp = (torch.randn(4, 4),)
        ep = torch.export.export(CondExport(), inp, strict=False)

        cond_top_level_nn_module_stack = [
            node.meta["nn_module_stack"]
            for node in ep.graph.nodes
            if node.name == "true_graph_0"
        ][0]

        # we can't preserve nn_module_stack for the subgraphs for now.
        for node in ep.graph_module.true_graph_0.graph.nodes:
            self.assertEqual(
                node.meta["nn_module_stack"], cond_top_level_nn_module_stack
            )

        # this doesn't work today
        gm_unflat_strict = unflatten(ep)

    def test_predispatch_cond(self):
        class Model(torch.nn.Module):
            def __init__(self) -> None:
                super().__init__()
                self.pred = torch.nn.Buffer(torch.tensor(False))
                self.t = torch.nn.Buffer(torch.tensor(10))

            def forward(self, x, y):
                def true_fn(x, y):
                    with torch.enable_grad():
                        return x - 1 + self.t + y

                return torch.cond(
                    self.pred,
                    true_fn,
                    lambda x, y: x + 1 - self.t + y,
                    [x, y],
                )

        model = Model()
        with torch.no_grad():
            exported_program = torch.export._trace._export(
                model,
                (torch.tensor(10), torch.tensor(12)),
                {},
                dynamic_shapes=None,
                pre_dispatch=True,
                strict=False,
            )

        schema = get_hop_schema(exported_program)
        self.assertExpectedInline(
            str(schema),
            """cond(Tensor pred, GraphModule true_fn, GraphModule false_fn, Tensor[3] operands) -> Tensor[1]""",  # noqa: B950
        )

        self.assertExpectedInline(
            str(exported_program.graph_module.code.strip()),
            """\
def forward(self, b_pred, b_t, x, y):
    true_graph_0 = self.true_graph_0
    false_graph_0 = self.false_graph_0
    cond = torch.ops.higher_order.cond(b_pred, true_graph_0, false_graph_0, [b_t, x, y]);  b_pred = true_graph_0 = false_graph_0 = b_t = x = y = None
    getitem = cond[0];  cond = None
    return (getitem,)""",
        )  # noqa: B950

        self.assertExpectedInline(
            str(exported_program.graph_module.true_graph_0.code.strip()),
            """\
def forward(self, b_t, x, y):
    submod_3 = self.submod_1
    add_1 = torch.ops.higher_order.wrap_with_set_grad_enabled(True, submod_3, x, b_t, y);  submod_3 = x = b_t = y = None
    getitem = add_1[0];  add_1 = None
    return (getitem,)""",
        )

        self.assertExpectedInline(
            str(exported_program.graph_module.true_graph_0.submod_1.code.strip()),
            """\
def forward(self, x, b_t, y):
    sub = torch.ops.aten.sub.Tensor(x, 1);  x = None
    add = torch.ops.aten.add.Tensor(sub, b_t);  sub = b_t = None
    add_1 = torch.ops.aten.add.Tensor(add, y);  add = y = None
    return (add_1,)""",
        )

    def test_predispatch_grad_wrappers(self):
        class Model(torch.nn.Module):
            def forward(self, x, y):
                with torch.enable_grad():
                    x = x - y
                with torch.no_grad():
                    x = x + y
                return x

        # no grad
        model = Model()
        with torch.no_grad():
            ep_nograd = torch.export._trace._export(
                model,
                (torch.tensor(10), torch.tensor(12)),
                {},
                dynamic_shapes=None,
                pre_dispatch=True,
                strict=False,
            )
        # check that only sub op is wrapped with grad_enabled
        getattr_nodes = [
            node for node in ep_nograd.graph.nodes if node.op == "get_attr"
        ]
        self.assertEqual(len(getattr_nodes), 1)
        grad_subgraph = getattr(ep_nograd.graph_module, getattr_nodes[0].target)
        op_node = [
            node for node in grad_subgraph.graph.nodes if node.op == "call_function"
        ][0]
        self.assertEqual(op_node.target._name, "aten::sub.Tensor")

        # enable grad
        model = Model()
        ep_grad = torch.export._trace._export(
            model,
            (torch.tensor(10), torch.tensor(12)),
            {},
            dynamic_shapes=None,
            pre_dispatch=True,
            strict=False,
        )
        # check that only add op is wrapped with grad_enabled
        getattr_nodes = [node for node in ep_grad.graph.nodes if node.op == "get_attr"]
        self.assertEqual(len(getattr_nodes), 1)
        grad_subgraph = getattr(ep_grad.graph_module, getattr_nodes[0].target)
        op_node = [
            node for node in grad_subgraph.graph.nodes if node.op == "call_function"
        ][0]
        self.assertEqual(op_node.target._name, "aten::add.Tensor")

    @testing.expectedFailureRetraceability
    def test_layer_sharing(self):
        N, C, H, W = 1, 2, 2, 3

        class Module(torch.nn.Module):
            def __init__(self) -> None:
                super().__init__()
                layer = torch.nn.LayerNorm([C, H, W])
                self.norms = torch.nn.ModuleList(
                    [
                        layer,
                        layer,
                    ]
                )

            def forward(self, x):
                for norm in self.norms:
                    x = norm(x)
                return x

        m = Module()
        copied_m = copy.deepcopy(m)
        ep = export(copied_m, (torch.randn(N, C, H, W),))
        self.assertEqual(copied_m.state_dict(), m.state_dict())
        self.assertEqual(ep.state_dict, m.state_dict())

    def test_non_persistent_buffer(self):
        class MyModule(torch.nn.Module):
            def __init__(self) -> None:
                super().__init__()
                self.foo = torch.nn.Buffer(torch.rand(2, 3), persistent=False)

            def forward(self, x):
                return self.foo + x

        class MyOuterModule(torch.nn.Module):
            def __init__(self) -> None:
                super().__init__()
                self.inner = MyModule()

            def forward(self, x):
                return self.inner(x)

        inp = torch.rand(2, 3)

        def _test(m, non_persistent_buffer):
            ep = export(m, (inp,), {})

            self.assertEqual(ep.module()(inp), m(inp))
            # Non-persistent buffers should not show up in the state dict
            self.assertNotIn(non_persistent_buffer, ep.state_dict)
            named_buffers = {name: buffer for (name, buffer) in ep.named_buffers()}
            # But they should show up in named_buffers()
            self.assertIn(non_persistent_buffer, named_buffers)
            self.assertIn(non_persistent_buffer, ep.constants)
            self.assertEqual(len(ep.constants), 1)

            # Check the same properties of the unlifted module
            mod = ep.module()
            self.assertNotIn(non_persistent_buffer, mod.state_dict())
            mod_named_buffers = {name: buffer for (name, buffer) in mod.named_buffers()}
            self.assertIn(non_persistent_buffer, mod_named_buffers)
            self.assertIn(non_persistent_buffer, ep.constants)
            self.assertEqual(len(ep.constants), 1)
            self.assertEqual(mod(inp), m(inp))

        _test(MyModule(), "foo")
        _test(MyOuterModule(), "inner.foo")

    def test_export_with_set_grad_enabled(self):
        class Model(torch.nn.Module):
            def __init__(self) -> None:
                super().__init__()
                self.linear = torch.nn.Linear(4, 4)

            def forward(self, x):
                with torch.no_grad():
                    return self.linear(x)

        model = Model()
        ep = export(model, (torch.randn(4, 4),), {})
        # _export_for_traininig is using pre_dispatch=False
        # Therefore the set_grad calls are not replaced with a hop.
        if not is_training_ir_test(self._testMethodName):
            self.assertIn(
                "torch.ops.higher_order.wrap_with_set_grad_enabled",
                ep.graph_module.code,
            )

    def test_export_as_backend(self):
        def f(x, y):
            return x + y

        def my_custom_backend(gm, example_inputs):
            gm = (
                torch.export.export(gm, tuple(example_inputs), strict=False)
                .run_decompositions()
                .module()
            )
            return gm

        inp = (torch.randn(3, 3), torch.randn(3, 3))
        new_res = torch.compile(f, backend=my_custom_backend)(*inp)
        self.assertTrue(torch.allclose(f(*inp), new_res))

    def test_nonstrict_retrace_preserves_metadata(self):
        class MyModule(torch.nn.Module):
            def __init__(self) -> None:
                super().__init__()
                self.linear = torch.nn.Linear(4, 4)

            def forward(self, x):
                return self.linear(x)

        inp = torch.randn(4, 4)
        m = MyModule()
        ep = torch.export.export(m, (inp,), {}, strict=False)
        # retrace
        ep2 = torch.export.export(ep.module(), (inp,), {}, strict=False)

        for n1, n2 in zip(list(ep.graph.nodes), list(ep2.graph.nodes)):
            self.assertEqual(n1.meta.get("stack_trace"), n2.meta.get("stack_trace"))

    def test_fake_weights(self):
        class MyModule(torch.nn.Module):
            def __init__(self) -> None:
                super().__init__()
                self.foo = torch.nn.Parameter(torch.randn(4, 4))
                self.bar = torch.nn.Buffer(torch.randn(4, 4), persistent=False)
                self.baz = torch.nn.Buffer(torch.randn(4, 4), persistent=True)

            def forward(self, x):
                return self.foo + x + self.bar + self.baz

        fake_mode = torch._subclasses.FakeTensorMode(
            shape_env=ShapeEnv(tracked_fakes=[])
        )
        with fake_mode:
            m = MyModule()
        inp = torch.randn(4, 4)
        ep = export(m, (inp,))
        # Can't compare outputs because the module has fake weights.

    def test_fake_inputs(self):
        class MyModule(torch.nn.Module):
            def __init__(self) -> None:
                super().__init__()
                self.foo = torch.nn.Parameter(torch.randn(4, 4))

            def forward(self, x):
                return self.foo + x

        fake_mode = torch._subclasses.FakeTensorMode(
            shape_env=ShapeEnv(tracked_fakes=[])
        )
        m = MyModule()
        with fake_mode:
            inp = torch.randn(4, 4)

        ep = export(m, (inp,))
        self.assertEqual(ep.module()(torch.ones(4, 4)), m(torch.ones(4, 4)))

    def test_trace_under_fake(self):
        class MyModule(torch.nn.Module):
            def __init__(self) -> None:
                super().__init__()
                self.foo = torch.nn.Parameter(torch.randn(4, 4))

            def forward(self, x):
                return self.foo + x

        fake_mode = torch._subclasses.FakeTensorMode(
            shape_env=ShapeEnv(tracked_fakes=[])
        )
        with fake_mode:
            m = MyModule()
            inp = torch.randn(4, 4)
            # Can't use unqualified export() as it will attempt to deserialize
            # under a new FakeTensorMode.
            ep = torch.export.export(m, (inp,))

    def test_compiling_state(self):
        class TestModule1(torch.nn.Module):
            def forward(self, x):
                if torch._dynamo.is_compiling():
                    return x * 2
                else:
                    return x * 3

        class TestModule2(torch.nn.Module):
            def forward(self, x):
                if torch._utils.is_compiling():
                    return x * 2
                else:
                    return x * 3

        class TestModule3(torch.nn.Module):
            def forward(self, x):
                if torch.compiler.is_compiling():
                    return x * 2
                else:
                    return x * 3

        for m in [TestModule1(), TestModule2(), TestModule3()]:
            input = torch.randn(5)
            ep_strict = export(m, (input,), strict=True)
            ep_non_strict = export(m, (input,), strict=False)

            self.assertTrue(torch.allclose(input * 3, m(input)))
            self.assertTrue(torch.allclose(input * 2, ep_strict.module()(input)))
            self.assertTrue(torch.allclose(input * 2, ep_non_strict.module()(input)))

    def test_user_input_and_buffer_mutation(self):
        class MyModule(torch.nn.Module):
            def __init__(self) -> None:
                super().__init__()
                self.foo = torch.nn.Buffer(torch.randn(4, 4))

            def forward(self, x):
                self.foo.add_(1)
                x.add_(1)
                return self.foo + x

        mod = MyModule()
        mod_copy = copy.deepcopy(mod)
        ep = export(mod_copy, (torch.rand(4, 4),))

        self.assertEqual(mod.foo, ep.module().foo)
        self.assertEqual(mod(torch.ones(4, 4)), ep.module()(torch.ones(4, 4)))

    def test_symint_tensor_return(self):
        class Module(torch.nn.Module):
            def forward(self, x):
                return torch.ops.testlib.returns_tensor_symint(x)[0]

        self._test_export_same_as_eager(Module(), (torch.randn(4, 4),))

    def test_custom_op_auto_functionalize(self):
        class M(torch.nn.Module):
            def __init__(self) -> None:
                super().__init__()

            def forward(self, x, z):
                return torch.ops.testlib.foo(x, z)

        inps = (torch.ones(5), torch.ones(5))
        inps_for_export = (torch.ones(5), torch.ones(5))
        inps_for_export_with_decomp = (torch.ones(5), torch.ones(5))

        ep = torch.export.export(M(), inps_for_export)
        x_new_eager, z_new_eager, legit_eager = M()(*inps)
        x_new_export, z_new_export, legit_export = ep.module()(*inps_for_export)
        self.assertTrue(torch.allclose(x_new_eager, x_new_export))
        self.assertTrue(torch.allclose(z_new_eager, z_new_export))
        self.assertTrue(torch.allclose(legit_eager, legit_export))

        ep = ep.run_decompositions()
        x_new_export, z_new_export, legit_export = ep.module()(
            *inps_for_export_with_decomp
        )
        self.assertTrue(torch.allclose(x_new_eager, x_new_export))
        self.assertTrue(torch.allclose(z_new_eager, z_new_export))
        self.assertTrue(torch.allclose(legit_eager, legit_export))

    def test_custom_op_auto_functionalize_pre_dispatch(self):
        class M(torch.nn.Module):
            def __init__(self) -> None:
                super().__init__()

            def forward(self, x):
                return torch.ops.testlib.foo_mutated(x)

        inps = (torch.ones(5),)

        ep = torch.export.export(M(), inps)
        self.assertExpectedInline(
            str(ep.graph_module.code.strip()),
            """\
def forward(self, x):
    cos = torch.ops.aten.cos.default(x)
    auto_functionalized = torch.ops.higher_order.auto_functionalized(torch.ops.testlib.foo.default, x = x, z = cos);  x = cos = None
    getitem_3 = auto_functionalized[3];  auto_functionalized = None
    cos_1 = torch.ops.aten.cos.default(getitem_3)
    return (getitem_3, getitem_3, cos_1)""",
        )

        ep = torch.export._trace._export(M(), inps, pre_dispatch=True)
        self.assertExpectedInline(
            str(ep.graph_module.code.strip()),
            """\
def forward(self, x):
    cos = torch.ops.aten.cos.default(x)
    auto_functionalized = torch.ops.higher_order.auto_functionalized(torch.ops.testlib.foo.default, x = x, z = cos);  x = cos = None
    getitem_3 = auto_functionalized[3];  auto_functionalized = None
    cos_1 = torch.ops.aten.cos.default(getitem_3)
    return (getitem_3, getitem_3, cos_1)""",
        )

    def test_custom_op_auto_warn_pre_dispatch(self):
        class M(torch.nn.Module):
            def __init__(self) -> None:
                super().__init__()

            def forward(self, x):
                return torch.ops.testlib.foo_functional(x)

        inps = (torch.ones(5),)

        ep = torch.export.export(M(), inps).run_decompositions()
        self.assertExpectedInline(
            str(ep.graph_module.code.strip()),
            """\
def forward(self, x):
    cos = torch.ops.aten.cos.default(x)
    cos_1 = torch.ops.aten.cos.default(x);  x = None
    auto_functionalized = torch.ops.higher_order.auto_functionalized(torch.ops.testlib.foo.default, x = cos, z = cos_1);  cos = cos_1 = None
    getitem_3 = auto_functionalized[3];  auto_functionalized = None
    cos_2 = torch.ops.aten.cos.default(getitem_3);  getitem_3 = None
    return (cos_2,)""",
        )

        ep = torch.export._trace._export(M(), inps, pre_dispatch=True)
        self.assertExpectedInline(
            str(ep.graph_module.code.strip()),
            """\
def forward(self, x):
    foo_functional = torch.ops.testlib.foo_functional.default(x);  x = None
    return (foo_functional,)""",
        )

    def test_placeholder_naming_collisions(self):
        # test collisions between nested user inputs
        class Foo(torch.nn.Module):
            def forward(self, x, x_foo, x_foo_0):
                return x["foo"][0] + x_foo[0] + x_foo_0

        inputs = (
            {"foo": [torch.randn(4, 4)]},
            (torch.randn(4, 4),),
            torch.randn(4, 4),
        )
        ep = export(Foo(), inputs)
        expected_names = ["x_foo_0", "x_foo_0_1", "x_foo_0_2"]
        real_names = [spec.arg.name for spec in ep.graph_signature.input_specs]
        self.assertEqual(expected_names, real_names)

        # test collisions between user inputs and params, buffers, constants
        class Foo(torch.nn.Module):
            def __init__(self) -> None:
                super().__init__()
                self.param = torch.nn.Parameter(torch.randn(4))
                self.alpha = torch.nn.Buffer(torch.randn(4), persistent=True)
                self.beta = torch.nn.Buffer(torch.randn(4), persistent=False)
                self.gamma = torch.randn(4)

            def forward(self, p, b_alpha, b, c_gamma):
                p = p["param"] + self.param
                b = self.alpha + self.beta + b_alpha + b["beta"]
                c = self.gamma + c_gamma
                return p, b, c

        inputs = (
            {"param": torch.randn(4)},
            torch.randn(4),
            {"beta": torch.randn(4)},
            torch.randn(4),
        )
        ep = export(Foo(), inputs)
        expected_names = [  # user inputs should be prioritized, unprefixed
            ("p_param_1", InputKind.PARAMETER),
            ("b_alpha_1", InputKind.BUFFER),
            ("b_beta_1", InputKind.BUFFER),
            ("c_gamma_1", InputKind.CONSTANT_TENSOR),
            ("p_param", InputKind.USER_INPUT),
            ("b_alpha", InputKind.USER_INPUT),
            ("b_beta", InputKind.USER_INPUT),
            ("c_gamma", InputKind.USER_INPUT),
        ]
        real_names = [
            (spec.arg.name, spec.kind) for spec in ep.graph_signature.input_specs
        ]
        self.assertEqual(expected_names, real_names)

        # test collisions between user inputs & call_function nodes
        class Foo(torch.nn.Module):
            def forward(self, mul, add, add_1):
                return mul * mul + add * add_1

        ep = export(Foo(), (torch.randn(4, 4), torch.randn(4, 4), torch.randn(4, 4)))
        expected_names_and_ops = [
            ("mul", "placeholder"),
            ("add", "placeholder"),
            ("add_1", "placeholder"),
            ("mul_1", "call_function"),
            ("mul_2", "call_function"),
            ("add_2", "call_function"),
            ("output", "output"),
        ]
        real_names_and_ops = [(node.name, node.op) for node in ep.graph.nodes]
        self.assertEqual(expected_names_and_ops, real_names_and_ops)

    @testing.expectedFailureRetraceability
    def test_placeholder_naming_collisions_hoo_subgraphs(self):
        # test collisions between user inputs, top-level nodes, and HOO subgraph nodes
        class Foo(torch.nn.Module):
            def forward(self, x, mul, mul_1):
                _mul = x * x
                y = cond(
                    _mul.sum() > 0,
                    lambda x, y, z: x * y * z,
                    lambda x, y, z: x + y + z,
                    [_mul, mul, mul_1],
                )
                with torch.enable_grad():
                    y = y * y
                return y

        with torch.no_grad():
            ep = torch.export._trace._export(
                Foo(),
                (torch.randn(4), torch.randn(4), torch.randn(4)),
                pre_dispatch=True,
            )

        schema = get_hop_schema(ep)
        self.assertExpectedInline(
            str(schema),
            """cond(Tensor pred, GraphModule true_fn, GraphModule false_fn, Tensor[3] operands) -> Tensor[1]""",
        )
        # test cond subgraph
        expected_names_and_ops = [
            ("mul_2", "placeholder"),
            ("mul", "placeholder"),
            ("mul_1", "placeholder"),
            ("mul_3", "call_function"),
            ("mul_4", "call_function"),
            ("output", "output"),
        ]
        real_names_and_ops = [
            (node.name, node.op) for node in ep.graph_module.true_graph_0.graph.nodes
        ]
        self.assertEqual(expected_names_and_ops, real_names_and_ops)
        # test set_grad_enabled subgraph
        expected_names_and_ops = [
            ("getitem", "placeholder"),
            ("mul_1", "call_function"),
            ("output", "output"),
        ]
        real_names_and_ops = [
            (node.name, node.op) for node in ep.graph_module.submod_1.graph.nodes
        ]
        self.assertEqual(expected_names_and_ops, real_names_and_ops)

        # test collisions between user inputs & higher order op subgraphs
        # (please never do this)
        class Foo(torch.nn.Module):
            def forward(self, input, true_graph, body_graph):
                def map_body(x, y):
                    return x + y

                x = map(map_body, input, body_graph[0])
                x = x + true_graph[0] + true_graph[1]
                x = cond(x.sum() > 0, lambda x: x * 2.0, lambda x: x + 2.0, [x])
                x = cond(x.sum() > 0, lambda x: x * 2.0, lambda x: x + 2.0, [x])
                return x

        inputs = (
            torch.randn(10, 4),
            (torch.randn(4), torch.randn(4)),
            (torch.randn(4),),
        )
        ep = export(Foo(), inputs)
        expected_getattr_names = [
            "body_graph_1",
            "true_graph_2",
            "false_graph_0",
            "true_graph_3",
            "false_graph_1",
        ]
        real_getattr_names = [
            node.name for node in ep.graph.nodes if node.op == "get_attr"
        ]
        self.assertEqual(expected_getattr_names, real_getattr_names)

    def test_constant_input_naming(self):
        class Foo(torch.nn.Module):
            def forward(self, x, y, div="floor"):
                return torch.div(x, y, rounding_mode=div)

        f = Foo()
        inputs = (torch.randn(4), torch.randn(4), "floor")
        ep = export(f, inputs)
        div_spec = ep.graph_signature.input_specs[2]
        self.assertEqual(div_spec.arg.name, "div")
        self.assertEqual(div_spec.arg.value, "floor")

    def test_unbacked_deferred_runtime_retrace(self):
        class Foo(torch.nn.Module):
            def forward(self, x, y):
                y_sum = y.sin().sum()
                with torch.no_grad():
                    a = x.item()
                    torch._check_is_size(a)
                    torch._check(a > 2)
                    torch._check(a < 6)
                    unbacked_shape = torch.ops.testlib.foo_unbacked(a)
                return y + y_sum + unbacked_shape.sum()

        inps = (torch.tensor(4), torch.randn(5, 5))
        from torch.export import _trace

        ep_pre = _trace._export(Foo(), inps, pre_dispatch=True, strict=False)
        self.assertExpectedInline(
            str(ep_pre.graph_module.submod_1.code).strip(),
            """\
def forward(self, x):
    item = torch.ops.aten.item.default(x);  x = None
    sym_constrain_range_for_size_default = torch.ops.aten.sym_constrain_range_for_size.default(item);  sym_constrain_range_for_size_default = None
    ge_1 = item >= 3
    _assert_scalar_default = torch.ops.aten._assert_scalar.default(ge_1, "Runtime assertion failed for expression u1 >= 3 on node 'ge_1'");  ge_1 = _assert_scalar_default = None
    le = item <= 5
    _assert_scalar_default_1 = torch.ops.aten._assert_scalar.default(le, "Runtime assertion failed for expression u1 <= 5 on node 'le'");  le = _assert_scalar_default_1 = None
    gt_1 = item > 2
    _assert_scalar_default_2 = torch.ops.aten._assert_scalar.default(gt_1, "Runtime assertion failed for expression 2 < u1 on node 'gt_1'");  gt_1 = _assert_scalar_default_2 = None
    lt_1 = item < 6
    _assert_scalar_default_3 = torch.ops.aten._assert_scalar.default(lt_1, "Runtime assertion failed for expression u1 < 6 on node 'lt_1'");  lt_1 = _assert_scalar_default_3 = None
    foo_unbacked = torch.ops.testlib.foo_unbacked.default(item);  item = None
    return (foo_unbacked,)""",
        )
        ep_aot = ep_pre.run_decompositions()
        self.assertExpectedInline(
            str(ep_aot.graph_module.code).strip(),
            """\
def forward(self, x, y):
    sin = torch.ops.aten.sin.default(y)
    sum_1 = torch.ops.aten.sum.dim_IntList(sin, []);  sin = None
    _local_scalar_dense = torch.ops.aten._local_scalar_dense.default(x);  x = None
    sym_constrain_range_for_size_default = torch.ops.aten.sym_constrain_range_for_size.default(_local_scalar_dense);  sym_constrain_range_for_size_default = None
    ge_1 = _local_scalar_dense >= 3
    _assert_scalar_default = torch.ops.aten._assert_scalar.default(ge_1, "Runtime assertion failed for expression u3 >= 3 on node 'ge_1'");  ge_1 = _assert_scalar_default = None
    le_1 = _local_scalar_dense <= 5;  _local_scalar_dense = None
    _assert_scalar_default_1 = torch.ops.aten._assert_scalar.default(le_1, "Runtime assertion failed for expression u3 <= 5 on node 'le_1'");  le_1 = _assert_scalar_default_1 = None
    full = torch.ops.aten.full.default([4, 4], 1, dtype = torch.float32, layout = torch.strided, device = device(type='cpu'), pin_memory = False)
    add = torch.ops.aten.add.Tensor(y, sum_1);  y = sum_1 = None
    sum_2 = torch.ops.aten.sum.dim_IntList(full, []);  full = None
    add_1 = torch.ops.aten.add.Tensor(add, sum_2);  add = sum_2 = None
    return (add_1,)""",
        )

    def test_nested_dynamic_shapes_spec(self):
        class Foo(torch.nn.Module):
            def forward(self, x):
                (a0, a1), (b0, b1), (c0, c1, c2) = x
                return a0 + a1 + b0 + b1 + c0 + c1 + c2

        f = Foo()
        inputs = (
            (1, 2),
            (
                torch.randn(4, 4),
                torch.randn(4, 4),
            ),
            (
                torch.randn(4, 4),
                torch.randn(4, 4),
                torch.randn(4, 4),
            ),
        )
        # make sure this gets parsed correctly as 7 individual inputs, not 3 tensors
        dynamic_shapes = {
            "x": (
                (None, None),
                (None, None),
                (None, None, None),
            )
        }
        export(f, (inputs,), dynamic_shapes=dynamic_shapes)

    def test_disable_forced_specializations_ok(self):
        # check that we don't force specialization, and defer to runtime asserts
        # with allow_complex_guards_as_runtime_asserts=True to successfully export
        # case 1: modulo guards
        from torch.export import dims

        class Mod4Reshape(torch.nn.Module):
            def forward(self, x):
                return x.reshape(x.shape[0] - 1, 4, -1)  # Mod(s0*s1, 4*(s0-1)) = 0

        inputs = (torch.randn(10, 72),)
        dx, dy = dims("dx", "dy")
        ep = torch.export._trace._export(
            Mod4Reshape(),
            inputs,
            dynamic_shapes={"x": (dx, dy)},
            allow_complex_guards_as_runtime_asserts=True,
        )
        out1 = ep.module()(torch.randn(8, 7))
        self.assertEqual(out1.shape, torch.ones(7, 4, 2).shape)
        out2 = ep.module()(torch.randn(12, 11))
        self.assertEqual(out2.shape, torch.ones(11, 4, 3).shape)
        with self.assertRaisesRegex(
            RuntimeError,
            r"Runtime assertion failed for expression Eq\(Mod\(s0\*s1, 4\*s0 \- 4\), 0\) on node 'eq.*'",
        ):
            ep.module()(torch.randn(8, 8))  # fail

        # case 2: 2d reshape
        class FreeReshape(torch.nn.Module):
            def forward(self, x, y, z):
                return x.reshape([-1]) + y.reshape([-1]) + z  # s0*s1 = s2*s3 = s4

        inputs = (
            torch.randn(6, 8),
            torch.randn(3, 16),
            torch.randn(48),
        )
        dynamic_shapes = {
            "x": [Dim(f"dx{i}", min=2) for i in range(2)],
            "y": [Dim(f"dy{i}", min=2) for i in range(2)],
            "z": [Dim(f"dz{i}", min=4) for i in range(1)],
        }
        ep = torch.export._trace._export(
            FreeReshape(),
            inputs,
            dynamic_shapes=dynamic_shapes,
            allow_complex_guards_as_runtime_asserts=True,
        )
        ep = export(FreeReshape(), inputs, dynamic_shapes=dynamic_shapes)
        out1 = ep.module()(torch.randn(48, 1), torch.randn(4, 12), torch.randn(48))
        self.assertEqual(out1.shape, torch.ones(48).shape)
        out2 = ep.module()(torch.randn(5, 8), torch.randn(4, 10), torch.randn(40))
        self.assertEqual(out2.shape, torch.ones(40).shape)
        with self.assertRaisesRegex(
            RuntimeError,
            r"Runtime assertion failed for expression Eq\(s0\*s1, s2\*s3\) on node 'eq.*'",
        ):  # fail only at runtime
            ep.module()(torch.randn(5, 8), torch.randn(4, 5), torch.randn(30))  # fail

        # case 3: 3d reshape (previously failing with different issue)
        class Reshape3d(torch.nn.Module):
            def forward(self, x, y):
                return x.reshape([-1]) + y  # s0*s1*s2 = s3

        inputs = (
            torch.randn(4, 3, 2),
            torch.randn(24),
        )
        dynamic_shapes = {
            "x": (Dim("dx0", min=2), Dim("dx1", min=2), Dim("dx2", min=2)),
            "y": (Dim("dy", min=8),),
        }
        ep = torch.export._trace._export(
            Reshape3d(),
            inputs,
            dynamic_shapes=dynamic_shapes,
            allow_complex_guards_as_runtime_asserts=True,
        )
        out1 = ep.module()(torch.randn(9, 7, 2), torch.randn(126))
        self.assertEqual(out1.shape, torch.ones(126).shape)
        with self.assertRaisesRegex(
            RuntimeError,
            r"Runtime assertion failed for expression Eq\(s0\*s1\*s2, s3\) on node 'eq.*'",
        ):  # fail only at runtime
            ep.module()(torch.randn(4, 3, 2), torch.randn(10))  # fail

    def test_disable_forced_specializations_errors(self):
        # check error messages with hybrid symints
        class Foo(torch.nn.Module):
            def forward(self, w, x, y, z):
                return w.reshape([-1]) + x, y + z  # simple: s0*s1 = s2, s3 = s4

        inputs = (
            torch.randn(3, 4),
            torch.randn(12),
            torch.randn(4),
            torch.randn(4),
        )
        dynamic_shapes = {
            "w": [Dim(f"dw{i}") for i in range(2)],
            "x": [Dim(f"dx{i}") for i in range(1)],
            "y": [Dim("dy")],  # y & z incorrect, export is supposed to fail.
            "z": [Dim("dz")],  # suggested fix should be to match these up.
        }
        with self.assertRaisesRegex(  # if disable=True, suggested fixes should not specialize.
            torch._dynamo.exc.UserError,
            r".*Constraints violated(.*\n)*"
            r"Suggested fixes:(.*\n)*"
            r".*dz = dy(.*\n)*",
        ) as msg:
            export(
                Foo(),
                inputs,
                dynamic_shapes=dynamic_shapes,
                strict=False,
            )

    # TODO requires_grad doesn't seem to work with serialization.
    @testing.expectedFailureSerDer
    def test_preserve_requires_grad_placeholders(self):
        class Module(torch.nn.Module):
            def __init__(self) -> None:
                super().__init__()
                self.p = torch.nn.Parameter(torch.randn(3, 3))

            def forward(self, x, y):
                return self.p + x + y

        m = Module()
        ep = export(m, (torch.randn(3, 3), torch.randn(3, 3, requires_grad=True)))
        placeholders = [
            node for node in ep.graph_module.graph.nodes if node.op == "placeholder"
        ]
        self.assertTrue(placeholders[0].meta["val"].requires_grad)
        self.assertFalse(placeholders[1].meta["val"].requires_grad)
        self.assertTrue(placeholders[2].meta["val"].requires_grad)

    def test_reshape_view_helper(self):
        # see: https://github.com/pytorch/pytorch/issues/126607
        class Model(torch.nn.Module):
            def __init__(self) -> None:
                super().__init__()

            def forward(self, x):
                x = x.view(x.size(1), -1)
                # torch/_refs/__init__/_reshape_view_helper() will generate guards on reshape kernel(?)
                # Ne(s0, 20), so that reshape isn't no-op
                # Ne(Mod(s0, 20), 0), so that reshape needs to first flatten [s0, 20, 16] -> [s0*20, 16]
                # then split_dim -> [20, s0, 16]
                # check that these show up in graph
                return torch.nn.functional.softmax(
                    x, dim=0
                )  # don't think softmax actually creates any issues, just part of original test

        model = Model()
        x = torch.rand(1024, 20, 16)
        dynamic_shapes = {"x": {0: Dim("batch")}}
        ep = torch.export._trace._export(
            model,
            (x,),
            dynamic_shapes=dynamic_shapes,
            allow_complex_guards_as_runtime_asserts=True,
        )
        with self.assertRaisesRegex(
            RuntimeError,
            r"Runtime assertion failed for expression Ne\(s0, 20\)",
        ):
            ep.module()(torch.randn(20, 20, 16))
        with self.assertRaisesRegex(
            RuntimeError,
            r"Runtime assertion failed for expression Ne\(Mod\(s0, 20\), 0\)",
        ):
            ep.module()(torch.randn(400, 20, 16))
        ep.module()(torch.randn(42, 20, 16))

    def test_allow_explicit_guards_as_runtime_asserts(self):
        # check that explicit guards are treated as runtime assertions
        class Foo(torch.nn.Module):
            def forward(self, x, y):
                # check that negation of first guard also shows up as runtime assertion
                if x.shape[0] == y.shape[0]:  # False
                    return x + y
                elif x.shape[0] == y.shape[0] ** 3:  # False
                    return x + 2, y + 3
                elif x.shape[0] ** 2 == y.shape[0] * 3:  # True
                    return x * 2.0, y * 3.0

        inputs = (torch.randn(6), torch.randn(12))
        dynamic_shapes = {"x": [Dim("dx", min=4)], "y": [Dim("dy", min=4)]}
        ep = torch.export._trace._export(
            Foo(),
            inputs,
            dynamic_shapes=dynamic_shapes,
            allow_complex_guards_as_runtime_asserts=True,
        )
        # check forward pass
        out0, out1 = ep.module()(torch.randn(9), torch.randn(27))
        self.assertEqual(out0.shape, torch.ones(9).shape)
        self.assertEqual(out1.shape, torch.ones(27).shape)
        with self.assertRaisesRegex(
            RuntimeError,
            r"Runtime assertion failed for expression Ne\(s0, s1\)",
        ):  # fail only at runtime
            ep.module()(torch.randn(4), torch.randn(4))  # fail
        with self.assertRaisesRegex(
            RuntimeError,
            r"Runtime assertion failed for expression Ne\(s0, s1\**3\)",
        ):
            ep.module()(torch.randn(64), torch.randn(4))  # fail
        with self.assertRaisesRegex(
            RuntimeError,
            r"Runtime assertion failed for expression Eq\(s0\**2, 3\*s1\)",
        ):
            ep.module()(torch.randn(10), torch.randn(9))  # fail

        # this should be set with command line flag TORCH_DYNAMO_DO_NOT_EMIT_RUNTIME_ASSERTS=1,
        # but dynamo checks that at torch import time, so setting os.environ makes no difference
        # instead, manually patch dynamo config and test.
        # test that setting this flag removes runtime asserts
        from torch._dynamo import config as _dynamo_config

        with _dynamo_config.patch(
            do_not_emit_runtime_asserts=True,
        ):
            ep = torch.export._trace._export(
                Foo(),
                inputs,
                dynamic_shapes=dynamic_shapes,
                allow_complex_guards_as_runtime_asserts=True,
            ).run_decompositions()

        self.assertEqual(
            [
                node.target == torch.ops.aten._assert_scalar.default
                for node in ep.graph.nodes
            ].count(True),
            0,
        )

    def test_constant_aliasing(self):
        class M1(torch.nn.Module):
            def __init__(self, m2, foo):
                super().__init__()
                self.m2 = m2
                self.foo = foo

            def forward(self, x):
                return x + self.foo + self.m2(x)

        class M2(torch.nn.Module):
            def __init__(self) -> None:
                super().__init__()
                self.foo = torch.ones(3, 3)

            def forward(self, x):
                return x + self.foo

        m2 = M2()
        m1 = M1(m2, m2.foo)
        inps = (torch.ones(3, 3),)
        ep = torch.export.export(m1, inps, strict=False)
        # check both constants appear in list
        self.assertEqual(sorted(list(ep.constants)), ["foo", "m2.foo"])
        # check only one input spec exists
        num_constant_inputs = [
            spec.kind == InputKind.CONSTANT_TENSOR
            for spec in ep.graph_signature.input_specs
        ].count(True)
        self.assertEqual(num_constant_inputs, 1)
        # unflatten
        unflattened = unflatten(ep)
        self.assertTrue(torch.allclose(m1(*inps), unflattened(*inps)))

    @testing.expectedFailureRetraceability
    def test_unused_aliases(self):
        class Foo(torch.nn.Module):
            def __init__(self) -> None:
                super().__init__()
                # param
                self.alpha = torch.nn.Parameter(torch.randn(4))
                self.beta = self.alpha
                self.gamma = self.alpha

            def forward(self, x):
                return x + self.gamma

        inps = (torch.randn(4),)
        ep = export(Foo(), inps)
        # placeholder nodes will be deduplicated in strict-mode,
        # but check that all params still appear in state dict
        for param in ["alpha", "beta", "gamma"]:
            self.assertTrue(param in ep.state_dict)

        # check that they also appear in unflattened state dict
        unep = unflatten(ep)
        for param in ["alpha", "beta", "gamma"]:
            self.assertTrue(param in unep.state_dict())

    def test_intermediate_shape_comp(self):
        class Foo(torch.nn.Module):
            def forward(self, x, y):
                z = torch.cat([x, x], dim=0)
                w = z.repeat(y.shape[0])
                return w.shape[0] + x.shape[0]

        inputs = (torch.randn(6), torch.randn(4))
        shapes = {
            "x": (Dim("dx0"),),
            "y": (Dim("dy"),),
        }
        ep = export(
            Foo(),
            inputs,
            dynamic_shapes=shapes,
        )
        # test that shape is from size compute, not sym_size call
        add_node = [node for node in ep.graph.nodes if node.target == operator.add][0]
        self.assertTrue(add_node.args[0].target == operator.mul)
        # test sym_size calls only happen on placeholders
        sym_size_nodes = [
            node
            for node in ep.graph.nodes
            if node.target == torch.ops.aten.sym_size.int
        ]
        self.assertEqual(len(sym_size_nodes), 2)
        self.assertTrue(
            all(node.args[0].op == "placeholder" for node in sym_size_nodes)
        )
        # dynamo will DCE the repeat node, AOTAutograd will leave it
        # training IR will also DCE due to retracing
        repeat_nodes = [
            node
            for node in ep.graph.nodes
            if node.target == torch.ops.aten.repeat.default
        ]
        self.assertEqual(
            len(repeat_nodes),
            1
            if is_non_strict_test(self._testMethodName)
            and not is_training_ir_test(self._testMethodName)
            else 0,
        )

    def test_checks_to_constrain_range(self):
        class Foo(torch.nn.Module):
            def forward(self, x, y):
                n = y.item()
                m = y.item()
                torch._check_is_size(n)
                torch._check(m >= 0)
                torch._check(n >= 3)
                torch._check(-m >= -9)  # m <= 9
                torch._check(n <= 6)
                # n has range [3, 9]
                return x[:n]

        inputs = (torch.randn(10), torch.tensor(6))
        ep = export(Foo(), inputs)
        FileCheck().check_count(
            "torch.ops.aten._assert_scalar.default", 2, exactly=True
        ).run(ep.graph_module.code)
        FileCheck().check_count(
            "torch.ops.aten.sym_constrain_range.default", 0, exactly=True
        ).run(ep.graph_module.code)
        FileCheck().check_count(
            "torch.ops.aten.sym_constrain_range_for_size.default", 1, exactly=True
        ).run(ep.graph_module.code)

        ep = ep.run_decompositions()
        FileCheck().check_count(
            "torch.ops.aten._assert_scalar.default", 2, exactly=True
        ).run(ep.graph_module.code)
        FileCheck().check_count(
            "torch.ops.aten.sym_constrain_range.default", 0, exactly=True
        ).run(ep.graph_module.code)
        FileCheck().check_count(
            "torch.ops.aten.sym_constrain_range_for_size.default", 1, exactly=True
        ).run(ep.graph_module.code)

        # check runtime
        ep.module()(torch.randn(10), torch.tensor(5))
        with self.assertRaisesRegex(
            RuntimeError,
            r"Runtime assertion failed for expression u[\d+] \>\= 3",
        ):
            ep.module()(torch.randn(10), torch.tensor(2))

    def test_cse_for_symint(self):
        class Foo(torch.nn.Module):
            # check sym ops only get computed once
            def forward(self, x, y):
                if (
                    x.shape[0] ** 2 - y.shape[0] ** 2 >= 4  # 16
                    and x.shape[0] ** 2 - y.shape[0] ** 2 <= 20
                    and x.shape[0] ** 2 - y.shape[0] ** 2 != 15
                ):
                    return x * 2, y * 2

        inputs = (torch.randn(5), torch.randn(3))
        shapes = {"x": (Dim("dx"),), "y": (Dim("dy"),)}
        ep = torch.export._trace._export(
            Foo(),
            inputs,
            dynamic_shapes=shapes,
            allow_complex_guards_as_runtime_asserts=True,
        )
        # count 2 pow nodes, 2 sym_size.int nodes
        self.assertEqual(
            [node.target for node in ep.graph.nodes].count(
                operator.pow,
            ),
            2,
        )
        FileCheck().check_count("torch.ops.aten.sym_size.int", 2, exactly=True).run(
            ep.graph_module.code
        )

        ep = ep.run_decompositions()
        self.assertEqual(
            [node.target for node in ep.graph.nodes].count(
                operator.pow,
            ),
            2,
        )
        FileCheck().check_count("torch.ops.aten.sym_size.int", 2, exactly=True).run(
            ep.graph_module.code
        )

    def test_slice_with_floordiv(self):
        # slice operation emits runtime assert s0//2 <= s1
        class M1(torch.nn.Module):
            def forward(self, x, y):
                d = x.size(0) // 2
                return y[d:]

        class M(torch.nn.Module):
            def __init__(self) -> None:
                super().__init__()
                self.m1 = M1()

            def forward(self, x, y):
                d = x.size(0) // 2
                m1_res = self.m1(x, y)
                return y[d:] + m1_res

        inputs = (torch.ones(10), torch.ones(10))
        d0 = torch.export.Dim("d0", max=2048)
        d1 = torch.export.Dim("d1", max=2048)
        ep = export(
            M(),
            inputs,
            dynamic_shapes=((d0,), (d1,)),
        )
        ep.module()(torch.ones(8), torch.ones(4))
        ep.module()(torch.ones(8), torch.ones(5))
        with self.assertRaisesRegex(
            RuntimeError,
            r"Runtime assertion failed for expression \(s0//2\) \<\= s1",
        ):
            ep.module()(torch.ones(10), torch.ones(4))

    def test_split_const_gm_with_lifted_constants(self):
        class Model(torch.nn.Module):
            def __init__(self) -> None:
                super().__init__()
                self.w_pre = torch.randn(4, 4)
                self.b = torch.randn(4)

            def forward(self, x):
                w_transpose = torch.transpose(self.w_pre, 0, 1)
                w_relu = torch.nn.functional.relu(w_transpose)
                w = w_relu + self.b
                return torch.matmul(x, w)

        example_inputs = (torch.randn(4, 4),)
        mod = Model()
        ep = torch.export.export(mod, example_inputs)
        new_gm = copy.deepcopy(ep.graph_module)
        new_sig = copy.deepcopy(ep.graph_signature)
        placeholder_nodes = [
            node for node in new_gm.graph.nodes if node.op == "placeholder"
        ]
        constants = {**ep.state_dict, **ep.constants}
        lifted_constants = {
            n.name: constants[spec.target]
            for n, spec in zip(placeholder_nodes, new_sig.input_specs)
            if spec.target is not None
        }
        const_gm, _ = split_const_gm(new_gm, lifted_constants)
        counter = 0
        for node in const_gm.graph.nodes:
            if node.op == "call_function":
                counter += 1
        self.assertTrue(counter > 0)
        test_input = torch.randn(4, 4)
        expected = new_gm(None, None, test_input)[0]
        actual = mod(test_input)
        self.assertEqual(actual, expected)
        const_gm, _ = split_const_gm(ep.graph_module, lifted_constants, lambda x: True)
        counter = 0
        for node in const_gm.graph.nodes:
            if node.op == "call_function":
                self.assertTrue(False)

    def test_automatic_dynamic_shapes_simple_equality(self):
        # The next 3 test cases tests for automatic dynamic shapes specs, verifying that automatic dynamism
        # leads to replacement symbols being set for equalities, and inferred relationships being checked
        # with runtime asserts. Check that we specialize to static values when the program says so.
        AUTO, STATIC = Dim.AUTO, Dim.STATIC

        # case 1: direct equality between symbols
        class SimpleEquality(torch.nn.Module):
            def forward(self, x, y, z):
                # all inputs should have shape [s0, s1]
                return x + y + z

        inputs = tuple(torch.randn(6, 3) for _ in range(3))
        # fully dynamic
        self._check_dynamic_shapes_specs_and_shapes(
            SimpleEquality(),
            inputs,
            specs=[
                ((AUTO, AUTO), (AUTO, AUTO), (AUTO, AUTO)),
                [[AUTO, AUTO], [AUTO, AUTO], [AUTO, AUTO]],
                {"x": (AUTO, AUTO), "y": (AUTO, AUTO), "z": (AUTO, AUTO)},
            ],
            passing_shapes=[
                ((4, 4), (4, 4), (4, 4)),
                ((1, 1), (1, 1), (1, 1)),
                ((0, 9), (0, 9), (0, 9)),
            ],
            failing_shapes=[
                ((4, 4), (4, 4), (4, 3)),
                ((4, 4), (5, 4), (4, 5)),
            ],
        )
        # static s1
        self._check_dynamic_shapes_specs_and_shapes(
            # specifying just one dimension as static should be enough to specialize all s1
            SimpleEquality(),
            inputs,
            specs=[
                [{0: AUTO, 1: AUTO}, {0: AUTO, 1: AUTO}, (AUTO, None)],
                {"x": (AUTO, AUTO), "y": (AUTO, AUTO), "z": (AUTO, None)},
            ],
            passing_shapes=[
                ((4, 3), (4, 3), (4, 3)),
                ((1, 3), (1, 3), (1, 3)),
                ((0, 3), (0, 3), (0, 3)),
            ],
            failing_shapes=[
                ((4, 4), (4, 4), (4, 4)),
                ((1, 1), (1, 1), (1, 1)),
                ((0, 9), (0, 9), (0, 9)),
            ],
        )
        # fully static
        self._check_dynamic_shapes_specs_and_shapes(
            # this should specialize all
            SimpleEquality(),
            inputs,
            specs=[{"x": (None, AUTO), "y": (AUTO, AUTO), "z": (AUTO, None)}],
            passing_shapes=[
                ((6, 3), (6, 3), (6, 3)),
            ],
            failing_shapes=[
                ((6, 4), (6, 4), (6, 4)),
                ((1, 3), (1, 3), (1, 3)),
                ((0, 9), (0, 9), (0, 9)),
            ],
        )

    def test_automatic_dynamic_shapes_constant_relation(self):
        AUTO, STATIC = Dim.AUTO, Dim.STATIC

        # case 2: related by constant: s0 + 4 = s1
        class OffBy4(torch.nn.Module):
            def forward(self, x, y):
                return x + y[4:]

        inputs = (torch.randn(6), torch.randn(10))
        # fully dynamic
        self._check_dynamic_shapes_specs_and_shapes(
            OffBy4(),
            inputs,
            specs=[
                ((AUTO,), (AUTO,)),
                {"x": (AUTO,), "y": (AUTO,)},
            ],
            passing_shapes=[
                ((10,), (14,)),
                ((3,), (7,)),
                ((2,), (6,)),
            ],
            failing_shapes=[
                ((10,), (13,)),
            ],
        )
        # static s1 should specialize s0
        self._check_dynamic_shapes_specs_and_shapes(
            OffBy4(),
            inputs,
            specs=[
                {"x": (AUTO,), "y": (None,)},
            ],
            passing_shapes=[
                ((6,), (10,)),
            ],
            failing_shapes=[
                ((10,), (14,)),
                ((3,), (7,)),
                ((2,), (6,)),
            ],
        )

    def test_automatic_dynamic_shapes_linear_relation(self):
        AUTO, STATIC = Dim.AUTO, Dim.STATIC

        # case 3: linear relation
        class LinearRel(torch.nn.Module):
            def forward(self, x, y):
                # x: [s0], y: [s1]
                # relation seems to be (s0 + 2) // 4 == s1
                return x[1::4] + y

        inputs = (torch.randn(21), torch.randn(5))

        # fully dynamic
        self._check_dynamic_shapes_specs_and_shapes(
            LinearRel(),
            inputs,
            specs=[
                ((AUTO,), (AUTO,)),
                {"x": (AUTO,), "y": (AUTO,)},
            ],
            passing_shapes=[
                ((33,), (8,)),
                ((32,), (8,)),
                ((31,), (8,)),
                ((30,), (8,)),
            ],
            failing_shapes=[
                ((34,), (8,)),
                ((22,), (5,)),
            ],
        )
        # static s1 shouldn't actually specialize s0 (guard: (s0 + 2) // 4 == 5)
        self._check_dynamic_shapes_specs_and_shapes(
            LinearRel(),
            inputs,
            specs=[
                ((AUTO,), None),
                {"x": (AUTO,), "y": None},
            ],
            passing_shapes=[
                ((21,), (5,)),
                ((20,), (5,)),
                ((19,), (5,)),
                ((18,), (5,)),
            ],
            failing_shapes=[
                ((33,), (8,)),
            ],
        )
        # but static s0 will definitely specialize s1 (guard: (21 + 2) // 4 == s1 -> 5 == s1)
        self._check_dynamic_shapes_specs_and_shapes(
            LinearRel(),
            inputs,
            specs=[
                (None, (AUTO,)),
            ],
            passing_shapes=[
                ((21,), (5,)),
            ],
            failing_shapes=[
                ((22,), (5,)),
            ],
        )

    @testing.expectedFailureNonStrict
    @testing.expectedFailureTrainingIRToRunDecompNonStrict  # unbacked symint not tracked?
    @testing.expectedFailureSerDer  # T195866111
    def test_hints_wrapper(self):
        class M(torch.nn.Module):
            def __init__(self) -> None:
                super().__init__()

            def forward(self, x, y):
                x = x + y

                def inner_body_fn(x, y):
                    x = torch.relu(x)
                    x = x + y
                    return x

                def outer_body_fn(x, y):
                    x = hints_wrapper(
                        inner_body_fn, (x, y), {}, hints={"inner_body": True}
                    )
                    x = torch.abs(x)
                    return x

                res = hints_wrapper(
                    outer_body_fn, (x, y), {}, hints={"outer_body": True}
                )
                return res

        x = torch.randn(2, 4)
        y = torch.ones(4)

        ep = export(M(), (x, y))
        export_res = ep.module()(x, y)
        ref_res = M()(x, y)
        self.assertEqual(export_res, ref_res)
        self.assertExpectedInline(
            normalize_gm(ep.graph_module.print_readable(print_output=False)),
            """\
class GraphModule(torch.nn.Module):
    def forward(self, x: "f32[2, 4]", y: "f32[4]"):
        add: "f32[2, 4]" = torch.ops.aten.add.Tensor(x, y);  x = None

        hints_wrapper_body_graph_0 = self.hints_wrapper_body_graph_0
        hints_wrapper = torch.ops.higher_order.hints_wrapper(hints_wrapper_body_graph_0, (add, y), {}, hints = {'outer_body': True});  hints_wrapper_body_graph_0 = add = y = None
        getitem: "f32[2, 4]" = hints_wrapper[0];  hints_wrapper = None
        return (getitem,)

    class hints_wrapper_body_graph_0(torch.nn.Module):
        def forward(self, arg0_1: "f32[2, 4]", arg1_1: "f32[4]"):
            hints_wrapper_body_graph_0 = self.hints_wrapper_body_graph_0
            hints_wrapper = torch.ops.higher_order.hints_wrapper(hints_wrapper_body_graph_0, (arg0_1, arg1_1), {}, hints = {'inner_body': True});  hints_wrapper_body_graph_0 = arg0_1 = arg1_1 = None
            getitem: "f32[2, 4]" = hints_wrapper[0];  hints_wrapper = None
            abs_1: "f32[2, 4]" = torch.ops.aten.abs.default(getitem);  getitem = None
            return (abs_1,)

        class hints_wrapper_body_graph_0(torch.nn.Module):
            def forward(self, arg0_1: "f32[2, 4]", arg1_1: "f32[4]"):
                relu: "f32[2, 4]" = torch.ops.aten.relu.default(arg0_1);  arg0_1 = None
                add: "f32[2, 4]" = torch.ops.aten.add.Tensor(relu, arg1_1);  relu = arg1_1 = None
                return (add,)
""",
        )


@unittest.skipIf(not torchdynamo.is_dynamo_supported(), "dynamo isn't support")
class TestOneOffModelExportResult(TestCase):
    def test_scaled_dot_product_attention_cpu(self):
        """
        This test makes sure we are always getting the same decomposition result for SDPA.
        As of now _scaled_dot_product_flash_attention_for_cpu is expected to show up in
        export() result. Some downstream backend then further decompose it into core ATen
        ops in torch/_decomp/decompositions.py (search for
        _scaled_dot_product_flash_attention_for_cpu).

        Export is decomposing based on the CompositeImplicitAutograd kernel implementation
        of SDPA. If this test fails, it means the kernel is being modified. In this case
        we strongly encourage you to change the decomposition rule under
        torch/_decomp/decompositions.py along with the kernel changes, so all of the
        downstream backends are not being affected.
        """

        class ScaledDotProductAttention(torch.nn.Module):
            def __init__(self) -> None:
                super().__init__()

            def forward(self, q, k, v):
                attn_output = F.scaled_dot_product_attention(
                    q, k, v, None, dropout_p=0.0, is_causal=True
                )
                return attn_output

        q = torch.randn(1, 1, 8, 8, device="cpu")
        k = torch.randn(1, 1, 8, 8, device="cpu")
        v = torch.randn(1, 1, 8, 8, device="cpu")

        from torch.nn.attention import SDPBackend

        with torch.nn.attention.sdpa_kernel([SDPBackend.MATH]):
            ep = torch.export.export(ScaledDotProductAttention(), (q, k, v))
            print(ep.graph)
            ep.run_decompositions()
            print(ep.graph)

    #         self.assertExpectedInline(ep.graph_module.code.strip(), """\
    # def forward(self, arg0_1, arg1_1, arg2_1):
    #     _scaled_dot_product_flash_attention_for_cpu = torch.ops.aten._scaled_dot_product_flash_attention_for_cpu.default(arg0_1, arg1_1, arg2_1, 0.0, True);  arg0_1 = arg1_1 = arg2_1 = None
    #     getitem = _scaled_dot_product_flash_attention_for_cpu[0];  _scaled_dot_product_flash_attention_for_cpu = None
    #     return (getitem,)""")

    @unittest.skipIf(
        not PLATFORM_SUPPORTS_FLASH_ATTENTION,
        "Can't run fused SDPA on this platform",
    )
    def test_scaled_dot_product_attention_cuda(self):
        """
        This test makes sure we are always getting the same decomposition result for SDPA.
        As of now _scaled_dot_product_flash_attention is expected to show up in
        export() result (GPU tensors are given). Currently there's no downstream
        backend relies on this export result so if this test fails, feel free to
        change it to the latest export() result.
        """

        class ScaledDotProductAttention(torch.nn.Module):
            def __init__(self) -> None:
                super().__init__()

            def forward(self, q, k, v):
                attn_output = F.scaled_dot_product_attention(
                    q, k, v, None, dropout_p=0.0, is_causal=True
                )
                return attn_output

        q = torch.randn(1, 16, 16, 64, dtype=torch.bfloat16, device="cuda")
        k = torch.randn(1, 16, 16, 64, dtype=torch.bfloat16, device="cuda")
        v = torch.randn(1, 16, 16, 64, dtype=torch.bfloat16, device="cuda")

        ep = torch.export.export(
            ScaledDotProductAttention(), (q, k, v)
        ).run_decompositions()
        code_str = """\
def forward(self, q, k, v):
    _scaled_dot_product_flash_attention = torch.ops.aten._scaled_dot_product_flash_attention.default(q, k, v, 0.0, True, scale = 0.125);  q = k = v = None
    getitem = _scaled_dot_product_flash_attention[0];  _scaled_dot_product_flash_attention = None
    return (getitem,)"""
        if SM90OrLater and not torch.version.hip:
            code_str = """\
def forward(self, q, k, v):
    _scaled_dot_product_cudnn_attention = torch.ops.aten._scaled_dot_product_cudnn_attention.default(q, k, v, None, False, 0.0, True);  q = k = v = None
    getitem = _scaled_dot_product_cudnn_attention[0];  _scaled_dot_product_cudnn_attention = None
    return (getitem,)"""
        self.assertExpectedInline(
            ep.graph_module.code.strip(),
            code_str,
        )

    def test_int_list_output(self):
        class M(torch.nn.Module):
            def forward(self, x):
                return [((1, 3), [x + x, x * x])]

        ep = torch.export.export(M(), (torch.ones(2, 3),))
        res = ep.module()(torch.ones(2, 3))
        self.assertEqual(res[0][0], (1, 3))

    def test_primitive_constant_output(self):
        class Z(torch.nn.Module):
            def forward(self, x, y):
                with torch.no_grad():
                    return y * x, "moo"

        ep = torch.export.export(Z(), (torch.tensor(3), 5))
        res = ep.module()(torch.tensor(4), 5)
        self.assertEqual(res[0], torch.tensor(20))
        self.assertEqual(res[1], "moo")

        class B(torch.nn.Module):
            def forward(self, x, y):
                return y * x, y

        ep = torch.export.export(B(), (torch.tensor(3), 5))
        res = ep.module()(torch.tensor(4), 5)
        self.assertEqual(res[0], torch.tensor(20))
        self.assertEqual(res[1], 5)

        with self.assertRaisesRegex(
            RuntimeError,
            escape("Expected input at *args[1] to be equal to 5, but got 20"),
        ):
            res = ep.module()(torch.tensor(4), 20)

        class F(torch.nn.Module):
            def forward(self, x):
                # return a constant of primitive type
                y = 5
                return y * x, y

        ep = torch.export.export(F(), (torch.tensor(3),))
        res = ep.module()(torch.tensor(4))
        self.assertEqual(res[0], torch.tensor(20))
        self.assertEqual(res[1], 5)

        class Q(torch.nn.Module):
            def forward(self, x, y):
                return y * x, y - 1

        ep = torch.export.export(Q(), (torch.tensor(3), 5))
        res = ep.module()(torch.tensor(4), 5)
        self.assertEqual(res[0], torch.tensor(20))
        self.assertEqual(res[1], 4)

    def test_unbacked_sdpa(self):
        import torch
        from torch.nn.attention import sdpa_kernel, SDPBackend
        from torch.nn.functional import scaled_dot_product_attention

        class Module(torch.nn.Module):
            def forward(
                self, query: torch.Tensor, cache: torch.Tensor, start_pos: torch.Tensor
            ) -> torch.Tensor:
                # x.sizes(): 1, 128, 16, 128
                sp = start_pos.item()
                torch._check_is_size(sp)
                torch._check(sp >= 0)
                torch._check(sp <= 126)
                key = cache[:, : sp + 1, :, :]  # 1, sp+1, 16, 128
                value = cache[:, : sp + 1, :, :]  # 1, sp+1, 16, 128
                query = query.transpose(1, 2)  # (bs, n_local_heads, seqlen, head_dim)
                key = key.transpose(1, 2)
                value = value.transpose(1, 2)
                # https://github.com/pytorch/pytorch/blob/main/aten/src/ATen/native/transformers/attention.cpp#L732
                return scaled_dot_product_attention(query, key, value)

        cache = torch.randn(1, 128, 16, 128, dtype=torch.float16)
        query = torch.randn(1, 1, 16, 128, dtype=torch.float16)
        start_pos = torch.tensor([0])
        with sdpa_kernel(SDPBackend.MATH), torch.no_grad():
            ep = torch.export.export(Module(), (query, cache, start_pos))
            args = (query, cache, start_pos)
            self.assertEqual(ep.module()(*args), Module()(*args))
            args = (query, cache, torch.tensor([3]))
            self.assertEqual(ep.module()(*args), Module()(*args))
            args = (query, cache, torch.tensor([126]))
            self.assertEqual(ep.module()(*args), Module()(*args))

    def test_none_input_output(self):
        class Z(torch.nn.Module):
            def forward(self, x, y):
                return x * x

        ep = torch.export.export(Z(), (torch.tensor(3), None))
        res = ep.module()(torch.tensor(4), None)
        self.assertEqual(res, torch.tensor(16))

        class B(torch.nn.Module):
            def forward(self, x, y):
                return x * x, y

        ep = torch.export.export(B(), (torch.tensor(3), None))
        res = ep.module()(torch.tensor(4), None)
        self.assertEqual(res[0], torch.tensor(16))
        self.assertEqual(res[1], None)

        decomp = ep.run_decompositions()
        gm = decomp.module()
        res = gm(torch.tensor(4), None)
        self.assertEqual(res[0], torch.tensor(16))
        self.assertEqual(res[1], None)

    def test_print(self):
        class M(torch.nn.Module):
            def forward(self, x):
                print("start")
                x1 = x + x
                print(x1)
                x2 = x1 * x1
                print(1, 2, 3)
                x3 = x2 + x2
                return (x1, x3)

        gm = export(M(), (torch.randn(3, 3),)).graph_module
        self.assertExpectedInline(
            gm.code.strip(),
            """\
def forward(self, x):
    add = torch.ops.aten.add.Tensor(x, x);  x = None
    mul = torch.ops.aten.mul.Tensor(add, add)
    add_1 = torch.ops.aten.add.Tensor(mul, mul);  mul = None
    return (add, add_1)""",
        )

    def test_logging_logger(self):
        logger = logging.getLogger(__name__)

        class M(torch.nn.Module):
            def forward(self, x):
                logger.log("start")
                x1 = x + x
                logger.debug(x1)
                x2 = x1 * x1
                logger.info(1, 2, 3)
                x3 = x2 + x2
                return (x1, x3)

        gm = export(M(), (torch.randn(3, 3),)).graph_module
        self.assertExpectedInline(
            gm.code.strip(),
            """\
def forward(self, x):
    add = torch.ops.aten.add.Tensor(x, x);  x = None
    mul = torch.ops.aten.mul.Tensor(add, add)
    add_1 = torch.ops.aten.add.Tensor(mul, mul);  mul = None
    return (add, add_1)""",
        )

    @unittest.skipIf(not TEST_TRANSFORMERS, "No transformers")
    def test_hf_logging_logger(self):
        import transformers

        logger = transformers.utils.logging.get_logger(__name__)

        class M(torch.nn.Module):
            def forward(self, x):
                logger.warning_once("start")
                x1 = x + x
                x2 = x1 * x1
                x3 = x2 + x2
                return (x1, x3)

        gm = export(M(), (torch.randn(3, 3),)).graph_module
        self.assertExpectedInline(
            gm.code.strip(),
            """\
def forward(self, x):
    add = torch.ops.aten.add.Tensor(x, x);  x = None
    mul = torch.ops.aten.mul.Tensor(add, add)
    add_1 = torch.ops.aten.add.Tensor(mul, mul);  mul = None
    return (add, add_1)""",
        )

    def test_warning(self):
        class M(torch.nn.Module):
            def forward(self, x):
                warnings.warn("moo")
                res = x + x
                warnings.warn(f"{res}")
                return res

        gm = export(M(), (torch.randn(3, 3),)).graph_module
        self.assertExpectedInline(
            gm.code.strip(),
            """\
def forward(self, x):
    add = torch.ops.aten.add.Tensor(x, x);  x = None
    return (add,)""",
        )

    def test_constant_fqn(self):
        class Nested(torch.nn.Module):
            def __init__(self) -> None:
                super().__init__()
                self.constant = torch.rand(2, 3)
                self.parameter = torch.nn.Parameter(torch.rand(2, 3))

            def forward(self, x):
                return x + self.constant

        class Mod(torch.nn.Module):
            def __init__(self) -> None:
                super().__init__()
                self.nested = Nested()

            def forward(self, x):
                return self.nested(x) + self.nested.constant + self.nested.parameter

        m = Mod()
        ep = export(m, (torch.rand(2, 3),), strict=True)
        self.assertEqual(ep.constants["nested.constant"], m.nested.constant)
        self.assertEqual(ep.module()(torch.ones(2, 3)), m(torch.ones(2, 3)))

    def test_constant_name(self):
        class Nested(torch.nn.Module):
            def __init__(self) -> None:
                super().__init__()
                self.constant = torch.rand(2, 3)
                self.parameter = torch.nn.Parameter(torch.rand(2, 3))

            def forward(self, x):
                return x + self.constant

        class Mod(torch.nn.Module):
            def __init__(self) -> None:
                super().__init__()
                self.nested_1 = Nested()
                self.nested_2 = Nested()

            def forward(self, x):
                return (
                    self.nested_1(x)
                    + self.nested_2(x)
                    + self.nested_1.constant
                    + self.nested_2.constant
                    + self.nested_1.parameter
                    + self.nested_2.parameter
                )

        m = Mod()
        ep = export(m, (torch.rand(2, 3),), strict=False)
        self.assertEqual(ep.module()(torch.ones(2, 3)), m(torch.ones(2, 3)))

        # check constant fqn when there are multiple instances of the same class
        self.assertEqual(ep.constants["nested_1.constant"], m.nested_1.constant)
        self.assertEqual(ep.constants["nested_2.constant"], m.nested_2.constant)

        # check constant_name in the graph
        placeholders = [
            node for node in ep.graph_module.graph.nodes if node.op == "placeholder"
        ]
        self.assertEqual(len(placeholders), 5)
        self.assertTrue(all(ph.name == ph.target for ph in placeholders))
        # suffix should be added to duplicated constant_name
        self.assertEqual(placeholders[2].name, "c_nested_1_constant")
        self.assertEqual(placeholders[3].name, "c_nested_2_constant")

    def test_nested_retrace(self):
        class Nested(torch.nn.Module):
            def __init__(self) -> None:
                super().__init__()
                self.param = torch.nn.Parameter(torch.randn(3))

            def forward(self, x):
                return x + self.param

        class Foo(torch.nn.Module):
            def __init__(self) -> None:
                super().__init__()
                self.nested = Nested()

            def forward(self, x):
                return x + self.nested(x)

        # first export
        foo = Foo().to("meta")
        inputs = (torch.ones(3, device="meta"),)
        foo(*inputs)
        ep = torch.export.export(foo, inputs, strict=False)

        # second export
        foo_1 = ep.module()
        ep_1 = torch.export.export(foo_1, inputs, strict=False)

        for node1, node2 in zip(ep.graph.nodes, ep_1.graph.nodes):
            nn_module_stack_1 = node1.meta.get("nn_module_stack", None)
            nn_module_stack_2 = node2.meta.get("nn_module_stack", None)

            if nn_module_stack_1 is None:
                self.assertTrue(nn_module_stack_2 is None)
            else:
                for v1, v2 in zip(
                    nn_module_stack_1.values(), nn_module_stack_2.values()
                ):
                    self.assertEqual(v1, v2)

    def test_duplicated_getitem(self):
        class Foo(torch.nn.Module):
            def forward(self, x):
                return torch.topk(x, 2)

        foo = Foo()
        inputs = (torch.randn(3),)
        ep = torch.export.export(foo, inputs, strict=False)

        graph_module = copy.deepcopy(ep.graph_module)

        call_function_node = None
        num_getitems = 0
        for node in graph_module.graph.nodes:
            if (
                node.op == "call_function"
                and node.target == torch.ops.aten.topk.default
            ):
                call_function_node = node
            elif node.op == "call_function" and node.target == operator.getitem:
                self.assertIs(node.args[0], call_function_node)
                num_getitems += 1

        self.assertIsNotNone(call_function_node)
        self.assertEqual(num_getitems, 2)

        output_node = list(graph_module.graph.nodes)[-1]

        nodes = []
        with graph_module.graph.inserting_before(output_node):
            nodes.append(
                graph_module.graph.call_function(
                    operator.getitem, (call_function_node, 1)
                )
            )
            nodes.append(
                graph_module.graph.call_function(
                    operator.getitem, (call_function_node, 0)
                )
            )
            nodes.append(
                graph_module.graph.call_function(
                    operator.getitem, (call_function_node, 0)
                )
            )
            nodes.append(
                graph_module.graph.call_function(
                    operator.getitem, (call_function_node, 1)
                )
            )
        signature = ExportGraphSignature(
            input_specs=ep.graph_signature.input_specs,
            output_specs=ep.graph_signature.output_specs
            + [
                OutputSpec(
                    kind=OutputKind.USER_OUTPUT,
                    arg=TensorArgument(name=node.name),
                    target=None,
                )
                for node in nodes
            ],
        )
        output_node.args = (output_node.args[0] + tuple(nodes),)
        graph_module.recompile()
        new_ep = ep._update(graph_module, signature)

        new_num_getitems = 0
        for node in new_ep.graph.nodes:
            if (
                node.op == "call_function"
                and node.target == torch.ops.aten.topk.default
            ):
                call_function_node = node
            elif node.op == "call_function" and node.target == operator.getitem:
                self.assertIs(node.args[0], call_function_node)
                new_num_getitems += 1
        self.assertEqual(num_getitems, new_num_getitems)
        self.assertEqual(
            len(list(new_ep.graph.nodes)[-1].args[0]), len(signature.output_specs)
        )


@unittest.skipIf(not torchdynamo.is_dynamo_supported(), "dynamo doesn't support")
class TestExportCustomClass(TorchTestCase):
    def setUp(self):
        if IS_FBCODE:
            lib_file_path = "//caffe2/test/cpp/jit:test_custom_class_registrations"
        elif IS_SANDCASTLE or IS_MACOS:
            raise unittest.SkipTest("non-portable load_library call used in test")
        elif IS_WINDOWS:
            lib_file_path = find_library_location("torchbind_test.dll")
        else:
            lib_file_path = find_library_location("libtorchbind_test.so")
        torch.ops.load_library(str(lib_file_path))

    def test_lift_custom_obj(self):
        # TODO: fix this test once custom class tracing is implemented

        custom_obj = torch.classes._TorchScriptTesting._PickleTester([3, 4])

        class Foo(torch.nn.Module):
            def forward(self, x):
                return x + x

        f = Foo()

        inputs = (torch.zeros(4, 4),)
        ep = export(f, inputs)

        # Replace one of the values with an instance of our custom class
        for node in ep.graph.nodes:
            if node.op == "call_function" and node.target == torch.ops.aten.add.Tensor:
                with ep.graph.inserting_before(node):
                    setattr(ep.graph_module, "custom_obj", custom_obj)
                    getattr_node = ep.graph.get_attr("custom_obj")
                    # Copy over an nn_module_stack as they are required.
                    getattr_node.meta["nn_module_stack"] = node.meta["nn_module_stack"]
                    custom_node = ep.graph.call_function(
                        torch.ops._TorchScriptTesting.take_an_instance.default,
                        (getattr_node,),
                    )
                    custom_node.meta["val"] = torch.ones(4, 4)
                    # Copy over an nn_module_stack as they are required.
                    custom_node.meta["nn_module_stack"] = node.meta["nn_module_stack"]
                    custom_node.meta["torch_fn"] = (
                        "custom_op",
                        "torch.ops._TorchScriptTesting.take_an_instance.default",
                    )
                    arg0, _ = node.args
                    node.args = (arg0, custom_node)

        from torch._export.passes.lift_constants_pass import lift_constants_pass
        from torch._export.serde.serialize import deserialize, serialize

        constants = lift_constants_pass(ep.graph_module, ep.graph_signature, {})
        for k, v in constants.items():
            assert k not in ep.constants
            ep._constants[k] = v
        serialized_vals = serialize(ep)
        deserialized_ep = deserialize(serialized_vals)

        for node in deserialized_ep.graph.nodes:
            if (
                node.op == "call_function"
                and node.target
                == torch.ops._TorchScriptTesting.take_an_instance.default
            ):
                arg = node.args[0]
                self.assertTrue(arg.op == "placeholder")

    def test_tolist_nonstrict_output(self):
        class M(torch.nn.Module):
            def forward(self, x):
                x.tolist()

        ep = torch.export.export(M(), (torch.ones(3),), strict=False)

    def test_preserve_non_cia_op(self):
        class M(torch.nn.Module):
            def forward(self, x):
                return torch.nn.functional.elu(x)

        ep = export(M(), (torch.randn(2, 3, 4, 5),))
        FileCheck().check_count("torch.ops.aten.elu.default", 1, exactly=True).run(
            ep.graph_module.code
        )

        ep = ep.run_decompositions(
            decomp_table=get_decompositions([torch.ops.aten.elu.default]),
            _preserve_ops=[torch.ops.aten.elu.default],
        )
        FileCheck().check_count("torch.ops.aten.elu.default", 1, exactly=True).run(
            ep.graph_module.code
        )

    def test_preserve_cia_op(self):
        class StaticResizeBilinear2dModule(torch.nn.Module):
            def forward(self, x):
                a = torch.nn.functional.interpolate(
                    x,
                    size=(x.shape[2] * 2, x.shape[3] * 3),
                    mode="bilinear",
                    align_corners=False,
                    antialias=False,
                )
                return a

        ep = export(StaticResizeBilinear2dModule(), (torch.randn(2, 3, 4, 5),))
        FileCheck().check_count(
            "torch.ops.aten.upsample_bilinear2d.vec", 1, exactly=True
        ).run(ep.graph_module.code)

        decomp_table = get_decompositions([torch.ops.aten.upsample_bilinear2d.vec])
        ep = ep.run_decompositions(
            decomp_table=decomp_table,
            _preserve_ops=[torch.ops.aten.upsample_bilinear2d.vec],
        )
        assert torch.ops.aten.upsample_bilinear2d.vec in decomp_table
        FileCheck().check_count(
            "torch.ops.aten.upsample_bilinear2d.vec", 1, exactly=True
        ).run(ep.graph_module.code)


if __name__ == "__main__":
    run_tests()<|MERGE_RESOLUTION|>--- conflicted
+++ resolved
@@ -652,7 +652,6 @@
                 foo, bad_example_inp, dynamic_shapes=dynamic_shapes, strict=False
             )
 
-<<<<<<< HEAD
     def test_unbacked_to_cond(self):
         class M(torch.nn.Module):
             def forward(self, a):
@@ -708,8 +707,6 @@
         )
         torch.export.export(M(), args)
 
-=======
->>>>>>> cc795fda
     def test_state_tensors(self):
         class M(torch.nn.Module):  # simple with register buffer
             def __init__(self) -> None:
