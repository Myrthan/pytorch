# Owner(s): ["module: multi-headed-attention"]

import contextlib
from functools import partial
from collections import namedtuple
import sys
import os
import torch
import torch.nn as nn
import torch.nn.functional as F
from torch.nn.functional import scaled_dot_product_attention
from torch.nn.attention import sdpa_kernel, SDPBackend
from torch.nn.attention.bias import CausalVariant, causal_lower_right, causal_upper_left
from torch.nn.parameter import Parameter
import unittest
from unittest.mock import patch, MagicMock, ANY
import math
import itertools
import torch.optim as optim
from torch.testing._internal.common_device_type import instantiate_device_type_tests, onlyCUDA, onlyCPU
from typing import List, Tuple, Optional, Dict
import torch.utils.cpp_extension
from torch.testing._internal.common_nn import NNTestCase
from torch.testing._internal.common_utils import (
    IS_FBCODE,
    TEST_WITH_ROCM,
    skipIfRocm,
    skipIfTorchDynamo,
    TEST_FAIRSEQ,
    run_tests,
    parametrize,
    freeze_rng_state,
    TEST_WITH_CROSSREF,
    slowTest,
    set_default_dtype,
    gradcheck,
    make_tensor,
    NOTEST_CPU,
    IS_WINDOWS,
    TEST_WITH_TORCHDYNAMO,
    TEST_XPU,
)
from torch._dynamo.testing import CompileCounterWithBackend


from torch.testing._internal.common_methods_invocations import wrapper_set_seed
from torch.testing._internal.common_cuda import (
    IS_JETSON, SM80OrLater, PLATFORM_SUPPORTS_FLASH_ATTENTION,
    PLATFORM_SUPPORTS_MEM_EFF_ATTENTION,
    PLATFORM_SUPPORTS_FUSED_ATTENTION,
    PLATFORM_SUPPORTS_CUDNN_ATTENTION,
    SM90OrLater,
    tf32_on_and_off
)

if not IS_FBCODE:
    from test_cpp_extensions_open_device_registration import (
        remove_build_path,
        generate_faked_module
    )

if TEST_FAIRSEQ:
    import fairseq.models.transformer as fairseq_transformer

SdpaShape = namedtuple('Sdpa_Shape', ['batch', 'num_heads', 'seq_len', 'head_dim'])
Tolerances = namedtuple('Tolerances', ['atol', 'rtol'])

@contextlib.contextmanager
def use_deterministic_algorithims(mode: bool, warn_only: bool):
    r"""
    This context manager can be used to temporarily enable or disable deterministic algorithms.
    Upon exiting the context manager, the previous state of the flag will be restored.
    """
    previous_mode: bool = torch.are_deterministic_algorithms_enabled()
    previous_warn_only: bool = torch.is_deterministic_algorithms_warn_only_enabled()
    try:
        torch.use_deterministic_algorithms(mode, warn_only=warn_only)
        yield {}
    finally:
        torch.use_deterministic_algorithms(previous_mode, warn_only=previous_warn_only)


# Found in torch/testing/_comparison.py
default_atol = {torch.float16: 1e-3, torch.bfloat16: 1e-3, torch.float32: 1e-5}
default_rtol = {torch.float16: 1e-3, torch.bfloat16: 1.6e-2, torch.float32: 1.3e-6}

isSM8XDevice = torch.cuda.is_available() and torch.cuda.get_device_capability() in [(8, 6), (8, 7), (8, 9)]
isSM90Device = torch.cuda.is_available() and torch.cuda.get_device_capability() == (9, 0)
isSM5xDevice = torch.cuda.is_available() and torch.cuda.get_device_capability()[0] == 5
isLessThanSM80Device = torch.cuda.is_available() and torch.cuda.get_device_capability()[0] < 8


def _check_equal(
    golden: torch.Tensor,
    reference: torch.Tensor,
    test: torch.Tensor,
    fudge_factor: float,
    tensor_name: Optional[str] = None
) -> None:
    """
    Compare test tensor against golden and reference tensors.
    Golden is the highest precision possible serving as the "ground truth"
    Refernce is the same precision as test and should also serve as less precisie ground truth.
    We calcculate the "reference error" by comparing the golden to reference and use this as the
    measruing stick for the test tensor.

    Raises ValueError if compiled error exceeds threshold.

    Args:
        golden (torch.Tensor): The golden tensor to compare against.
        reference (torch.Tensor): The reference tensor for error calculation.
        test (torch.Tensor): The test tensor to be evaluated.
        fudge_factor (float): A multiplier for the reference error to determine the threshold.
        tensor_name (Optional[str], optional): Name of the tensor for error reporting. Defaults to None.

    Raises:
        ValueError: If the test tensor contains NaN values while the reference does not,
                    or if the test error exceeds the calculated threshold.

    Notes:
        - For nested tensors, the function recursively calls itself on each nested element.
        - The error threshold is calculated as the maximum of a default tolerance for float32
          and the product of the reference error and the fudge_factor.
        - If the test error exceeds the threshold, a ValueError is raised with a detailed message.
    """
    if golden.is_nested and reference.is_nested and test.is_nested:
        for gold, ref, tst in zip(golden.unbind(), reference.unbind(), test.unbind()):
            _check_equal(gold, ref, tst, fudge_factor, tensor_name)
        return

    # Compute error between golden
    test_error = (golden - test).abs().max()
    ref_error = (golden - reference).abs().max()

    if torch.isnan(test_error).any() and not torch.isnan(ref_error).any():
        raise ValueError("Output/Grad with NaN")

    # Calculate the error threshold as the maximum of:
    # 1. A predefined default tolerance for float32
    # 2. The reference error multiplied by the fudge factor
    threshold = max(default_atol[torch.float32], ref_error * fudge_factor)
    if test_error > threshold:
        name = tensor_name or ""
        msg = f"{name} Test error {test_error} is greater than threshold {threshold}!"
        raise ValueError(msg)


def check_out_and_grad(
    out_tuple: Tuple[torch.Tensor, torch.Tensor, torch.Tensor],
    grad_query_tuple: Tuple[torch.Tensor, torch.Tensor, torch.Tensor],
    grad_key_tuple: Tuple[torch.Tensor, torch.Tensor, torch.Tensor],
    grad_value_tuple: Tuple[torch.Tensor, torch.Tensor, torch.Tensor],
    grad_attn_mask_tuple: Optional[Tuple[torch.Tensor, torch.Tensor, torch.Tensor]] = None,
    fudge_factors: Optional[Dict[str, float]] = None
) -> None:
    """
    Check output and gradients of attention mechanism tensors.
    Compares compiled results against reference and low-precision reference tensors.

    Args:
        out_tuple: Tuple of (ref, lp_ref, compiled) for output tensor
        grad_query_tuple: Tuple of (ref, lp_ref, compiled) for query gradient
        grad_key_tuple: Tuple of (ref, lp_ref, compiled) for key gradient
        grad_value_tuple: Tuple of (ref, lp_ref, compiled) for value gradient
        grad_attn_mask_tuple: Optional tuple of (ref, lp_ref, compiled) for attention mask gradient
        fudge_factors: Dictionary of fudge factors for each tensor type (default uses 5.0 for all)
    """
    default_fudge_factor = 5.0
    if fudge_factors is None:
        fudge_factors = {}

    out_ref, out_lp_ref, out = out_tuple

    with torch.no_grad():
        _check_equal(out_ref, out_lp_ref, out, fudge_factors.get('out', default_fudge_factor), "out")

        grad_checks = [
            (grad_query_tuple, "grad_query"),
            (grad_key_tuple, "grad_key"),
            (grad_value_tuple, "grad_value")
        ]

        for grad_tuple, name in grad_checks:
            ref_grad, lp_ref_grad, comp_grad = grad_tuple
            _check_equal(ref_grad, lp_ref_grad, comp_grad, fudge_factors.get(name, default_fudge_factor), name)

        if grad_attn_mask_tuple:
            attn_mask_ref_grad, attn_mask_ref_lp_grad, attn_mask_grad = grad_attn_mask_tuple
            _check_equal(
                attn_mask_ref_grad,
                attn_mask_ref_lp_grad,
                attn_mask_grad,
                fudge_factors.get("grad_attn_mask", default_fudge_factor),
                "grad_attn_mask",
            )


def query_key_value_clones(query: torch.Tensor, key: torch.Tensor, value: torch.Tensor, dtype: torch.dtype = None):
    """ Clones the query, key, and value tensors and moves them to the specified dtype. """
    if dtype is None:
        dtype = query.dtype
    query_ref = query.clone().detach().to(dtype).requires_grad_(query.requires_grad)
    key_ref = key.clone().detach().to(dtype).requires_grad_(key.requires_grad)
    value_ref = value.clone().detach().to(dtype).requires_grad_(value.requires_grad)
    return query_ref, key_ref, value_ref

def get_platform_specific_sdpa():
    ret = []
    if PLATFORM_SUPPORTS_FLASH_ATTENTION:
        ret.append(SDPBackend.FLASH_ATTENTION)
    if PLATFORM_SUPPORTS_MEM_EFF_ATTENTION:
        ret.append(SDPBackend.EFFICIENT_ATTENTION)
    if PLATFORM_SUPPORTS_CUDNN_ATTENTION:
        ret.append(SDPBackend.CUDNN_ATTENTION)
    if not ret:
        # Add a placeholder, an empty list causes "An empty arg_values was passed to @parametrize"
        ret.append(SDPBackend.EFFICIENT_ATTENTION)
    return ret

PLATFORM_SPECIFIC_SDPA = get_platform_specific_sdpa()
# Indicate the Efficient attention backend can support:
# 1. sequence longher than 512
# 2. head dimsion larger than 64
MEM_EFF_CAPABILITY_MATCHES_SM80 = SM80OrLater or TEST_WITH_ROCM

def rand_sdpa_tensor(shape: SdpaShape, device: str, dtype: torch.dtype, type: str,
                     requires_grad: bool = False, packed: bool = False) -> torch.Tensor:
    """Creates rand dense or nested tensor with given shape and type.

    Args:
        shape (Tuple[int]): Shape of Tensor to construct
        device (str): which device to create tensor on
        dtype (torch.dtype): Tensors' dtype
        type (str): Nested or Dense
        requires_grad (bool, optional): Tensors grad status. Defaults to False.
        packed (bool, optional): Whether to create a single QKV packed or not. Defaults to False.

    Returns:
        torch.Tensor: A new tensor
    """
    batch, num_heads, seq_len, head_dim = shape.batch, shape.num_heads, shape.seq_len, shape.head_dim
    if type == "nested":
        if isinstance(seq_len, list):
            def _size(i):
                return (seq_len[i], num_heads, head_dim) if not packed else (seq_len[i], 3 * num_heads * head_dim)

            return torch.nested.nested_tensor([
                torch.randn(_size(i), device=device, dtype=dtype, requires_grad=requires_grad)
                for i in range(batch)])
        else:
            size = (seq_len, num_heads, head_dim) if not packed else (seq_len, 3 * num_heads * head_dim)
            return torch.nested.nested_tensor([
                torch.randn(size, device=device, dtype=dtype, requires_grad=requires_grad)
                for _ in range(batch)])
    else:
        assert (isinstance(seq_len, int))
        size = (batch, seq_len, num_heads, head_dim) if not packed else (batch, seq_len, 3 * num_heads * head_dim)
        return torch.randn(size, device=device, dtype=dtype, requires_grad=requires_grad)


class TestTransformers(NNTestCase):
    _do_cuda_memory_leak_check = True
    _do_cuda_non_default_stream = True

    @onlyCUDA
    @unittest.skip("4D mask not supported yet - activate when 4D mask supported")
    def test_self_attn_TxT_attn_mask(self, device):
        embed_dim = 16
        num_heads = 4
        batch_size = 10
        tgt_len = 16

        query = torch.rand(batch_size, tgt_len, embed_dim, device=device)  # [N, T, D]
        attn_mask = torch.randint(0, 2, (tgt_len, tgt_len)).cuda().float()  # [T, T]
        attn_mask = attn_mask.masked_fill(attn_mask == 0, float('-inf')).masked_fill(attn_mask == 1, 0.0)

        attn_mask_4d = attn_mask.expand(batch_size, num_heads, tgt_len, tgt_len)

        mta_model = torch.nn.MultiheadAttention(embed_dim, num_heads, batch_first=True).cuda()
        mta_model.eval()

        # Generate 3D results
        with torch.inference_mode():
            output_mask_4d = mta_model(query, query, query, attn_mask=attn_mask_4d)[0]
            output_mask_4d = output_mask_4d.transpose(0, 1)  # [N, T, D]

            output_mask_TxT = mta_model(query, query, query, attn_mask=attn_mask)[0]
            output_mask_TxT = output_mask_TxT.transpose(0, 1)  # [N, T, D]

            self.assertEqual(output_mask_4d, output_mask_TxT)

    @slowTest
    def test_train_with_pad_and_catch_error(self, device):
        iters = 100
        pad_mask = torch.tensor([[1, 1, 0, 0]], dtype=torch.bool).to(device)
        layer = nn.TransformerEncoderLayer(
            d_model=2,
            dim_feedforward=4,
            nhead=2,
            batch_first=True,
            activation="gelu",
            dropout=0,
        )
        criterion = nn.MSELoss()
        encoder = nn.TransformerEncoder(layer, 2).to(device)
        optimizer = optim.SGD(encoder.parameters(), lr=0.1, momentum=0.9)
        encoder.train()
        for i in range(iters):
            encoder.train()
            optimizer.zero_grad()
            inputs = torch.cat([torch.randn(1, 2, 2), torch.zeros(1, 2, 2)], dim=1).to(device)

            outputs = encoder(inputs, src_key_padding_mask=pad_mask)

            loss = criterion(outputs[:, 0:2, :], inputs[:, 0:2, :])
            loss.backward()
            optimizer.step()

            with torch.no_grad():
                test = torch.cat([torch.randn(1, 2, 2), torch.zeros(1, 2, 2)], dim=1).to(device)

                # Expect uint8 type not supported
                ex = None
                try:
                    test_train_uint8 = encoder(test, src_key_padding_mask=pad_mask.to(torch.uint8))
                except AssertionError as e:
                    continue
                self.assertFalse(e, "Failed to catch unsupported uint8 type exception")  # noqa: F821

                test_train_bool = encoder(test, src_key_padding_mask=pad_mask)
                encoder.eval()

                # Expect long type not supported
                ex = None
                try:
                    test_eval_uint8 = encoder(test, src_key_padding_mask=pad_mask.to(torch.int64))
                except AssertionError as e:
                    continue
                self.assertFalse(e, "Failed to catch unsupported Long type exception")  # noqa: F821

                test_eval_bool = encoder(test, src_key_padding_mask=pad_mask)
                l1_bool = nn.L1Loss()(test_train_bool[:, 0:2, :], test_eval_bool[:, 0:2, :]).item()
                self.assertTrue(l1_bool < 1e-4, "Eval/Train difference in pad_mask BOOL")

    @tf32_on_and_off(0.001)
    @parametrize("attn_mask_dim", [2, 3, None])
    @parametrize("key_padding_mask_dim", [2, None])
    @parametrize("mask_dtype", [torch.bool, torch.float32])
    def test_multiheadattention_fastpath_attn_mask(self, device, attn_mask_dim, key_padding_mask_dim, mask_dtype):
        with torch.no_grad():
            B = 2
            L = 4
            D = 8
            H = 4

            if attn_mask_dim == 2:
                attn_mask = make_tensor((L, L), dtype=mask_dtype, device=device)
            elif attn_mask_dim == 3:
                attn_mask = make_tensor((B * H, L, L), dtype=mask_dtype, device=device)
            elif attn_mask_dim is None:
                attn_mask = None

            if key_padding_mask_dim == 2:
                key_padding_mask = make_tensor((B, L), dtype=mask_dtype, device=device)
            elif key_padding_mask_dim is None:
                key_padding_mask = None

            mha = nn.MultiheadAttention(D, H, batch_first=True, device=device)
            X = torch.randn(B, L, D, device=device)

            mha.train()  # disable fast path
            out, _ = mha(X, X, X, attn_mask=attn_mask, key_padding_mask=key_padding_mask, need_weights=False)
            mha.eval()  # enable fast path
            out_fp, _ = mha(X, X, X, attn_mask=attn_mask, key_padding_mask=key_padding_mask, need_weights=False)
            self.assertEqual(out, out_fp)

    @parametrize("nhead", [1, 4, 8])
    def test_transformerencoderlayer_src_mask(self, device, nhead):
        batch_size = 2
        seqlen = 4
        d_model = 8
        dim_feedforward = 32

        model = torch.nn.TransformerEncoderLayer(
            d_model=d_model,
            nhead=nhead,
            dim_feedforward=dim_feedforward,
            batch_first=True).to(device)
        src = torch.rand(batch_size, seqlen, d_model).to(device)  # bs, seqlen, d_model
        src_mask = torch.zeros(seqlen, seqlen).to(torch.bool).to(device)

        model(src, src_mask=src_mask)
        model.eval()
        with torch.no_grad():
            model(src, src_mask=src_mask)

    @parametrize("nhead", [3, 4])
    def test_transformerencoderlayer_no_fastpath_with_hooks(self, device, nhead):
        batch_size = 2
        seqlen = 4
        d_model = 12

        model = torch.nn.TransformerEncoderLayer(
            d_model=d_model,
            nhead=nhead,
            dim_feedforward=d_model,
            batch_first=True).to(device).eval()
        src = torch.rand(batch_size, seqlen, d_model).to(device)  # bs, seqlen, d_model

        cache = []

        # forward hook to save output
        def hook(module, inputs, output):
            cache.append(output[0].detach())

        # register hook to get the output of the self-attention layer
        handle = model.self_attn.register_forward_hook(hook)

        # forward pass
        with torch.inference_mode():
            model(src)

        # output of the self-attention layer
        assert len(cache) == 1, f"Expected 1 output, got {len(cache)}"

        # remove hook
        handle.remove()

    @tf32_on_and_off(0.001)
    @parametrize("use_torchscript", [False])
    @parametrize("enable_nested_tensor", [True, False])
    @parametrize("use_autocast", [True, False])
    @parametrize("d_model", [12, 256])
    def test_transformerencoder_fastpath(self, device, use_torchscript, enable_nested_tensor, use_autocast, d_model):
        """
        Test TransformerEncoder fastpath output matches slowpath output
        """
        torch.manual_seed(1234)
        nhead = 4
        dim_feedforward = d_model
        batch_first = True

        model = torch.nn.TransformerEncoder(
            torch.nn.TransformerEncoderLayer(
                d_model=d_model,
                nhead=nhead,
                dim_feedforward=dim_feedforward,
                batch_first=batch_first),
            num_layers=2,
            enable_nested_tensor=enable_nested_tensor
        ).to(device).eval()

        if use_torchscript:
            model = torch.jit.script(model)

        # each input is (input, mask)
        input_mask_pairs = [
            (
                torch.rand(3, 2, d_model),
                [
                    [0, 1],
                    [0, 1],
                    [1, 1]
                ]
            ),
            (
                torch.rand(2, 100, d_model),
                [
                    [0] * 98 + [1] * 2,
                    [0] * 90 + [1] * 10
                ]
            ),
            # softmax.cu switches from fast->slowpath at masked seqlen 1024. test 1024.
            (
                torch.rand(2, 1024, d_model),
                [
                    [0] * 1020 + [1] * 4,
                    [0] * 1024,
                ]
            ),
            (
                torch.rand(1, 1026, d_model),
                [[0] * 1024 + [1] * 2]
            ),
            # softmax.cu switches from fast->slowpath at masked seqlen 1024. test range of masks above 1024.
            (
                torch.rand(4, 1040, d_model),
                [
                    [0] * 1024 + [1] * 16,
                    [0] * 1025 + [1] * 15,
                    [0] * 1031 + [1] * 9,
                    [0] * 1040,
                ]
            )
        ]
        input_mask_pairs = [
            (
                torch.tensor(pair[0], device=device, dtype=torch.get_default_dtype()),  # float input
                torch.tensor(pair[1], device=device, dtype=torch.bool)  # bool mask
            ) for pair in input_mask_pairs
        ]

        maybe_autocast = torch.autocast("cuda", dtype=torch.float16) if use_autocast else contextlib.nullcontext()
        with maybe_autocast:
            for input, src_key_padding_mask in input_mask_pairs:
                with torch.no_grad():
                    fastpath_output = model(input, src_key_padding_mask=src_key_padding_mask)
                slowpath_output = model(input, src_key_padding_mask=src_key_padding_mask)  # reference
                # Make sure fastpath_output is same shape as slowpath_output and mask.
                # When enable_nested_tensor=true, fastpath_output may be smaller than input tensor.
                # Eg if input bs=1, seqlen=6, and we mask out 2 tokens, fastpath_output will have bs=1, seqlen=4.
                # Expand back to old size to match.
                bs, true_seqlen, embed_dim = fastpath_output.shape
                expanded_seqlen = src_key_padding_mask.shape[1]
                fastpath_output_expanded = torch.zeros(bs, expanded_seqlen, embed_dim, device=device)
                fastpath_output_expanded[:, :true_seqlen, :] = fastpath_output
                # no garauntees on output corresponding to masked tokens, so they may vary between slow/fast path. set all to 0.
                fastpath_output_expanded = fastpath_output_expanded.masked_fill(src_key_padding_mask.unsqueeze(-1), 0)
                slowpath_output = slowpath_output.masked_fill(src_key_padding_mask.unsqueeze(-1), 0)
                self.assertEqual(fastpath_output_expanded, slowpath_output)

    @tf32_on_and_off(0.001)
    @parametrize("with_no_grad", [True, False])
    @parametrize("training", [True, False])
    @parametrize("enable_nested_tensor", [False])
    def test_transformerencoder_square_input(self, with_no_grad, training, enable_nested_tensor, device):
        """
        Test for edge cases when input of shape (batch size, sequence length, embedding dimension) has
        batch size == sequence length
        """
        model = torch.nn.TransformerEncoder(
            torch.nn.TransformerEncoderLayer(d_model=4, nhead=2, dim_feedforward=16, dropout=0.0, batch_first=True),
            num_layers=2,
            enable_nested_tensor=enable_nested_tensor
        ).to(device)

        with torch.no_grad():
            # set constant weights of the model
            for idx, p in enumerate(model.parameters()):
                x = p.data
                sz = x.view(-1).size(0)
                shape = x.shape
                x = torch.cos(torch.arange(0, sz).float().view(shape))
                p.data.copy_(x)

        if training:
            model = model.train()
        else:
            model = model.eval()
        x = torch.arange(0, 16).reshape(2, 2, 4).to(torch.get_default_dtype()).to(device)
        src_mask = torch.Tensor([[0, 1], [0, 0]]).to(torch.bool).to(device)

        if with_no_grad:
            cm = torch.no_grad()
        else:
            cm = contextlib.nullcontext()
        with cm:
            result = model(x, mask=src_mask)

        ref_output = torch.Tensor([[[2.420306205749512, 0.017629241570830, -0.607857942581177, -0.085519507527351],
                                    [2.420306205749512, 0.017629241570830, -0.607857942581177, -0.085519507527351]],
                                   [[2.419836044311523, 0.017548924311996, -0.608187675476074, -0.085347734391689],
                                    [2.419836044311523, 0.017548924311996, -0.608187675476074, -0.085347734391689]]]
                                  ).to(device)
        self.assertEqual(tuple(result.shape), tuple(ref_output.shape))
        self.assertEqual(result, ref_output)

    @parametrize("batch_first", [True, False])
    @parametrize("training", [True, False])
    @parametrize("enable_nested_tensor", [True, False])
    def test_transformerencoder(self, batch_first, training, enable_nested_tensor, device):
        def get_a_test_layer(activation, batch_first=False):
            d_model = 4
            nhead = 2
            dim_feedforward = 16
            dropout = 0.0

            layer = nn.TransformerEncoderLayer(
                d_model,
                nhead,
                dim_feedforward=dim_feedforward,
                dropout=dropout,
                activation=activation,
                batch_first=batch_first,
            ).to(device)

            with torch.no_grad():
                # set constant weights of the model
                for idx, p in enumerate(layer.parameters()):
                    x = p.data
                    sz = x.view(-1).size(0)
                    shape = x.shape
                    x = torch.cos(torch.arange(0, sz).float().view(shape))
                    p.data.copy_(x)

            return layer

        # this is a deterministic test for TransformerEncoder
        activation = F.relu

        def _test(batch_first, training, enable_nested_tensor):
            def perm_fn(x):
                return x.transpose(1, 0) if batch_first else x

            encoder_layer = get_a_test_layer(activation=activation,
                                             batch_first=batch_first)

            model = nn.TransformerEncoder(
                encoder_layer, 1, enable_nested_tensor=enable_nested_tensor
            ).to(device)

            if not training:
                model = model.eval()

            # deterministic input
            encoder_input = perm_fn(torch.tensor([[[0.7462, 0.6653, 0.5679, 0.4891],
                                                   [0.5387, 0.1655, 0.3565, 0.0471]],
                                                  [[0.8335, 0.2799, 0.5031, 0.2947],
                                                   [0.1402, 0.0318, 0.7636, 0.1346]],
                                                  [[0.6333, 0.9344, 0.1376, 0.9938],
                                                   [0.8924, 0.2872, 0.6692, 0.2944]],
                                                  [[0.9897, 0.6915, 0.3154, 0.1733],
                                                   [0.8645, 0.3513, 0.3064, 0.0767]],
                                                  [[0.8117, 0.2366, 0.4838, 0.7881],
                                                   [0.3718, 0.4945, 0.9511, 0.0864]]]
                                                 )).to(device)
            result = model(encoder_input)
            ref_output = perm_fn(torch.tensor([[[2.428589, 0.020835, -0.602055, -0.085249],
                                                [2.427987, 0.021213, -0.602496, -0.084103]],
                                               [[2.424689, 0.019155, -0.604793, -0.085672],
                                                [2.413863, 0.022211, -0.612486, -0.072490]],
                                               [[2.433774, 0.021598, -0.598343, -0.087548],
                                                [2.425104, 0.019748, -0.604515, -0.084839]],
                                               [[2.436185, 0.022682, -0.596625, -0.087261],
                                                [2.433556, 0.021891, -0.598509, -0.086832]],
                                               [[2.416246, 0.017512, -0.610712, -0.082961],
                                                [2.422901, 0.024187, -0.606178, -0.074929]]]
                                              )).to(device)
            self.assertEqual(tuple(result.shape), tuple(ref_output.shape))
            torch.testing.assert_close(result, ref_output, rtol=1e-7, atol=1e-5)

            # all 0 src_mask
            src_mask = torch.zeros([5, 5]).to(device) == 1
            result = model(encoder_input, mask=src_mask)
            self.assertEqual(tuple(result.shape), tuple(ref_output.shape))
            torch.testing.assert_close(result, ref_output, rtol=1e-7, atol=1e-5)

            # all 0
            mask = torch.zeros([2, 5]).to(device) == 1
            result = model(encoder_input, src_key_padding_mask=mask)
            self.assertEqual(tuple(result.shape), tuple(ref_output.shape))
            torch.testing.assert_close(result, ref_output, rtol=1e-7, atol=1e-5)

            mask[0, 1] = 1
            mask[1, 3] = 1
            mask[1, 4] = 1
            result = model(encoder_input, src_key_padding_mask=mask)
            ref_output = perm_fn(torch.tensor([[[2.429026, 0.020793, -0.601741, -0.085642],
                                                [2.428811, 0.021445, -0.601912, -0.084252]],
                                               [[2.425009, 0.019155, -0.604566, -0.085899],
                                                [2.415408, 0.02249, -0.611415, -0.073]],
                                               [[2.434199, 0.021682, -0.598039, -0.087699],
                                                [2.42598, 0.019941, -0.603896, -0.085091]],
                                               [[2.436457, 0.022736, -0.59643, -0.08736],
                                                [2.434021, 0.022093, -0.598179, -0.08679]],
                                               [[2.416531, 0.017498, -0.610513, -0.083181],
                                                [2.4242, 0.024653, -0.605266, -0.074959]]]
                                              )).to(device)
            self.assertEqual(tuple(result.shape), tuple(ref_output.shape))
            torch.testing.assert_close(result, ref_output, rtol=1e-7, atol=1e-5)

            # test case 2, multiple layers no norm
            model = nn.TransformerEncoder(encoder_layer, 2, enable_nested_tensor=enable_nested_tensor).to(device)
            if not training:
                model = model.eval()
            result = model(encoder_input, src_key_padding_mask=mask)
            ref_output = perm_fn(torch.tensor([[[2.419051, 0.017446, -0.608738, -0.085003],
                                                [2.419102, 0.017452, -0.608703, -0.085026]],
                                               [[2.419043, 0.017445, -0.608744, -0.084999],
                                                [2.419052, 0.017446, -0.608738, -0.085004]],
                                               [[2.419067, 0.017448, -0.608727, -0.085010],
                                                [2.419098, 0.017452, -0.608706, -0.085024]],
                                               [[2.419072, 0.017449, -0.608724, -0.085012],
                                                [2.419119, 0.017455, -0.608691, -0.085034]],
                                               [[2.419019, 0.017442, -0.608761, -0.084989],
                                                [2.419075, 0.017449, -0.608722, -0.085014]]]
                                              )).to(device)
            self.assertEqual(tuple(result.shape), tuple(ref_output.shape))
            torch.testing.assert_close(result, ref_output, rtol=1e-7, atol=1e-5)

            model = nn.TransformerEncoder(encoder_layer, 6, enable_nested_tensor=enable_nested_tensor).to(device)
            if not training:
                model = model.eval()
            result = model(encoder_input, src_key_padding_mask=mask)
            ref_output = perm_fn(torch.tensor([[[2.419101, 0.017453, -0.608703, -0.085025],
                                                [2.419101, 0.017453, -0.608704, -0.085025]],
                                               [[2.419101, 0.017453, -0.608703, -0.085025],
                                                [2.419101, 0.017453, -0.608704, -0.085025]],
                                               [[2.419101, 0.017453, -0.608703, -0.085025],
                                                [2.419101, 0.017453, -0.608704, -0.085025]],
                                               [[2.419101, 0.017453, -0.608703, -0.085025],
                                                [2.419101, 0.017453, -0.608704, -0.085025]],
                                               [[2.419101, 0.017453, -0.608703, -0.085025],
                                                [2.419101, 0.017453, -0.608704, -0.085025]]]
                                              )).to(device)
            self.assertEqual(tuple(result.shape), tuple(ref_output.shape))
            torch.testing.assert_close(result, ref_output, rtol=1e-7, atol=1e-5)

            # test case 3, multiple layers with norm
            # d_model = 4
            norm = nn.LayerNorm(4)
            model = nn.TransformerEncoder(encoder_layer, 2, norm=norm,
                                          enable_nested_tensor=enable_nested_tensor).to(device)
            if not training:
                model = model.eval()
            result = model(encoder_input, src_key_padding_mask=mask)
            ref_output = perm_fn(torch.tensor([[[1.695949, -0.357635, -0.893077, -0.445238],
                                                [1.695955, -0.357639, -0.893050, -0.445266]],
                                               [[1.695948, -0.357634, -0.893082, -0.445233],
                                                [1.695950, -0.357635, -0.893077, -0.445238]],
                                               [[1.695951, -0.357636, -0.893069, -0.445246],
                                                [1.695955, -0.357639, -0.893052, -0.445264]],
                                               [[1.695952, -0.357636, -0.893066, -0.445249],
                                                [1.695957, -0.357641, -0.893041, -0.445276]],
                                               [[1.695946, -0.357632, -0.893095, -0.445220],
                                                [1.695952, -0.357637, -0.893065, -0.445251]]]
                                              )).to(device)
            self.assertEqual(tuple(result.shape), tuple(ref_output.shape))
            torch.testing.assert_close(result, ref_output, rtol=1e-7, atol=1e-5)

            model = nn.TransformerEncoder(encoder_layer, 6, norm=norm,
                                          enable_nested_tensor=enable_nested_tensor).to(device)
            if not training:
                model = model.eval()
            result = model(encoder_input, src_key_padding_mask=mask)
            ref_output = perm_fn(torch.tensor([[[1.695955, -0.357639, -0.893051, -0.445265],
                                                [1.695955, -0.357639, -0.893051, -0.445265]],
                                               [[1.695955, -0.357639, -0.893051, -0.445265],
                                                [1.695955, -0.357639, -0.893051, -0.445265]],
                                               [[1.695955, -0.357639, -0.893051, -0.445265],
                                                [1.695955, -0.357639, -0.893051, -0.445265]],
                                               [[1.695955, -0.357639, -0.893051, -0.445265],
                                                [1.695955, -0.357639, -0.893051, -0.445265]],
                                               [[1.695955, -0.357639, -0.893051, -0.445265],
                                                [1.695955, -0.357639, -0.893051, -0.445265]]]
                                              )).to(device)
            self.assertEqual(tuple(result.shape), tuple(ref_output.shape))
            torch.testing.assert_close(result, ref_output, rtol=1e-7, atol=1e-5)

        # TODO: remove set default dtype to double by making ref_output more precise.
        # Added because this test was copied from test_nn.py, which has default
        # dtype double. If default dtype is float, tests will say tensors not close because
        # ref output precision too low
        with set_default_dtype(torch.double):
            if training:
                cm = contextlib.nullcontext()
            else:
                cm = torch.no_grad()  # transformer fast path requires no grad
            with cm:
                _test(batch_first, training, enable_nested_tensor)

    @unittest.skipIf(sys.version_info < (3, 11), "not supported on pre-3.11 Python")
    def test_encoder_padding_and_src_mask_bool(self):
        encoder_layer = nn.TransformerEncoderLayer(
            d_model=16,
            nhead=2,
            dim_feedforward=32,
            dropout=0.1,
            activation='relu',
            batch_first=True,
        )
        encoder_norm = nn.LayerNorm(16)
        encoder = nn.TransformerEncoder(
            encoder_layer, 2, encoder_norm
        )

        inputs = torch.randn(2, 3, 16)

        src_mask = torch.ones(3, 3, dtype=torch.bool).triu_(diagonal=1)
        input_seq_len = torch.tensor([3, 2])
        padding_mask = (
            torch.arange(3)[None, :].cpu() >= input_seq_len[:, None]
        )

        with (self.assertNoLogs(None) if not TEST_WITH_TORCHDYNAMO else contextlib.nullcontext()):
            encoder(
                inputs,
                mask=src_mask,
                src_key_padding_mask=padding_mask,
            )

    @unittest.skipIf(sys.version_info < (3, 11), "not supported on pre-3.11 Python")
    def test_decoder_padding_and_src_mask_bool(self):

        def transformer_decoder(inputs, input_seq_len, memory):
            decoder_layer = nn.TransformerDecoderLayer(
                d_model=16,
                nhead=2,
                dim_feedforward=32,
                dropout=0.1,
                activation='relu',
                batch_first=True,
            )
            decoder_norm = nn.LayerNorm(16)
            decoder = nn.TransformerDecoder(
                decoder_layer, 2, decoder_norm
            )

            src_mask = torch.ones(
                inputs.shape[1], inputs.shape[1], dtype=torch.bool
            ).triu_(diagonal=1)
            padding_mask = (
                torch.arange(inputs.shape[1])[None, :].cpu()
                >= input_seq_len[:, None]
            )

            return decoder(
                inputs,
                memory,
                tgt_mask=src_mask,
                tgt_key_padding_mask=padding_mask,
                memory_key_padding_mask=padding_mask,
            )

        inputs = torch.randn(2, 3, 16)
        memory = torch.randn(2, 3, 16)
        input_seq_len = torch.tensor([3, 2])

        with self.assertNoLogs(None):
            transformer_decoder(inputs, input_seq_len, memory)

    def test_encoder_is_causal(self):

        d_model = 3
        layer = torch.nn.TransformerEncoderLayer(d_model, 1, 6, batch_first=True)
        layer.eval()
        x = torch.randn(1, 5, d_model)
        unmasked_output = layer(x)
        mask = torch.nn.Transformer.generate_square_subsequent_mask(x.size(1))
        is_causal_output = layer(x, src_mask=mask, is_causal=True)
        masked_output = layer(x, src_mask=mask)

        self.assertEqual(masked_output, is_causal_output)

    @onlyCUDA
    @parametrize("nb_heads", [1, 8])
    @parametrize("bias", [True, False])
    def test_mha_native_args(self, nb_heads, bias):

        B, L, F = 8, 100, 128
        batch_first = True
        fast_path = True
        use_pad_mask = (bias % 2) == 1

        mha = nn.MultiheadAttention(
            embed_dim=F,
            num_heads=nb_heads,
            batch_first=batch_first,
            bias=bias
        ).cuda()
        mha.eval()

        ctx = torch.no_grad if fast_path else contextlib.nullcontext
        with ctx():
            x = torch.randn(B, L, F).cuda()
            if not batch_first:
                x = x.transpose(0, 1)

            pad_mask = None
            if use_pad_mask:
                pad_mask = torch.zeros((B, L), dtype=torch.bool).cuda()

            mha(query=x, key=x, value=x, key_padding_mask=pad_mask)

    def test_kpm_mask_trailing_column_with_nested_tensor(self, device):
        encoder_layer = nn.TransformerEncoderLayer(
            d_model=256,
            nhead=4,
            dim_feedforward=512,
            activation='gelu',
            norm_first=False,
            batch_first=False,
        )
        transformer_encoder = nn.TransformerEncoder(encoder_layer, num_layers=3, enable_nested_tensor=True).to(device)

        x = torch.randn(10, 6, 256).to(device)
        mask = torch.ones(6, 10)
        mask[0, :] = 0  # here I masked 5 columns instead of just one
        mask = mask.bool().to(device)
        out = transformer_encoder(src=x, src_key_padding_mask=mask)
        self.assertEqual(out.shape[1], 6)

    # CPU unit test has_torch_functions in test environment,
    #   preventing successful completion
    @onlyCUDA
    def test_with_nested_tensor_input(self, device):
        encoder_layer = nn.TransformerEncoderLayer(
            d_model=256,
            nhead=4,
            dim_feedforward=512,
            activation='gelu',
            norm_first=False,
            batch_first=True,
        )
        transformer_encoder = nn.TransformerEncoder(encoder_layer, num_layers=3, enable_nested_tensor=True).to(device)

        transformer_encoder.eval()
        with torch.no_grad():
            x = torch.randn(6, 10, 256).to(device)
            mask = torch.ones(6, 10)
            mask[0, 0:] = 0  # here I masked 5 columns instead of just one
            mask[2, 2:] = 0  # here I masked 5 columns instead of just one
            mask[4, 4:] = 0  # here I masked 5 columns instead of just one
            mask[5, 8:] = 0  # here I masked 5 columns instead of just one
            mask = mask.bool().to(device)
            x = torch._nested_tensor_from_mask(x, mask.logical_not(), mask_check=False)
            out = transformer_encoder(src=x, src_key_padding_mask=None)

        self.assertEqual(out.is_nested, True)



    def test_script_encoder_subclass(self, device):
        class MyCustomLayer(nn.TransformerEncoderLayer):
            pass

        encoder = nn.TransformerEncoder(
            MyCustomLayer(d_model=256, nhead=8), num_layers=6
        ).to(device=device)
        torch.jit.script(encoder)

    # brazenly adapted from test_transformerencoderlayer_src_mask to test execution of
    # torchscripted transformerencoderlayer subclass
    def test_transformerencoderlayer_subclass(self, device):
        class MyCustomLayer(nn.TransformerEncoderLayer):
            pass

        nhead = 4
        batch_size = 2
        seqlen = 4
        d_model = 8
        dim_feedforward = 32

        model = MyCustomLayer(
            d_model=d_model,
            nhead=nhead,
            dim_feedforward=dim_feedforward,
            batch_first=True).to(device)
        script_model = torch.jit.script(model)

        src = torch.rand(batch_size, seqlen, d_model).to(device)  # bs, seqlen, d_model
        src_mask = torch.zeros(seqlen, seqlen).to(torch.bool).to(device)

        torch.manual_seed(42)
        result = model(src, src_mask=src_mask)
        torch.manual_seed(42)
        scripted_result = script_model(src, src_mask=src_mask)
        self.assertEqual(result, scripted_result)

        model.eval()
        script_model = torch.jit.script(model)

        with torch.no_grad():
            result = model(src, src_mask=src_mask)
            scripted_result = script_model(src, src_mask=src_mask)
            self.assertEqual(result, scripted_result)


    def test_transformerencoderlayer_subclass_model(self, device):
        class MyCustomLayer(nn.TransformerEncoderLayer):
            pass

        nhead = 4
        batch_size = 2
        seqlen = 4
        d_model = 8
        dim_feedforward = 32

        layer = MyCustomLayer(
            d_model=d_model,
            nhead=nhead,
            dim_feedforward=dim_feedforward,
            batch_first=True)
        model = nn.TransformerEncoder(
            layer, num_layers=6
        ).to(device=device)
        script_model = torch.jit.script(model)

        src = torch.rand(batch_size, seqlen, d_model).to(device)  # bs, seqlen, d_model
        src_mask = torch.zeros(seqlen, seqlen).to(torch.bool).to(device)

        torch.manual_seed(42)
        result = model(src, mask=src_mask)
        torch.manual_seed(42)
        scripted_result = script_model(src, mask=src_mask)
        self.assertEqual(result, scripted_result)

        model.eval()
        script_model = torch.jit.script(model)

        with torch.no_grad():
            result = model(src, mask=src_mask)
            scripted_result = script_model(src, mask=src_mask)
            self.assertEqual(result, scripted_result)


    @onlyCUDA
    @unittest.skipIf(not TEST_FAIRSEQ, "Fairseq not found")
    def test_decoder_only_layer(self):
        DEFAULT_PADDING_IDX = 0

        class FairseqDecoder(torch.nn.Module):
            def __init__(
                self,
                embed_dim,
                attention_heads,
                ffn_embed_dim,
                num_layers,
                embedding_layer,  # torch.nn.Embedding. Must have a padding_idx field
                dropout=0,
                normalize_before=False,
                torch_encoder=None,  # torch encoder that you can map weights from
                activation="relu",
            ):
                super().__init__()

                cfg = fairseq_transformer.TransformerConfig()
                cfg.decoder.embed_dim = embed_dim
                cfg.decoder.output_dim = embed_dim
                cfg.decoder.attention_heads = attention_heads
                cfg.decoder.ffn_embed_dim = ffn_embed_dim
                cfg.dropout = dropout
                cfg.decoder.normalize_before = normalize_before
                cfg.decoder.layers = num_layers
                # make embedding behavior same as other encoders
                cfg.no_token_positional_embeddings = True
                cfg.no_scale_embedding = True
                cfg.activation_fn = activation

                dictionary = {}  # TODO: verify what this is

                self.decoder = fairseq_transformer.TransformerDecoder(
                    cfg,
                    dictionary,
                    embedding_layer,
                    no_encoder_attn=True,
                    output_projection=None,
                )

                if torch_encoder is not None:
                    self.decoder = torch_to_fairseq(torch_encoder, self.decoder)  # noqa: F821
                self.decoder = self.decoder.eval().cuda().half()

            def forward(
                self,
                tokens,
                src_lengths=None,
                with_triangle_mask=False,
                incremental_state=None,
            ):
                return self.decoder(
                    prev_output_tokens=tokens,
                    encoder_out=None,
                    incremental_state=incremental_state,
                    features_only=True,
                    full_context_alignment=not with_triangle_mask,
                    alignment_layer=None,
                    alignment_heads=None,
                    src_lengths=src_lengths,
                    return_all_hiddens=False,
                )[0]

    @tf32_on_and_off(0.003)
    @parametrize("input_dim,attn_mask_dim,is_causal",
                 [(3, None, False), (3, 2, False), (3, 2, True), (3, 3, False), (3, 3, True),
                  (4, None, False), (4, 2, False), (4, 2, True), (4, 4, False), (4, 4, True)],
                 name_fn=lambda input_dim, attn_dim, is_causal: (
                     f"{input_dim}D_input_dim_" + (
                         f"{attn_dim}D_{'causal_' if is_causal else ''}attn_mask"
                         if attn_dim is not None else "no_attn_mask")))
    @parametrize("dropout_p", [0.0, 0.2, 0.5])
    @sdpa_kernel(backends=[SDPBackend.MATH])
    def test_scaled_dot_product_attention(self, device, input_dim, attn_mask_dim, is_causal, dropout_p):
        def sdp_ref(
                q,
                k,
                v,
                attn_mask=None,
                dropout_p=0.0):
            E = q.size(-1)
            q = q / math.sqrt(E)
            # (B, Nt, E) x (B, E, Ns) -> (B, Nt, Ns)
            if attn_mask is not None:
                attn = torch.baddbmm(attn_mask, q, k.transpose(-2, -1))
            else:
                attn = torch.bmm(q, k.transpose(-2, -1))

            attn = torch.nn.functional.softmax(attn, dim=-1)
            if dropout_p > 0.0:
                attn = torch.nn.functional.dropout(attn, p=dropout_p)
            # (B, Nt, Ns) x (B, Ns, E) -> (B, Nt, E)
            output = torch.bmm(attn, v)
            return output
        # TODO: Support cross-device / dtype testing properly when instantiate_device_type_tests() is used.
        dtypes = [torch.double, torch.float]
        for dtype in dtypes:

            def rand_tensor(*shape):
                return torch.randn(shape, device=device, dtype=dtype)

            # This test compares python and C++ implementations of SDP.
            N, N_prime, L, S, E = 5, 2, 4, 3, 6
            if input_dim == 3:
                query = rand_tensor(N, L, E)
                key = rand_tensor(N, S, E)
                value = rand_tensor(N, S, E)
            elif input_dim == 4:
                query = rand_tensor(N, N_prime, L, E)
                key = rand_tensor(N, N_prime, S, E)
                value = rand_tensor(N, N_prime, S, E)
            else:
                self.fail(f'Invalid input_dim {input_dim} encountered in SDP test')

            attn_mask = None
            if attn_mask_dim is not None:
                assert attn_mask_dim in [2, input_dim]
                mask_size = (L, S) if attn_mask_dim == 2 else ((N, L, S) if input_dim == 3 else (N, N_prime, L, S))
                attn_mask = (torch.ones(mask_size, device=device, dtype=torch.bool).tril() if is_causal
                             else torch.randint(0, 2, size=mask_size, device=device, dtype=torch.bool))

            with freeze_rng_state():
                # Python impl only supports float mask and 3D inputs.
                attn_mask_float = attn_mask
                if attn_mask_float is not None:
                    attn_mask_float = torch.zeros_like(attn_mask, dtype=query.dtype)
                    attn_mask_float.masked_fill_(attn_mask.logical_not(), float("-inf"))
                q, k, v = query.view(-1, L, E), key.view(-1, S, E), value.view(-1, S, E)
                a = attn_mask_float
                if a is not None and attn_mask_dim > 3:
                    a = a.view(-1, L, S)
                expected = sdp_ref(q, k, v, attn_mask=a, dropout_p=dropout_p)
                if input_dim > 3:
                    expected = expected.view(-1, N_prime, L, E)

            with freeze_rng_state():
                if is_causal:
                    # NB: Don't pass attn_mask here
                    actual = torch.nn.functional.scaled_dot_product_attention(
                        query, key, value, None, dropout_p, is_causal)

                    # Error case: both explicit attn_mask and is_causal are set
                    with self.assertRaisesRegex(RuntimeError,
                                                "Explicit attn_mask should not be set when is_causal=True"):
                        torch.nn.functional.scaled_dot_product_attention(
                            query, key, value, attn_mask, dropout_p, is_causal)
                else:
                    actual = torch.nn.functional.scaled_dot_product_attention(
                        query, key, value, attn_mask, dropout_p, is_causal)

                self.assertEqual(actual, expected)

        if attn_mask_dim is None:
            q = q.double().clone()
            k = k.double().clone()
            v = v.double().clone()
            q.requires_grad_()
            k.requires_grad_()
            v.requires_grad_()

            assert gradcheck(lambda *args, **kwargs: wrapper_set_seed(sdp_ref, *args, **kwargs),
                             (q, k, v, attn_mask, dropout_p))
            assert gradcheck(lambda *args, **kwargs:
                             wrapper_set_seed(torch.nn.functional.scaled_dot_product_attention, *args, **kwargs),
                             (q, k, v, attn_mask, dropout_p))

        def test_incompatible_mask(self, device):
            def ones_tensor(*shape):
                return torch.ones(shape, dtype=torch.float32)
            S, L, E, H = 1, 2, 4, 1
            qkv = ones_tensor(S, L, E)

            mha = nn.MultiheadAttention(E, H)
            mha.in_proj_weight = Parameter(torch.ones((E * 3, E)))
            mha.out_proj.weight = Parameter(torch.ones((E, E)))
            qkv = qkv.to(float)
            kpm = ones_tensor(S, L) * float("-inf")
            am = ones_tensor(L, L).to(bool)

            def func():
                return mha(qkv, qkv, qkv, need_weights=False, key_padding_mask=kpm, attn_mask=am)

            self.assertRaises(RuntimeError, func)

    @unittest.skipIf(TEST_WITH_CROSSREF, 'Fastpath not available with crossref')
    @torch.no_grad()
    def test_mask_check_fastpath(self):
        """
        Test that fastpath is executed independently of the masks that are passed.
        If the passed key padding mask is left aligned or mask_check=False, test that nested tensors are used
        (sparsity fastpath), otherwise use fastpath with traditional tensors.
        Also test that fast path is executed with both key padding mask and attention mask passed at the same time.
        """

        x = torch.Tensor([[[1, 2], [3, 4], [5, 6]]]).to(torch.float)

        def _test_fastpath(model, key_padding_mask, mock_return_value, attn_mask=None, nested_tensors=True):
            with patch('torch._transformer_encoder_layer_fwd') as fastpath_mock:
                fastpath_mock.return_value = mock_return_value
                model(x, src_key_padding_mask=key_padding_mask, mask=attn_mask)

                # If mock was called, fastpath was taken
                self.assertTrue(fastpath_mock.called)

                # If mock was called with nested tensors, sparsity fastpath was taken
                for call_args, _ in fastpath_mock.call_args_list:
                    self.assertEqual(call_args[0].is_nested, nested_tensors)

        encoder_layer = torch.nn.TransformerEncoderLayer(d_model=2, nhead=2, dim_feedforward=8, batch_first=True)

        model = torch.nn.TransformerEncoder(encoder_layer, num_layers=2, enable_nested_tensor=True, mask_check=True)
        model.eval()

        aligned_key_padding_mask = torch.Tensor([[0, 0, 1]]).to(torch.bool)
        not_aligned_key_padding_mask = torch.Tensor([[1, 0, 1]]).to(torch.bool)
        attn_mask = torch.Tensor([[1, 0, 1], [0, 1, 0], [1, 0, 1]]).to(torch.bool)
        nested_tensor_return_value = torch.nested.nested_tensor([torch.ones((2, 2), dtype=torch.float)])
        tensor_return_value = torch.ones((1, 3, 2), dtype=torch.float)

        # Left aligned mask results in sparsity fastpath
        _test_fastpath(model, aligned_key_padding_mask, nested_tensor_return_value, nested_tensors=True)

        # Not aligned mask results in fastpath
        _test_fastpath(model, not_aligned_key_padding_mask, tensor_return_value, nested_tensors=False)

        model = torch.nn.TransformerEncoder(encoder_layer, num_layers=2, enable_nested_tensor=False, mask_check=True)
        model.eval()

        # If nested tensor disabled, fastpath is always taken
        _test_fastpath(model, aligned_key_padding_mask, tensor_return_value, nested_tensors=False)
        _test_fastpath(model, not_aligned_key_padding_mask, tensor_return_value, nested_tensors=False)
        # Fast path is taken if both attention mask and key padding mask are present
        _test_fastpath(model, aligned_key_padding_mask, tensor_return_value, attn_mask=attn_mask, nested_tensors=False)

        model = torch.nn.TransformerEncoder(encoder_layer, num_layers=2, enable_nested_tensor=True, mask_check=False)
        model.eval()

        # Mask check disabled results in sparisty fastpath, independently of the mask
        _test_fastpath(model, aligned_key_padding_mask, nested_tensor_return_value, nested_tensors=True)
        _test_fastpath(model, not_aligned_key_padding_mask, nested_tensor_return_value, nested_tensors=True)

    # Test failing MHA when bias was NoneType
    def test_bias_is_none(self):
        x = torch.rand((1, 5, 10))
        model = torch.nn.modules.activation.MultiheadAttention(10, 1, bias=False, batch_first=True)
        model.eval()
        model(x, x, x)
        # completes without error

    def test_transformer_bias_is_none(self, device):
        batch_size = 2
        seqlen = 3
        d_model = 8
        nhead = 4

        encoder_layer = torch.nn.TransformerEncoderLayer(d_model, nhead, bias=False, batch_first=True, device=device)
        encoder_layer.eval()
        x = torch.randn(batch_size, seqlen, d_model, device=device)
        # runs without error
        encoder_layer(x)

        with self.assertWarnsRegex(UserWarning, "encoder_layer.self_attn was passed bias=False"):
            encoder = torch.nn.TransformerEncoder(encoder_layer, num_layers=1).eval()
            encoder(x)

        with self.assertWarnsRegex(UserWarning, "self_attn was passed bias=False"):
            transformer = torch.nn.Transformer(
                d_model=d_model, nhead=nhead, bias=False, batch_first=True, device=device
            ).eval()
            transformer(x, x)

    def test_train_with_is_causal(self, device):
        # training with is_causal
        S, L, E, H = 1, 2, 2, 1
        layer = nn.TransformerEncoderLayer(
            d_model=2,
            dim_feedforward=4,
            nhead=H,
            batch_first=True,
            activation="gelu",
            dropout=0,
        )
        criterion = nn.MSELoss()
        encoder = nn.TransformerEncoder(layer, 2).to(device)
        optimizer = optim.SGD(encoder.parameters(), lr=0.1, momentum=0.9)
        encoder.train()

        encoder.train()
        optimizer.zero_grad()
        inputs = torch.randn(S, L, E).to(device)
        mask = torch.nn.Transformer.generate_square_subsequent_mask(
            inputs.size(1), device=device
        )

        outputs = encoder(inputs, mask=mask, is_causal=True)

        loss = criterion(outputs[:, 0:2, :], inputs[:, 0:2, :])
        loss.backward()
        optimizer.step()

        # inference with is_causal
        t_qvk = torch.randn((S, L, E), device=device, dtype=torch.float32)
        mha = nn.MultiheadAttention(E, H).to(device)
        mask = torch.nn.Transformer.generate_square_subsequent_mask(
            S, device=device
        )

        attn_out, _ = mha(t_qvk, t_qvk, t_qvk, attn_mask=mask, is_causal=True)

        # Can't give only is_causal
        attn_mask = torch.randint(0, 2, size=(L, L), device=device, dtype=torch.bool)
        with self.assertRaises(RuntimeError):
            _ = mha(t_qvk, t_qvk, t_qvk, is_causal=True)

        # # Passing a causal mask sets is_causal to 1
        causal_mask = torch.triu(
            torch.ones(L, L, device=inputs.device) * float('-inf'), diagonal=1
        ).to(torch.bool)

        mock_layer = MagicMock(torch.nn.MultiheadAttention(E, H), return_value=inputs)
        encoder.layers[1] = mock_layer
        outputs = encoder(inputs, mask=causal_mask)
        mock_layer.assert_called_with(ANY, src_mask=ANY, is_causal=True, src_key_padding_mask=ANY)

        # check expected numerical values with all kernels
        self.is_causal_kernels([SDPBackend.MATH], device)

    def is_causal_kernels(self, kernels, device):
        def ones_tensor(*shape):
            return torch.ones(shape, device=device, dtype=torch.float32).to(device)
        S, L, E, H = 1, 2, 4, 1
        qkv = ones_tensor(S, L, E)

        mha = nn.MultiheadAttention(E, H).to(device)
        mha.in_proj_weight = Parameter(torch.ones((E * 3, E), device=device))
        mha.out_proj.weight = Parameter(torch.ones((E, E), device=device))
        expected = torch.ones(size=(S, L, E)).to(device) * 16
        mask = torch.nn.Transformer.generate_square_subsequent_mask(
            qkv.size(1), device=device
        )

        for kernel in kernels:
            with sdpa_kernel(backends=[kernel]):
                actual, _ = mha(qkv, qkv, qkv, attn_mask=mask, need_weights=False, is_causal=True)
                self.assertTrue(torch.equal(actual, expected))

                if kernel != SDPBackend.MATH:
                    # fails with embedding size not multiple of 4
                    with self.assertRaisesRegex(RuntimeError, "No available kernel"):
                        qkv_f, mha_f = ones_tensor(S, L, 2), nn.MultiheadAttention(2, H).to(device)
                        mask = torch.nn.Transformer.generate_square_subsequent_mask(
                            qkv_f.size(1), device=device
                        )
                        _ = mha_f(qkv_f, qkv_f, qkv_f, attn_mask=mask, need_weights=False, is_causal=True)
                        torch.cuda.synchronize()

    @skipIfRocm  # Missing EFFICIENT_ATTENTION
    @unittest.skipIf(
        not PLATFORM_SUPPORTS_FLASH_ATTENTION, "Platform does not supposrt fused SDPA or pre-SM80 hardware"
    )
    def test_is_causal_gpu(self):
        device = 'cuda'
        self.is_causal_kernels([SDPBackend.MATH, SDPBackend.EFFICIENT_ATTENTION], device)

    def test_script_mha_in_proj_weight_none(self):
        mha = torch.nn.MultiheadAttention(
            embed_dim=128, num_heads=8, kdim=256, vdim=256
        ).eval()

        torch.jit.script(mha)

    @unittest.skipIf(TEST_WITH_CROSSREF, 'Fastpath not available with crossref')
    @torch.no_grad()
    def test_disable_fastpath(self, device):
        def _test_te_fastpath_called(model, args, kwargs=None, return_value=None, is_called=True):
            if kwargs is None:
                kwargs = {}
            with patch('torch._transformer_encoder_layer_fwd') as fastpath_mock:
                fastpath_mock.return_value = return_value
                output = model(*args, **kwargs)
                self.assertTrue(fastpath_mock.called == is_called)

        def _test_mha_fastpath_called(model, args, kwargs=None, return_value=None, is_called=True):
            if kwargs is None:
                kwargs = {}
            with patch('torch._native_multi_head_attention') as fastpath_mock:
                fastpath_mock.return_value = return_value
                output = model(*args, **kwargs)
                self.assertTrue(fastpath_mock.called == is_called)

        inp = torch.tensor([[[1, 2], [3, 4], [5, 6]]], dtype=torch.float32, device=device)
        aligned_key_padding_mask = torch.tensor([[0, 0, 1]], dtype=torch.bool, device=device)
        src_key_padding_mask = torch.tensor([[1, 0, 1]], dtype=torch.bool, device=device)
        attn_mask = torch.tensor([[1, 0, 1], [0, 1, 0], [1, 0, 1]], dtype=torch.bool, device=device)
        te_return_value = torch.ones((1, 3, 2), dtype=torch.float32)

        encoder_layer = torch.nn.TransformerEncoderLayer(d_model=2, nhead=2, dim_feedforward=8, batch_first=True)
        te = torch.nn.TransformerEncoder(encoder_layer, num_layers=2, enable_nested_tensor=True, mask_check=True)
        te = te.to(device).eval()

        t = torch.nn.Transformer(d_model=2, nhead=2, batch_first=True, device=device).eval()
        src = torch.tensor([[[0, 1], [2, 3], [4, 5]]], dtype=torch.float32, device=device)
        tgt = torch.tensor([[[0, 1], [2, 3], [4, 5], [6, 7]]], dtype=torch.float32, device=device)
        t_return_value = torch.ones((1, 3, 2), dtype=torch.float32, device=device)

        mha = nn.MultiheadAttention(2, 2, batch_first=True, device=device).eval()
        q = torch.tensor([[[0, 1], [2, 3]]], dtype=torch.float32, device=device)
        mha_return_value = torch.ones((1, 3, 2), dtype=torch.float32, device=device)

        _test_te_fastpath_called(
            te, (inp,), kwargs={'src_key_padding_mask': src_key_padding_mask},
            return_value=te_return_value, is_called=True
        )
        _test_te_fastpath_called(t, (src, tgt), return_value=t_return_value, is_called=True)
        _test_mha_fastpath_called(mha, (q, q, q,), return_value=mha_return_value, is_called=True)

        torch.backends.mha.set_fastpath_enabled(False)
        _test_te_fastpath_called(
            te, (inp,), kwargs={'src_key_padding_mask': src_key_padding_mask},
            return_value=te_return_value, is_called=False
        )
        _test_te_fastpath_called(t, (src, tgt), return_value=t_return_value, is_called=False)
        _test_mha_fastpath_called(mha, (q, q, q,), return_value=mha_return_value, is_called=False)

        torch.backends.mha.set_fastpath_enabled(True)
        _test_te_fastpath_called(
            te, (inp,), kwargs={'src_key_padding_mask': src_key_padding_mask},
            return_value=te_return_value, is_called=True
        )
        _test_te_fastpath_called(t, (src, tgt), return_value=t_return_value, is_called=True)
        _test_mha_fastpath_called(mha, (q, q, q,), return_value=mha_return_value, is_called=True)


class TestSDPAFailureModes(NNTestCase):
    """ Used to test the failure modes of scaled_dot_product_attention
    """
    _do_cuda_memory_leak_check = True
    _do_cuda_non_default_stream = True

    @onlyCUDA
    @unittest.skipIf(
        not PLATFORM_SUPPORTS_FLASH_ATTENTION or not isSM8XDevice,
        "Does not support fused SDPA or not SM86+ hardware",
    )
    @parametrize("head_dim", [193, 256])
    @parametrize("dropout_p", [0.0, 0.2])
    def test_flash_backward_failure_sm86plus(self, device, head_dim: int, dropout_p: float):
        dtype = torch.float16
        make_tensor = partial(torch.rand, device=device, dtype=dtype)
        # See check_requires_grad_and_head_dim_gt192_constraints_on_sm86_89 in
        # pytorch/aten/src/ATen/native/transformers/cuda/sdp_utils.h
        size = (2, 2, 4, head_dim)
        q, k, v = make_tensor(size), make_tensor(size), make_tensor(size)

        with sdpa_kernel(backends=[SDPBackend.MATH]):
            math_ref = torch.nn.functional.scaled_dot_product_attention(q, k, v, None, 0.0, False)

        with sdpa_kernel(backends=[SDPBackend.FLASH_ATTENTION]):
            # Should not fail because inputs don't require grad
            flash_ref = torch.nn.functional.scaled_dot_product_attention(q, k, v, None, 0.0, False)

            self.assertEqual(math_ref, flash_ref, atol=1e-3, rtol=1e-3)

            # Should fail because inputs require grad
            q = make_tensor(size, requires_grad=True)
            k = make_tensor(size, requires_grad=True)
            v = make_tensor(size, requires_grad=True)
            if 192 < head_dim <= 224 or (head_dim > 224 and dropout_p != 0.0):
                self.assertRaises(
                    RuntimeError,
                    lambda: torch.nn.functional.scaled_dot_product_attention(
                        q, k, v, None, dropout_p, False
                    ),
                )
            else:
                flash_ref = torch.nn.functional.scaled_dot_product_attention(q, k, v, None, dropout_p, False)

    @onlyCUDA
    def test_dispatch_fails_no_backend(self, device):
        dtype = torch.float16
        with sdpa_kernel(backends=[SDPBackend.ERROR]):
            size = (2, 3, 4)
            q = torch.randn(size, device=device, dtype=dtype)
            k = torch.randn(size, device=device, dtype=dtype)
            v = torch.randn(size, device=device, dtype=dtype)
            self.assertRaisesRegex(RuntimeError, "No viable backend for scaled_dot_product_attention was found.",
                                   lambda: torch._fused_sdp_choice(q, k, v))
            self.assertRaisesRegex(RuntimeError, "No viable backend for scaled_dot_product_attention was found.",
                                   lambda: torch.nn.functional.scaled_dot_product_attention(q, k, v))

    @onlyCUDA
    @unittest.skipIf(not PLATFORM_SUPPORTS_FUSED_ATTENTION, "Does not support fused scaled dot product attention")
    @parametrize(
        "kernel",
        PLATFORM_SPECIFIC_SDPA,
    )
    def test_invalid_fused_inputs_dim_3(self, device, kernel: SDPBackend):
        with sdpa_kernel(backends=[kernel]):
            # Dim is not 4
            size = (2, 3, 8)
            dtype = torch.float16
            q = torch.randn(size, device=device, dtype=dtype)
            k = torch.randn(size, device=device, dtype=dtype)
            v = torch.randn(size, device=device, dtype=dtype)
            with self.assertWarnsRegex(UserWarning, "All fused kernels requires query, key and value to be 4 dimensional"):
                self.assertRaises(RuntimeError, lambda: torch.nn.functional.scaled_dot_product_attention(
                    q, k, v, None, 0.0, False))

    @onlyCUDA
    @unittest.skipIf(not PLATFORM_SUPPORTS_FUSED_ATTENTION, "Does not support fused scaled dot product attention")
    @parametrize(
        "kernel",
        PLATFORM_SPECIFIC_SDPA,
    )
    def test_invalid_fused_inputs_broadcast(self, device, kernel: SDPBackend):
        with sdpa_kernel(backends=[kernel]):
            #  Fused Kernels don't support broadcasting for dense inputs
            dtype = torch.float16
            size = (2, 4, 3, 8)
            size_broadcast = (1, 4, 3, 8)
            q = torch.randn(size_broadcast, device=device, dtype=dtype)
            k = torch.randn(size, device=device, dtype=dtype)
            v = torch.randn(size, device=device, dtype=dtype)
            self.assertRaises(RuntimeError, lambda: torch.nn.functional.scaled_dot_product_attention(
                q, k, v, None, 0.0, False))

    @onlyCUDA
    @unittest.skipIf(not PLATFORM_SUPPORTS_FUSED_ATTENTION, "Does not support fused scaled dot product attention")
    @parametrize("kernel", PLATFORM_SPECIFIC_SDPA)
    def test_invalid_sequence_lengths(self, device, kernel: SDPBackend):
        with sdpa_kernel(backends=[kernel]):
            # Passing in a q,k,v with 0 length sequences will error
            dtype = torch.float16
            make_tensor = partial(torch.rand, device=device, dtype=dtype)
            size = SdpaShape(2, 2, 0, 8)
            q, k, v = make_tensor(size), make_tensor(size), make_tensor(size)
            with self.assertWarnsRegex(UserWarning, "All fused kernels do not support zero seq_len_q or seq_len_kv."):
                self.assertRaises(RuntimeError, lambda: torch.nn.functional.scaled_dot_product_attention(
                    q, k, v, None, 0.0, False))

    @onlyCUDA
    @unittest.skipIf(not PLATFORM_SUPPORTS_FUSED_ATTENTION, "Does not support fused scaled dot product attention")
    @parametrize("kernel", PLATFORM_SPECIFIC_SDPA)
    def test_invalid_last_dim_stride(self, device, kernel: SDPBackend):
        with sdpa_kernel(backends=[kernel]):
            # Passing in a q,k,v with last dim stride not equal to 1 will error
            dtype = torch.float16
            make_tensor = partial(torch.rand, device=device, dtype=dtype)
            size = SdpaShape(2, 2, 8, 8)
            q, k, v = make_tensor(size), make_tensor(size), make_tensor(size)
            q.as_strided_(size, [2, 2, 2, 2])
            with self.assertWarnsRegex(UserWarning, "All fused kernels require the last dimension of the input to have stride 1."):
                self.assertRaises(RuntimeError, lambda: torch.nn.functional.scaled_dot_product_attention(
                    q, k, v, None, 0.0, False))

    @onlyCUDA
    @skipIfRocm  # Nested Tensor
    @unittest.skipIf(not PLATFORM_SUPPORTS_MEM_EFF_ATTENTION, "Does not support SDPA or pre-SM80 hardware")
    @parametrize("fused_kernel", [SDPBackend.EFFICIENT_ATTENTION])
    def test_invalid_sdpa_kernel_grouped_query_attention_cuda(self, device, fused_kernel):
        rand_query = torch.rand(8, 8, 64, 64, device=device, dtype=torch.float16, requires_grad=True)
        rand_key = torch.rand(8, 4, 64, 64, device=device, dtype=torch.float16, requires_grad=True)
        rand_value = torch.rand(8, 4, 64, 64, device=device, dtype=torch.float16, requires_grad=True)

        with sdpa_kernel(fused_kernel):
            with self.assertRaisesRegex(RuntimeError, "No available kernel"):
                with self.assertWarnsRegex(UserWarning, "For dense inputs, both fused kernels require query, "
                                           "key and value to have"):
                    F.scaled_dot_product_attention(rand_query, rand_key, rand_value, dropout_p=0.0,
                                                   is_causal=False, enable_gqa=True)

    @onlyCPU
    @skipIfRocm  # Nested Tensor
    def test_invalid_sdpa_kernel_grouped_query_attention_cpu(self, device):
        rand_query = torch.rand(8, 8, 64, 64, device=device, dtype=torch.float16, requires_grad=True)
        rand_key = torch.rand(8, 4, 64, 64, device=device, dtype=torch.float16, requires_grad=True)
        rand_value = torch.rand(8, 4, 64, 64, device=device, dtype=torch.float16, requires_grad=True)

        with sdpa_kernel(backends=[SDPBackend.FLASH_ATTENTION]):
            with self.assertRaisesRegex(RuntimeError, "No available kernel"):
                with self.assertWarnsRegex(UserWarning, "For dense inputs, both fused kernels require query, "
                                           "key and value to have"):
                    F.scaled_dot_product_attention(rand_query, rand_key, rand_value, dropout_p=0.0,
                                                   is_causal=False, enable_gqa=True)

    @onlyCUDA
    @unittest.skipIf(not PLATFORM_SUPPORTS_FLASH_ATTENTION, "Does not flash_attention fused scaled dot product attention")
    @parametrize("kernel", PLATFORM_SPECIFIC_SDPA)
    def test_invalid_fused_inputs_head_dim(self, device, kernel: SDPBackend):
        with sdpa_kernel(backends=[kernel]):
            # The embed dim per head is not divisible by 8 for flash attention
            dtype = torch.float16
            make_tensor = partial(torch.rand, device=device, dtype=dtype)
            size = SdpaShape(2, 2, 3, 9) if kernel == SDPBackend.EFFICIENT_ATTENTION else SdpaShape(2, 2, 3, 257)
            if TEST_WITH_ROCM:  # On ROCM, FA and EA share the backend GPU kernels
                size = SdpaShape(2, 2, 3, 257)
            q, k, v = make_tensor(size), make_tensor(size), make_tensor(size)
            self.assertRaises(RuntimeError, lambda: torch.nn.functional.scaled_dot_product_attention(
                q, k, v, None, 0.0, False))

    @onlyCUDA
    @unittest.skipIf(not PLATFORM_SUPPORTS_FUSED_ATTENTION, "Does not support fused scaled dot product attention")
    @parametrize(
        "kernel",
        PLATFORM_SPECIFIC_SDPA,
    )
    def test_invalid_fused_inputs_invalid_dtype(self, device, kernel: SDPBackend):
        with sdpa_kernel(backends=[kernel]):
            # Invalid dtype for both Flash Attention and Mem Efficient Attention
            size = SdpaShape(2, 2, 3, 16)
            make_tensor = partial(torch.rand, device=device, dtype=torch.float64)
            q, k, v = make_tensor(size), make_tensor(size), make_tensor(size)
            self.assertRaises(RuntimeError, lambda: torch.nn.functional.scaled_dot_product_attention(
                q, k, v, None, 0.0, False))

    @onlyCUDA
    @unittest.skipIf(not PLATFORM_SUPPORTS_FLASH_ATTENTION, "Does not support flash attention")
    @parametrize("kernel", [SDPBackend.FLASH_ATTENTION])
    def test_invalid_fused_inputs_attn_mask_present(self, device, kernel: SDPBackend):
        with sdpa_kernel(backends=[kernel]):
            # Failures for unsupported SDP args
            size = SdpaShape(2, 2, 3, 16)
            make_tensor = partial(torch.rand, size, device=device, dtype=torch.float16)
            q, k, v = make_tensor(), make_tensor(), make_tensor()
            # Non-None attention mask
            mask = torch.ones((2, 2, 3, 3), device=device, dtype=q.dtype)
            self.assertRaises(RuntimeError, lambda: torch.nn.functional.scaled_dot_product_attention(
                q, k, v, mask, 0.0, False))

    @onlyCUDA
    @unittest.skipIf(not PLATFORM_SUPPORTS_FLASH_ATTENTION, "Does not support fused SDPA or pre-SM80 hardware")
    def test_unaligned_tensors(self, device):
        # The alignment is depdent on arch so we specifiy SM80OrLater
        dtype = torch.float16
        size = SdpaShape(2, 2, 8, 5)
        make_tensor = partial(torch.rand, size, device=device, dtype=dtype)
        q, k, v = make_tensor(), make_tensor(), make_tensor()
        with sdpa_kernel(backends=[SDPBackend.EFFICIENT_ATTENTION]):
            ctxmgr = self.assertRaises(RuntimeError) if not TEST_WITH_ROCM else contextlib.nullcontext()
            with ctxmgr:
                torch.nn.functional.scaled_dot_product_attention(q, k, v, None, 0.0, False)

    @onlyCUDA
    @unittest.skipIf(not PLATFORM_SUPPORTS_FLASH_ATTENTION, "Does not support fused SDPA or pre-SM80 hardware")
    def test_flash_fail_fp32(self, device):
        dtype = torch.float
        size = SdpaShape(16, 16, 32, 32)
        make_tensor = partial(torch.rand, size, device=device, dtype=dtype)
        q, k, v = make_tensor(), make_tensor(), make_tensor()
        with sdpa_kernel(backends=[SDPBackend.FLASH_ATTENTION]):
            with self.assertWarnsRegex(UserWarning, "Expected query, key and value to all be of dtype: {Half, BFloat16}"):
                self.assertRaises(RuntimeError, lambda: torch.nn.functional.scaled_dot_product_attention(
                    q, k, v, None, 0.0, False))

    @onlyCUDA
    @unittest.skipIf(not PLATFORM_SUPPORTS_FLASH_ATTENTION, "Does not support SDPA or pre-SM80 hardware")
    def test_flash_autocast_fp32_float16(self, device):
        dtype = torch.float
        size = SdpaShape(16, 16, 32, 32)
        make_tensor = partial(torch.rand, size, device=device, dtype=dtype)
        q, k, v = make_tensor(), make_tensor(), make_tensor()
        with torch.autocast(device_type='cuda', dtype=torch.float16):
            with sdpa_kernel(backends=[SDPBackend.FLASH_ATTENTION]):
                _ = torch.nn.functional.scaled_dot_product_attention(
                    q, k, v, None, 0.0, False)

    @onlyCUDA
    @unittest.skipIf(not PLATFORM_SUPPORTS_FLASH_ATTENTION, "Does not support SDPA or pre-SM80 hardware")
    def test_flash_autocast_fp32_bfloat16(self, device):
        dtype = torch.float
        size = SdpaShape(16, 16, 32, 32)
        make_tensor = partial(torch.rand, size, device=device, dtype=dtype)
        q, k, v = make_tensor(), make_tensor(), make_tensor()
        with torch.autocast(device_type='cuda', dtype=torch.bfloat16):
            with sdpa_kernel(backends=[SDPBackend.FLASH_ATTENTION]):
                _ = torch.nn.functional.scaled_dot_product_attention(
                    q, k, v, None, 0.0, False)

    # Note: do not truncate the list according to platforms. These tests should always raise errors.
    @parametrize("kernel", [SDPBackend.MATH, SDPBackend.FLASH_ATTENTION, SDPBackend.EFFICIENT_ATTENTION])
    def test_invalid_inputs_different_datatypes(self, device, kernel: SDPBackend):
        with sdpa_kernel(backends=[kernel]):
            # Different datatypes
            shape = (1, 4, 8, 16)
            query = torch.randn(shape, dtype=torch.float32, device=device)
            key = torch.randn(shape, dtype=torch.float16, device=device)
            value = torch.randn(shape, dtype=torch.float16, device=device)
            self.assertRaises(RuntimeError, lambda: F.scaled_dot_product_attention(query, key, value))

    @onlyCUDA
    @parametrize("kernel", [SDPBackend.MATH, SDPBackend.FLASH_ATTENTION, SDPBackend.EFFICIENT_ATTENTION])
    def test_invalid_inputs_different_devices(self, device, kernel: SDPBackend):
        # Different devices
        shape = (1, 4, 8, 16)
        query = torch.randn(shape, dtype=torch.float32, device=device)
        key = torch.randn(shape, dtype=torch.float16, device='cpu')
        value = torch.randn(shape, dtype=torch.float16, device='cpu')
        self.assertRaises(RuntimeError, lambda: F.scaled_dot_product_attention(query, key, value))

    @parametrize("kernel", [SDPBackend.MATH, SDPBackend.FLASH_ATTENTION, SDPBackend.EFFICIENT_ATTENTION])
    def test_invalid_inputs_1_dimensional_inputs(self, device, kernel: SDPBackend):
        with sdpa_kernel(backends=[kernel]):
            # 1 dimensional input
            shape = (1, 4)
            query = torch.randn(4, dtype=torch.float16, device=device)
            key = torch.randn(shape, dtype=torch.float16, device=device)
            value = torch.randn(shape, dtype=torch.float16, device=device)
            self.assertRaises(RuntimeError, lambda: F.scaled_dot_product_attention(query, key, value))

    @onlyCUDA
    @skipIfRocm  # Missing EFFICIENT_ATTENTION
    @unittest.skipIf(not PLATFORM_SUPPORTS_MEM_EFF_ATTENTION, "Fused SDPA was not built for this system")
    def test_fused_kernels_nested_broadcasting_error_cases(self, device):
        # one of k,v needs to be broadcasted and other has non consistent seq_len dim
        rand_nested_tensor = partial(rand_sdpa_tensor, type="nested", device=device, dtype=torch.float32)
        batch, num_heads, head_dim = 32, 8, 64
        seq_lens_q = torch.randint(low=1, high=32, size=(batch,)).tolist()
        seq_lens_v = torch.randint(low=1, high=32, size=(batch,)).tolist()

        q_shape = SdpaShape(batch, num_heads, seq_lens_q, head_dim)
        k_shape = SdpaShape(1, num_heads, 1, head_dim)
        v_shape = SdpaShape(batch, num_heads, seq_lens_v, head_dim)

        query = rand_nested_tensor(q_shape).transpose(1, 2)
        key = rand_nested_tensor(k_shape).transpose(1, 2)
        value = rand_nested_tensor(v_shape).transpose(1, 2)

        with sdpa_kernel(backends=[SDPBackend.EFFICIENT_ATTENTION]):
            with self.assertRaisesRegex(RuntimeError, "No available kernel"):
                torch.nn.functional.scaled_dot_product_attention(
                    query, key, value, attn_mask=None, dropout_p=0.0, is_causal=False)

    @onlyCUDA
    @unittest.skipIf(not PLATFORM_SUPPORTS_FLASH_ATTENTION, "Fused SDPA was not built for this system")
    def test_nested_fails_on_padding_head_dim(self, device):
        dtype = torch.bfloat16
        seq_len_list = [2, 4, 5, 6, 7]
        shape = SdpaShape(5, 8, seq_len_list, 57)
        make_tensor = partial(rand_sdpa_tensor, shape=shape, type="nested", device=device, dtype=dtype)
        q, k, v = make_tensor().transpose(1, 2), make_tensor().transpose(1, 2), make_tensor().transpose(1, 2)

        with sdpa_kernel(backends=[SDPBackend.FLASH_ATTENTION]):
            with self.assertWarnsRegex(UserWarning, "For NestedTensor inputs, Flash attention requires"):
                self.assertRaises(RuntimeError, lambda: torch.nn.functional.scaled_dot_product_attention(
                    q, k, v, None, 0.0, False))

    @onlyCUDA
    @unittest.skipIf(not PLATFORM_SUPPORTS_FUSED_ATTENTION or not isLessThanSM80Device,
                     "Current platform does not support fused SDPA or is an SM80+ device.")
    def test_mem_efficient_fail_bfloat16_less_than_sm80(self, device):
        dtype = torch.bfloat16
        size = SdpaShape(16, 16, 32, 32)
        make_tensor = partial(torch.rand, size, device=device, dtype=dtype)
        q, k, v = make_tensor(), make_tensor(), make_tensor()
        with sdpa_kernel(backends=[SDPBackend.EFFICIENT_ATTENTION]):
            with self.assertWarnsRegex(UserWarning, "Expected query, key and value to all be of dtype: {Half, Float}"):
                self.assertRaises(RuntimeError, lambda: torch.nn.functional.scaled_dot_product_attention(
                    q, k, v, None, 0.0, False))

    @onlyCUDA
    @unittest.skipIf(not PLATFORM_SUPPORTS_FLASH_ATTENTION, "Does not support flash attention")
    def test_flash_atteention_large_bf16_nan_values(self, device):
        query = torch.full((1, 1, 1, 64), 133120.0, dtype=torch.bfloat16, device="cuda")
        key = torch.full((1, 1, 1, 64), 133120.0, dtype=torch.bfloat16, device="cuda")
        value = torch.full((1, 1, 1, 64), 133120.0, dtype=torch.bfloat16, device="cuda")

        with sdpa_kernel(SDPBackend.FLASH_ATTENTION):
            out = torch.nn.functional.scaled_dot_product_attention(query, key, value)

        self.assertFalse(torch.isnan(out).any(), "Output should not contain NaNs!")

    @onlyCUDA
    @unittest.skipIf(not PLATFORM_SUPPORTS_FUSED_ATTENTION, "Fused SDPA was not built for this system")
    @parametrize("fused_kernel", [SDPBackend.FLASH_ATTENTION, SDPBackend.EFFICIENT_ATTENTION] if
                 PLATFORM_SUPPORTS_FLASH_ATTENTION else [SDPBackend.EFFICIENT_ATTENTION])
    def test_fused_kernels_seq_len_0_inputs(self, device, fused_kernel):
        rand_nested_tensor = partial(rand_sdpa_tensor, type="nested", device=device, dtype=torch.float16)
        batch, num_heads, head_dim = 32, 16, 64
        seq_lens = torch.randint(low=1, high=32, size=(batch,))
        # make sure some seq_lens are 0
        num_zeros = 10
        indices = torch.randint(low=0, high=batch, size=(num_zeros,))
        seq_lens.scatter_(0, indices, 0)

        shape = SdpaShape(batch, num_heads, seq_lens.tolist(), head_dim)
        query = rand_nested_tensor(shape)
        key = rand_nested_tensor(shape)
        value = rand_nested_tensor(shape)

        query = query.transpose(1, 2)
        key = key.transpose(1, 2)
        value = value.transpose(1, 2)

        with sdpa_kernel(backends=[fused_kernel]):
            with self.assertRaisesRegex(RuntimeError, "No available kernel"):
                torch.nn.functional.scaled_dot_product_attention(
                    query, key, value, attn_mask=None, dropout_p=0.0, is_causal=False)

    @onlyCUDA
    @unittest.skipIf(not PLATFORM_SUPPORTS_FLASH_ATTENTION, "Fused SDPA was not built for this system")
    def test_fused_kernels_nested_broadcasting_requires_grad_failure(self, device):
        rand_nested_tensor = partial(rand_sdpa_tensor, type="nested", device=device, dtype=torch.float16, requires_grad=True)
        batch, num_heads, head_dim, head_dim_v = 32, 16, 64, 64
        seq_lens = torch.randint(low=1, high=32, size=(batch,)).tolist()
        q_shape = SdpaShape(1, num_heads, 1, head_dim)
        k_shape = SdpaShape(batch, num_heads, seq_lens, head_dim)
        v_shape = SdpaShape(batch, 1, seq_lens, head_dim_v)

        # create a dense query
        query = torch.randn(q_shape, device=device, dtype=torch.float16, requires_grad=True)
        key = rand_nested_tensor(k_shape)
        value = rand_nested_tensor(v_shape)

        query = query.transpose(1, 2)
        key = key.transpose(1, 2)
        value = value.transpose(1, 2)

        with sdpa_kernel(backends=[SDPBackend.FLASH_ATTENTION]):
            with self.assertWarnsRegex(UserWarning, "Both fused kernels do not support training with broadcasted NT inputs"):
                with self.assertRaisesRegex(RuntimeError, "No available kernel"):
                    torch.nn.functional.scaled_dot_product_attention(
                        query, key, value, attn_mask=None, dropout_p=0.0, is_causal=False)

    @onlyCUDA
    @unittest.skipIf(not PLATFORM_SUPPORTS_FLASH_ATTENTION, "Does not support flash attention")
    def test_flash_attention_fail_with_non_square_causal_attention(self, device):
        dtype = torch.bfloat16
        q_shape = SdpaShape(1, 1, 8, 16)
        kv_shape = SdpaShape(1, 1, 12, 16)
        make_q = partial(torch.rand, q_shape, device=device, dtype=dtype)
        make_kv = partial(torch.rand, kv_shape, device=device, dtype=dtype)
        q, k, v = make_q(), make_kv(), make_kv()
        warning_str = "Flash attention does not support the is_causal flag when seqlen_q != seqlen_k."
        with sdpa_kernel(backends=[SDPBackend.FLASH_ATTENTION]):
            with self.assertWarnsRegex(UserWarning, warning_str):
                self.assertRaises(RuntimeError, lambda: torch.nn.functional.scaled_dot_product_attention(
                    q, k, v, None, 0.0, is_causal=True))

def _get_block_size_n(device, head_dim, is_dropout, is_causal):
    # This should match the block sizes in the CUDA kernel
    assert head_dim <= 256
    major, minor = torch.cuda.get_device_capability(device)
    is_sm8x = major == 8 and minor > 0  # Only include sm86 and sm89, exclude sm80 (A100)
    is_sm80 = major == 8 and minor == 0
    is_sm90 = major == 9 and minor == 0
    if head_dim <= 32:
        return 128
    if head_dim <= 64:
        return 128 if not is_dropout else 64
    elif head_dim <= 96:
        return 64
    elif head_dim <= 128:
        if is_sm8x:
            return 64 if (not is_dropout and is_causal) else 32
        else:
            return 64 if not is_dropout else 32
    elif head_dim <= 160:
        if is_sm8x:
            return 64
        else:
            return 32
    elif head_dim <= 192:
        return 64
    elif head_dim <= 224:
        return 64
    elif head_dim <= 256:
        return 64


def pad_last_dim(input_tensor, alignment_size, slice: bool = False):
    last_dim_size = input_tensor.size(-1)
    if (last_dim_size % alignment_size == 0):
        return input_tensor, last_dim_size
    pad_count = alignment_size - (last_dim_size % alignment_size)
    padded_tensor = F.pad(input_tensor, (0, pad_count))
    if slice:
        return padded_tensor[..., :last_dim_size], last_dim_size
    return padded_tensor, last_dim_size


class TestSDPA(NNTestCase):
    """ Used to test generic functionality of scaled_dot_product_attention
    Summary:
        If you are adding a new test to this class, make sure that it runs
        for both cpu and cuda. If you're test is only applicable to cuda,
        add it to TestSDPACudaOnly.
    """
    @parametrize("contiguous_inputs", [True, False])
    def test_sdp_math_gradcheck(self, device, contiguous_inputs: bool):

        batch_size, seq_len, num_heads, head_dim = 4, 4, 2, 16
        shape = SdpaShape(batch_size, num_heads, seq_len, head_dim)
        make_tensor = partial(rand_sdpa_tensor, type="dense", device=device,
                              dtype=torch.float64, requires_grad=True, packed=True)

        qkv = make_tensor(shape)
        query, key, value = qkv.chunk(3, dim=-1)

        query = query.view(batch_size, -1, num_heads, head_dim).transpose(1, 2)
        key = key.view(batch_size, -1, num_heads, head_dim).transpose(1, 2)
        value = value.view(batch_size, -1, num_heads, head_dim).transpose(1, 2)

        if contiguous_inputs:
            query = query.contiguous()
            key = key.contiguous()
            value = value.contiguous()

        with sdpa_kernel(backends=[SDPBackend.MATH]):
            assert gradcheck(lambda *args, **kwargs:
                             wrapper_set_seed(torch.nn.functional.scaled_dot_product_attention, *args, **kwargs),
                             (query, key, value, None, 0.0, False)
                             )

    @parametrize("kernel", [SDPBackend.MATH])
    def test_scaled_dot_product_attention_math_with_negative_scale(self, device, kernel: SDPBackend):
        # https://github.com/pytorch/pytorch/issues/105190.
        def ref(x):
            v1 = torch.matmul(x, x.transpose(-1, -2))
            v2 = v1 / -0.0001
            v3 = v2.softmax(dim=-1)
            v4 = torch.matmul(v3, x)
            return v4

        x = torch.randn(1, 3, 64, 64, device=device)
        ref_result = ref(x)
        with sdpa_kernel(backends=[kernel]):
            sdp_math = torch.nn.functional.scaled_dot_product_attention(x, x, x, scale=-1.0 / 0.0001)
        self.assertEqual(ref_result, sdp_math)


class TestSDPACpuOnly(NNTestCase):
    """ Used to test CPU only functionality of scaled_dot_product_attention """

    @parametrize("type", ["dense", "nested"])
    @parametrize("dropout", [0.0, 0.7])
    @parametrize("dtype", [torch.float64, torch.float32, torch.bfloat16, torch.half])
    @skipIfTorchDynamo()
    def test_fused_sdp_choice_cpu(self, device, type: str, dropout: float, dtype: torch.dtype):
        # Test that cpu and nestedtensor cpu return MATH backend
        make_tensor = partial(rand_sdpa_tensor, type=type, device=device, dtype=dtype)
        size = SdpaShape(2, 8, 128, 64)
        q, k, v = make_tensor(size), make_tensor(size), make_tensor(size)
        if type == "nested" \
                or dropout > 0.0 \
                or dtype not in [torch.float32, torch.float64, torch.bfloat16, torch.float16]:
            assert torch._fused_sdp_choice(q, k, v, dropout_p=dropout) == SDPBackend.MATH.value
        else:
            assert torch._fused_sdp_choice(q, k, v, dropout_p=dropout) == SDPBackend.FLASH_ATTENTION.value

    @parametrize("fused_kernel", [SDPBackend.FLASH_ATTENTION])
    @parametrize("dtype", [torch.float64, torch.float32, torch.bfloat16, torch.float16])
    @parametrize("batch_size", [2, 12])
    @parametrize("q_seq_len", [514, 1030])
    @parametrize("kv_seq_len", [514])
    @parametrize("n_head", [1, 3])
    @parametrize("head_dim", [8])
    @parametrize("mask_dim", [2, 4])
    @parametrize("bool_mask", [0, 1])
    @parametrize("train", [True, False])
    @parametrize("casual", [True, False])
    @parametrize("set_attn_mask", [True, False])
    def test_scaled_dot_product_fused_attention_mask_vs_math_cpu(
        self,
        device,
        fused_kernel,
        dtype,
        batch_size,
        q_seq_len,
        kv_seq_len,
        n_head,
        head_dim,
        mask_dim,
        bool_mask,
        train,
        casual,
        set_attn_mask,
    ):
        tol = Tolerances(1e-5, 5e-6)
        if dtype is torch.bfloat16:
            tol = Tolerances(5e-2, 5e-2)
        if dtype is torch.float16:
            tol = Tolerances(1e-2, 1e-2)
        for mask_shape in itertools.product(
            [q_seq_len, 1], [kv_seq_len, 1]
        ) if mask_dim == 2 else itertools.product(
            [batch_size, 1], [n_head, 1], [q_seq_len, 1], [kv_seq_len, 1]
        ):
            make_tensor = partial(rand_sdpa_tensor, type="dense", device=device, dtype=dtype, requires_grad=False)
            q_shape = SdpaShape(batch_size, n_head, q_seq_len, head_dim)
            kv_shape = SdpaShape(batch_size, n_head, kv_seq_len, head_dim)
            q = make_tensor(q_shape)
            k = make_tensor(kv_shape)
            v = make_tensor(kv_shape)
            q2, k2, v2 = q.clone(), k.clone(), v.clone()

            if train:
                q.requires_grad_(True)
                k.requires_grad_(True)
                v.requires_grad_(True)
                q2.requires_grad_(True)
                k2.requires_grad_(True)
                v2.requires_grad_(True)

            if dtype in [torch.bfloat16, torch.float16]:
                q2, k2, v2 = q2.float(), k2.float(), v2.float()
            # (B, nh, T, hs)
            q = q.view(batch_size, q_seq_len, n_head, head_dim).transpose(1, 2)
            k = k.view(batch_size, kv_seq_len, n_head, head_dim).transpose(1, 2)
            v = v.view(batch_size, kv_seq_len, n_head, head_dim).transpose(1, 2)
            if set_attn_mask and not casual:
                if bool_mask:
                    attn_mask = torch.randint(0, 2, size=mask_shape, dtype=torch.bool, device=device)
                else:
                    attn_mask = torch.randn(mask_shape, dtype=dtype, device=device)
            else:
                attn_mask = None
            q2 = q2.view(batch_size, q_seq_len, n_head, head_dim).transpose(1, 2)
            k2 = k2.view(batch_size, kv_seq_len, n_head, head_dim).transpose(1, 2)
            v2 = v2.view(batch_size, kv_seq_len, n_head, head_dim).transpose(1, 2)

            with sdpa_kernel(backends=[fused_kernel]):
                actual = torch.nn.functional.scaled_dot_product_attention(
                    q, k, v, attn_mask=attn_mask, dropout_p=0.0, is_causal=casual)
            with sdpa_kernel(backends=[SDPBackend.MATH]):
                if not bool_mask and dtype in [torch.bfloat16, torch.float16] and attn_mask is not None:
                    attn_mask = attn_mask.float()
                math_ref = torch.nn.functional.scaled_dot_product_attention(
                    q2, k2, v2, attn_mask=attn_mask, dropout_p=0.0, is_causal=casual)

            if dtype in [torch.bfloat16, torch.float16]:
                math_ref = math_ref.to(dtype)

            self.assertEqual(actual, math_ref, atol=tol.atol, rtol=tol.rtol)

            if train:
                actual.sum().backward()
                math_ref.sum().backward()

                grad_q_actual, grad_k_actual, grad_v_actual = q.grad, k.grad, v.grad
                grad_q_ref, grad_k_ref, grad_v_ref = q2.grad, k2.grad, v2.grad

                self.assertEqual(grad_q_actual, grad_q_ref, atol=tol.atol, rtol=tol.rtol)
                self.assertEqual(grad_k_actual, grad_k_ref, atol=tol.atol, rtol=tol.rtol)
                self.assertEqual(grad_v_actual, grad_v_ref, atol=tol.atol, rtol=tol.rtol)

    def test_sdpa_with_inf(self, device):
        # https://github.com/pytorch/pytorch/issues/127055.
        full = torch.full((600, 600), float("-inf"), device=device)
        mask = torch.triu(full, diagonal=1) + torch.tril(full, diagonal=-10)
        make_tensor = partial(rand_sdpa_tensor, type="dense", device=device, dtype=torch.float32, requires_grad=False)
        input_shape = SdpaShape(1, 600, 2, 8)
        q = make_tensor(input_shape)
        k = make_tensor(input_shape)
        v = make_tensor(input_shape)
        with sdpa_kernel(backends=[SDPBackend.MATH]):
            math_ref = torch.nn.functional.scaled_dot_product_attention(q, k, v, attn_mask=mask)
        with sdpa_kernel(backends=[SDPBackend.FLASH_ATTENTION]):
            actual = torch.nn.functional.scaled_dot_product_attention(q, k, v, attn_mask=mask)
        self.assertEqual(math_ref, actual)

<<<<<<< HEAD
=======
    def test_sdpa_backward_with_gradient(self, device):
        # https://github.com/pytorch/pytorch/issues/133671.
        def sdpa_helper():
            torch.manual_seed(777)
            query = (
                torch.empty(size=[2, 2, 49, 32], dtype=torch.float32, device=device)
                .uniform_(-1, 1)
                .requires_grad_(True)
            )
            key = (
                torch.empty(size=[2, 2, 49, 32], dtype=torch.float32, device=device)
                .uniform_(-1, 1)
                .requires_grad_(True)
            )
            value = (
                torch.empty(size=[2, 2, 49, 32], dtype=torch.float32, device=device)
                .uniform_(-1, 1)
                .requires_grad_(True)
            )
            res = torch.nn.functional.scaled_dot_product_attention(
                query, key, value, None, 0.0, False
            )
            res_grad = (
                torch.empty_like(res, device=device)
                .uniform_(-1, 1)
            )
            res.backward(res_grad, retain_graph=True)
            return res, query.grad, key.grad, value.grad
        with sdpa_kernel(backends=[SDPBackend.MATH]):
            res_ref, query_grad_ref, key_grad_ref, value_grad_ref = sdpa_helper()
        with sdpa_kernel(backends=[SDPBackend.FLASH_ATTENTION]):
            res_actual, query_grad_actual, key_grad_actual, value_grad_actual = sdpa_helper()
        self.assertEqual(res_ref, res_actual)
        self.assertEqual(query_grad_ref, query_grad_actual)
        self.assertEqual(key_grad_ref, key_grad_actual)
        self.assertEqual(value_grad_ref, value_grad_actual)

    @unittest.skipIf(not PLATFORM_SUPPORTS_FUSED_ATTENTION, "Fused SDPA was not built for this system")
    @parametrize("backend", [SDPBackend.EFFICIENT_ATTENTION, SDPBackend.FLASH_ATTENTION])
    @parametrize("seq_len", [32, 64, 128])
    @parametrize("head_dim", [16, 32])
    @parametrize("dtype", [torch.float32, torch.float16])
    def test_fully_masked_out_rows(self, backend, device, seq_len, head_dim, dtype):
        def attention_inputs(seq_len, head_dim, device, dtype, mask_every_n_rows=4):
            query = torch.rand(1, 1, seq_len, head_dim, requires_grad=True, device=device, dtype=dtype)
            key = torch.rand(1, 1, seq_len, head_dim, requires_grad=True, device=device, dtype=dtype)
            value = torch.rand(1, 1, seq_len, head_dim, requires_grad=True, device=device, dtype=dtype)

            # Create a mask with deterministic row masking
            mask = torch.ones(1, 1, seq_len, seq_len, dtype=torch.bool, device=device)

            # Mask every nth row
            mask[0, 0, ::mask_every_n_rows, :] = False

            # Create a fixed pattern for element-wise masking
            element_mask = torch.zeros(seq_len, seq_len, dtype=torch.bool, device=device)
            element_mask[torch.arange(seq_len)[:, None] % 5 == torch.arange(seq_len) % 5] = True

            # Combine row masking and element-wise masking
            mask = mask & element_mask.unsqueeze(0).unsqueeze(0)

            return query, key, value, mask

        def compute_output_and_grads(query, key, value, mask, backend):
            with sdpa_kernel(backend):
                masked_out = scaled_dot_product_attention(query, key, value, attn_mask=mask)
                loss = masked_out.sum()
            grads = torch.autograd.grad(loss, [query, key, value])
            return masked_out, grads

        if backend == SDPBackend.FLASH_ATTENTION and "cuda" in str(device):
            unittest.skip("FlashAttention does not support masks on cuda")
            return
        if backend == SDPBackend.EFFICIENT_ATTENTION and "cpu" in str(device):
            unittest.skip("EfficientAttention does not support masks on cpu")
            return
        query, key, value, mask = attention_inputs(seq_len, head_dim, device, dtype)

        # Compute results for the tested backend
        backend_out, backend_grads = compute_output_and_grads(query, key, value, mask, backend)

        # Compute results for the Math backend
        math_out, math_grads = compute_output_and_grads(query, key, value, mask, SDPBackend.MATH)

        # Compare outputs
        torch.testing.assert_close(backend_out, math_out, atol=5e-3, rtol=0)
        self.assertFalse(backend_out.isnan().any())
        self.assertFalse(math_out.isnan().any())
        # Compare gradients
        for bg, mg in zip(backend_grads, math_grads):
            torch.testing.assert_close(bg, mg, atol=3e-3, rtol=0)
            self.assertFalse(bg.isnan().any())
            self.assertFalse(mg.isnan().any())

        # Check if masked rows are zero in output
        mask_sum = mask.sum(dim=-1, keepdim=True)
        masked_rows = (mask_sum == 0).expand_as(backend_out)
        self.assertTrue((mask_sum == 0).sum() > 0, "No fully masked out rows found")
        assert torch.all(backend_out[masked_rows] == 0), \
            f"Non-zero values in fully masked rows for {backend=}"

        # Check if gradients for masked rows are zero
        grad_query = backend_grads[0]
        assert torch.all(grad_query[masked_rows] == 0), f"Non-zero gradients in fully masked rows for {backend=}"

    @parametrize("dtype", [torch.float32, torch.float16])
    @parametrize("fill_val", [float("inf")])
    def test_non_masked_rows_nan_props(self, device, dtype, fill_val):
        query = torch.randn(1, 2, 4, 16, device=device, dtype=dtype)
        # a single NaN in the query input
        query[0, 1, 2, 3] = fill_val
        query = query.detach().requires_grad_(True)
        key = torch.randn(1, 2, 4, 16, device=device, dtype=dtype, requires_grad=True)
        value = torch.randn(1, 2, 4, 16, device=device, dtype=dtype, requires_grad=True)

        out = torch.nn.functional.scaled_dot_product_attention(query, key, value)
        self.assertTrue(torch.isnan(out).any())
        out.sum().backward()
        self.assertTrue(torch.isnan(query.grad).any())

    @parametrize("kernel", [SDPBackend.MATH])
    def test_scaled_dot_product_attention_math_with_negative_scale(self, device, kernel: SDPBackend):
        # https://github.com/pytorch/pytorch/issues/105190.
        def ref(x):
            v1 = torch.matmul(x, x.transpose(-1, -2))
            v2 = v1 / -0.0001
            v3 = v2.softmax(dim=-1)
            v4 = torch.matmul(v3, x)
            return v4

        x = torch.randn(1, 3, 64, 64, device=device)
        ref_result = ref(x)
        with sdpa_kernel(backends=[kernel]):
            sdp_math = torch.nn.functional.scaled_dot_product_attention(x, x, x, scale=-1.0 / 0.0001)
        self.assertEqual(ref_result, sdp_math)
>>>>>>> 416a7894

class TestSDPACudaOnly(NNTestCase):
    """ Used to test CUDA only functionality of scaled_dot_product_attention
    Quarks:
        There is some trickiness with this function. Its runtime behavior
        is dependent on the CUDA architecture you are testing it on. See
        `PLATFORM_SUPPORTS_FUSED_ATTENTION` at the top of the file.
        Summary:
            Math: always supported
            FlashAttention: Supported on sm80 or newer hardware
            MemEfficientAttention: Supported on sm50 or newer hardware
    """
    _do_cuda_memory_leak_check = True
    _do_cuda_non_default_stream = True

    # TODO USED FOR TESTING THE SCORES, e.g. testing ALIBI we don't need this now
    def normalize_flash_attn_S(
        self,
        attn_unnorm,
        q,
        k,
        v,
        query_padding_mask=None,
        key_padding_mask=None,
        attn_bias=None,
        is_dropout=False,
        causal=False,
        window_size=(-1, -1),  # -1 means infinite window size
        scale=None,
    ):
        """
        Arguments:
            q: (batch_size, seqlen_q, nheads, head_dim)
            k, v: (batch_size, seqlen_k, nheads, head_dim)
            key_padding_mask: (batch_size, seqlen_q)
            attn_bias: broadcastable to (batch_size, nheads, seqlen_q, seqlen_k)
        Output:
            softmax_lse: (batch_size, nheads, seqlen_q)
            softmax_max: (batch_size, nheads, seqlen_q)
        """
        q = q.transpose(1, 2)
        k = k.transpose(1, 2)
        v = v.transpose(1, 2)
        if causal:
            window_size = (window_size[0], 0)
        q, k, v = q.float(), k.float(), v.float()
        _, seqlen_q, _, head_dim = q.shape
        seqlen_k = k.shape[1]
        b = q.shape[0]
        from torch.nn.attention.bias import _calculate_scale
        scale = _calculate_scale(head_dim, scale)
        scores = torch.matmul(q.transpose(1, 2) * scale, k.permute(0, 2, 3, 1))
        if key_padding_mask is not None:
            scores.masked_fill_(~key_padding_mask.view(b, 1, 1, -1), float("-inf"))
        if window_size[0] >= 0 or window_size[1] >= 0:
            local_mask = self.construct_local_mask(
                seqlen_q,
                seqlen_k,
                window_size,
                query_padding_mask,
                key_padding_mask,
                q.device,
            )
            scores.masked_fill_(local_mask, float("-inf"))
        if attn_bias is not None:
            scores = scores + attn_bias.to(dtype=scores.dtype)
        block_size_n = _get_block_size_n(scores.device, head_dim, is_dropout, causal)
        scores_block = scores.split(block_size_n, dim=-1)
        lse_block = torch.stack([torch.logsumexp(s, dim=-1) for s in scores_block], dim=-1)
        lse = torch.logsumexp(lse_block, dim=-1)
        # lse could be -inf (i.e. all values in scores are -inf), and we want to set those to inf
        # so that when we do torch.exp(m - lse), we get 0.0 instead of NaN.
        lse[lse == float("-inf")] = float("inf")
        scores_max_block = torch.stack([torch.amax(s, dim=-1) for s in scores_block], dim=-1)
        cummax_block = torch.cummax(scores_max_block.flip(-1), dim=-1).values.flip(-1).unbind(dim=-1)
        attn_unnorm_block = attn_unnorm.split(block_size_n, dim=-1)
        attn_norm = torch.cat(
            [
                a * (torch.exp(m - lse)).unsqueeze(-1)
                for a, m in zip(attn_unnorm_block, cummax_block)
            ],
            dim=-1,
        )
        if query_padding_mask is not None:
            attn_norm.masked_fill_(~query_padding_mask.view(b, 1, -1, 1), 0.0)
            # attn_norm.masked_fill_(rearrange(~query_padding_mask, "b s -> b 1 s 1"), 0.0)
        return attn_norm.to(dtype=attn_unnorm.dtype)

    def construct_local_mask(self, seqlen_q, seqlen_k, window_size, query_padding_mask, key_padding_mask, device):
        # row_idx = rearrange(torch.arange(seqlen_q, device=device, dtype=torch.long), "s -> s 1")
        row_idx = torch.arange(seqlen_q, device=device, dtype=torch.long).view(-1, 1)
        col_idx = torch.arange(seqlen_k, device=device, dtype=torch.long)
        sk = (
            seqlen_k
            if key_padding_mask is None
            else key_padding_mask.sum(-1).view(-1, 1, 1, 1)
            # else rearrange(key_padding_mask.sum(-1), "b -> b 1 1 1")
        )
        sq = (
            seqlen_q
            if query_padding_mask is None
            else query_padding_mask.sum(-1).view(-1, 1, 1, 1)
            # else rearrange(query_padding_mask.sum(-1), "b -> b 1 1 1")
        )
        if window_size[0] < 0:
            return col_idx > row_idx + sk - sq + window_size[1]
        else:
            sk = torch.full_like(col_idx, seqlen_k) if key_padding_mask is None else sk
            return torch.logical_or(
                col_idx > torch.minimum(row_idx + sk - sq + window_size[1], sk),
                col_idx < row_idx + sk - sq - window_size[0],
            )

    def convert_flash_attn_S_to_softmax(
        self,
        S,
        seqlen_q,
        seqlen_k,
        query_padding_mask,
        key_padding_mask,
        causal=False,
        window_size=(-1, -1),  # -1 means infinite window size
    ):
        """FlashAttention stores the S matrix in a different way.
        Arguments:
            S: (batch_size, nheads, seqlen_q, seqlen_k)
            query_padding_mask: (batch_size, seqlen_q)
            key_padding_mask: (batch_size, seqlen_k)
        """
        if TEST_WITH_ROCM:
            return S
        b = S.shape[0]

        if causal:
            window_size = (window_size[0], 0)
        seqlen_q_rounded, seqlen_k_rounded = S.shape[-2:]
        S_converted = S
        if window_size[0] >= 0 or window_size[1] >= 0:
            local_mask = self.construct_local_mask(
                seqlen_q,
                seqlen_k,
                window_size,
                query_padding_mask,
                key_padding_mask,
                S.device,
            )
            local_mask = F.pad(
                local_mask,
                (0, seqlen_k_rounded - seqlen_k, 0, seqlen_q_rounded - seqlen_q),
                value=True,
            )
            S_converted = S_converted.masked_fill(local_mask, 0.0)

        # Need to zero out things not in attention_mask in case S was initialized with random values
        # and some of those values aren't overwritten.
        seqlen_q_og = (
            query_padding_mask.shape[-1] if query_padding_mask is not None else seqlen_q_rounded
        )
        if query_padding_mask is not None:
            query_padding_mask = F.pad(query_padding_mask, (0, seqlen_q_rounded - seqlen_q_og))
            # S_converted = S_converted.masked_fill(rearrange(~query_padding_mask, "b s -> b 1 s 1"), 0.0)
            S_converted = S_converted.masked_fill(~query_padding_mask.view(b, 1, -1, 1), 0.0)
        seqlen_k_og = key_padding_mask.shape[-1] if key_padding_mask is not None else seqlen_k
        if key_padding_mask is not None:
            key_padding_mask = F.pad(key_padding_mask, (0, seqlen_k_rounded - seqlen_k_og))
            S_converted = S_converted.masked_fill(~key_padding_mask.view(b, 1, 1, -1), 0.0)
            # S_converted = S_converted.masked_fill(rearrange(~key_padding_mask, "b s -> b 1 1 s"), 0.0)
        S_converted = F.pad(S_converted, (0, 0, 0, seqlen_q_og - seqlen_q_rounded))
        S_converted = F.pad(S_converted, (0, seqlen_k_og - seqlen_k_rounded))
        return S_converted[:, :, :seqlen_q, :seqlen_k]

    @skipIfRocm  # No cuDNN Attention
    @unittest.skipIf(not PLATFORM_SUPPORTS_CUDNN_ATTENTION, "cuDNN Attention is not supported on this system")
    def test_cudnn_attention_different_dk_dv(self, device):
        dtype = torch.bfloat16
        make_tensor = partial(torch.rand, device=device, dtype=dtype, requires_grad=True)
        batch, num_heads, head_dim_k, head_dim_v = 32, 16, 128, 64
        seq_len = 640
        q_shape = SdpaShape(batch, num_heads, seq_len, head_dim_k)
        k_shape = SdpaShape(batch, num_heads, seq_len, head_dim_k)
        v_shape = SdpaShape(batch, num_heads, seq_len, head_dim_v)
        query, key, value = make_tensor(q_shape), make_tensor(k_shape), make_tensor(v_shape)

        with sdpa_kernel(backends=[SDPBackend.CUDNN_ATTENTION]):
            actual = torch.nn.functional.scaled_dot_product_attention(
                query, key, value, attn_mask=None, dropout_p=0.0, is_causal=False)
        with sdpa_kernel(backends=[SDPBackend.MATH]):
            math_ref = torch.nn.functional.scaled_dot_product_attention(
                query.contiguous().to(torch.float32),
                key.contiguous().to(torch.float32),
                value.contiguous().to(torch.float32),
                attn_mask=None, dropout_p=0.0, is_causal=False)

        self.assertEqual(actual.contiguous(), math_ref.contiguous().to(dtype), atol=1e-3, rtol=1e-2)

    @skipIfRocm  # No cuDNN Attention
    @unittest.skipIf(not PLATFORM_SUPPORTS_CUDNN_ATTENTION, "cuDNN Attention is not supported on this system")
    def test_cudnn_attention_fail_d128(self, device):
        # Test that cuDNN attention dispatching correctly bails out on d > 128
        b, h = 1, 2
        s_q, s_kv = 128, 128
        d_qk, d_v = 128, 144

        q = torch.randn(b, h, s_q, d_qk, device=device, dtype=torch.bfloat16)
        k = torch.randn(b, h, s_kv, d_qk, device=device, dtype=torch.bfloat16)
        v = torch.randn(b, h, s_kv, d_v, device=device, dtype=torch.bfloat16)

        with sdpa_kernel(backends=[SDPBackend.CUDNN_ATTENTION]):
            with self.assertRaisesRegex(RuntimeError, "No available kernel."):
                o = torch.nn.functional.scaled_dot_product_attention(q, k, v)

    @skipIfRocm  # No cuDNN Attention
    @unittest.skipIf(not PLATFORM_SUPPORTS_CUDNN_ATTENTION, "cudnn Attention is not supported on this system")
    def test_cudnn_attention_trivial_output_transpose(self, device):
        # see also: https://github.com/pytorch/pytorch/issues/134001
        x = torch.randn(2, 4, 1, 64, device='cuda', dtype=torch.float16, requires_grad=True)
        x2 = x.transpose(1, 2)
        with torch.nn.attention.sdpa_kernel(torch.nn.attention.SDPBackend.CUDNN_ATTENTION):
            o = torch.nn.functional.scaled_dot_product_attention(x2, x2, x2).transpose(1, 2).reshape(2, 64, 4)
        o.backward(o)
        x_cpu = x.clone().cpu().detach()
        x_cpu.requires_grad = True
        x2_cpu = x_cpu.transpose(1, 2)
        o = torch.nn.functional.scaled_dot_product_attention(x2_cpu, x2_cpu, x2_cpu).transpose(1, 2).reshape(2, 64, 4)
        o.backward(o)
        torch.testing.assert_close(x.grad, x_cpu.grad.cuda(), atol=7e-3, rtol=7e-3)

    @unittest.skipIf(not PLATFORM_SUPPORTS_MEM_EFF_ATTENTION, "Fused SDPA was not built for this system")
    @parametrize("mask_dim", [1, 2, 3, 4])
    def test_mem_efficient_attention_mask_variants(self, device, mask_dim: List[int]):
        dtype = torch.float16
        make_tensor = partial(torch.rand, device=device, dtype=dtype, requires_grad=True)
        batch, num_heads, head_dim = 8, 8, 64
        seq_len_q, seq_len_kv = 64, 15
        query = make_tensor(SdpaShape(batch, num_heads, seq_len_q, head_dim))
        kv_shape = SdpaShape(batch, num_heads, seq_len_kv, head_dim)
        key, value = make_tensor(kv_shape), make_tensor(kv_shape)

        if mask_dim == 1:
            mask = torch.randn((seq_len_kv,), device=device, dtype=dtype)
        elif mask_dim == 2:
            mask = torch.randn((seq_len_q, seq_len_kv), device=device, dtype=dtype)
        elif mask_dim == 3:
            mask = torch.randn((num_heads, seq_len_q, seq_len_kv), device=device, dtype=dtype)
        elif mask_dim == 4:
            mask = torch.randn((batch, num_heads, seq_len_q, seq_len_kv), device=device, dtype=dtype)
        with sdpa_kernel(backends=[SDPBackend.EFFICIENT_ATTENTION]):
            out = F.scaled_dot_product_attention(query, key, value, mask)
        out.sum().backward()

    @unittest.skipIf(not PLATFORM_SUPPORTS_MEM_EFF_ATTENTION, "Fused SDPA was not built for this system")
    @parametrize("dtype", [torch.float, torch.float16])
    def test_mem_eff_attention_non_contiguous_mask(self, device, dtype):
        make_tensor = partial(torch.rand, device=device, dtype=dtype, requires_grad=True)
        batch, num_heads, head_dim = 8, 8, 64
        seq_len_q, seq_len_kv = 64, 16
        query = make_tensor(SdpaShape(batch, num_heads, seq_len_q, head_dim))
        kv_shape = SdpaShape(batch, num_heads, seq_len_kv, head_dim)
        key, value = make_tensor(kv_shape), make_tensor(kv_shape)
        mask = torch.randn((batch, num_heads, seq_len_q, seq_len_kv), device=device, dtype=dtype)
        mask = torch.as_strided(mask, (batch, num_heads, seq_len_q, seq_len_kv), (0, 0, 0, 1))
        with sdpa_kernel(backends=[SDPBackend.EFFICIENT_ATTENTION]):
            out = F.scaled_dot_product_attention(query, key, value, mask)
        out.sum().backward()

    @unittest.skipIf(not PLATFORM_SUPPORTS_MEM_EFF_ATTENTION, "Fused SDPA was not built for this system")
    @parametrize("dtype", [torch.float, torch.float16])
    def test_mem_eff_attention_long_sequence_mask(self, device, dtype):
        if torch.cuda.get_device_properties('cuda').total_memory < 80 * 2**30:
            unittest.skip("This test requires substatnial GPU memory.")
            return
        make_tensor = partial(torch.rand, device=device, dtype=dtype, requires_grad=True)
        batch, num_heads, head_dim = 1, 32, 64
        seq_len_q, seq_len_kv = 8192, 8192
        query = make_tensor(SdpaShape(batch, num_heads, seq_len_q, head_dim))
        kv_shape = SdpaShape(batch, num_heads, seq_len_kv, head_dim)
        key, value = make_tensor(kv_shape), make_tensor(kv_shape)
        mask = torch.randn((batch, num_heads, seq_len_q, seq_len_kv), device=device, dtype=dtype)
        with sdpa_kernel(backends=[SDPBackend.EFFICIENT_ATTENTION]):
            out = F.scaled_dot_product_attention(query, key, value, mask)
        out.sum().backward()

    @unittest.skipIf(not PLATFORM_SUPPORTS_MEM_EFF_ATTENTION, "Fused SDPA was not built for this system")
    def test_mem_eff_attention_non_contig_mask_bug(self, device):
        # Without the fix this produces `AssertionError: assert 0.07352933287620544 < 1e-07`
        # Shapes taken from repro
        query_size = (3, 16, 1, 128)
        query_strides = (2304, 128, 2048, 1)
        key_size = (3, 16, 14, 128)
        key_strides = (3584, 0, 256, 1)
        value_size = (3, 16, 14, 128)
        value_strides = (3584, 0, 256, 1)
        attention_mask_size = (3, 1, 1, 14)
        attn_mask_strides = (14, 14, 14, 1)

        # Calculate the number of elements needed for each tensor
        query_num_elements = max(size * stride for size, stride in zip(query_size, query_strides))
        key_num_elements = max(size * stride for size, stride in zip(key_size, key_strides))
        value_num_elements = max(size * stride for size, stride in zip(value_size, value_strides))
        attention_mask_num_elements = max(size * stride for size, stride in zip(attention_mask_size, attn_mask_strides))

        # Create the tensors with the specified sizes and strides
        query = torch.randn(query_num_elements, device=device).as_strided(query_size, query_strides)
        key = torch.randn(key_num_elements, device=device).as_strided(key_size, key_strides)
        value = torch.randn(value_num_elements, device=device).as_strided(value_size, value_strides)
        bias = torch.randn(attention_mask_num_elements, device=device).as_strided(attention_mask_size, attn_mask_strides)

        with sdpa_kernel(backends=[SDPBackend.EFFICIENT_ATTENTION]):
            out = F.scaled_dot_product_attention(query, key, value, bias)
            out_contig = F.scaled_dot_product_attention(query, key, value, bias.contiguous())

        max_diff = (out - out_contig).abs().mean()
        self.assertTrue(max_diff.item() < 1e-7)

    @unittest.skipIf(not PLATFORM_SUPPORTS_FLASH_ATTENTION, "Fused SDPA was not built for this system")
    def test_singelton_head_dim_stride_ne_1(self, device):
        query = torch.tensor([[[[1, 2]]]], dtype=torch.float16, device=device)
        query = query.transpose(-1, -2)
        key = torch.tensor([[[[1]]]], dtype=torch.float16, device=device)
        value = torch.tensor([[[[1]]]], dtype=torch.float16, device=device)

        with torch.backends.cuda.sdp_kernel(enable_math=False, enable_flash=True, enable_mem_efficient=False):
            scaled_dot_product_attention(query, key, value)

    @unittest.skipIf(not PLATFORM_SUPPORTS_MEM_EFF_ATTENTION, "Fused SDPA was not built for this system")
    @parametrize("type", ["dense", "nested"])
    @parametrize("is_contiguous", [True, False])
    def test_scaled_dot_product_attention_fused_kernels_packed(self, device, type: str, is_contiguous: bool):
        if TEST_WITH_ROCM and type == 'nested':
            self.skipTest("ROCM does not support efficient attention on nested tensors, for now")
        make_tensor = partial(rand_sdpa_tensor, type=type, device=device, dtype=torch.float16, packed=True)

        batch_size, seq_len, num_heads, head_dim = 32, 64, 16, 64
        shape = SdpaShape(batch_size, num_heads, seq_len, head_dim)

        # Test Packed
        qkv = make_tensor(shape)
        query, key, value = qkv.chunk(3, dim=-1)

        query = query.view(batch_size, -1, num_heads, head_dim).transpose(1, 2)
        value = value.view(batch_size, -1, num_heads, head_dim).transpose(1, 2)
        key = key.view(batch_size, -1, num_heads, head_dim).transpose(1, 2)

        if is_contiguous:
            query = query.contiguous()
            key = key.contiguous()
            value = value.contiguous()

        with sdpa_kernel(backends=[SDPBackend.EFFICIENT_ATTENTION]):
            actual = torch.nn.functional.scaled_dot_product_attention(
                query, key, value, attn_mask=None, dropout_p=0.0, is_causal=False)
        with sdpa_kernel(backends=[SDPBackend.MATH]):
            math_ref = torch.nn.functional.scaled_dot_product_attention(
                query.contiguous(), key.contiguous(), value.contiguous(),
                attn_mask=None, dropout_p=0.0, is_causal=False)

        self.assertEqual(actual.contiguous(), math_ref.contiguous(), atol=2e-3, rtol=1e-2)

    @skipIfRocm  # Missing nested and EFFICIENT_ATTENTION
    @unittest.skipIf(not PLATFORM_SUPPORTS_FUSED_ATTENTION, "Fused SDPA was not built for this system")
    @parametrize("type", ["dense", "nested"])
    @parametrize("fused_kernel", [SDPBackend.FLASH_ATTENTION, SDPBackend.EFFICIENT_ATTENTION] if
                 PLATFORM_SUPPORTS_FLASH_ATTENTION else [SDPBackend.EFFICIENT_ATTENTION])
    def test_scaled_dot_product_attention_fused_kernels_packed_accuracy(self, device, type: str, fused_kernel: str):
        def rand_nt(shape):
            batch, seq_len, num_heads, head_dim = shape
            tensors = [6 * torch.rand((seq_len, 3 * num_heads * head_dim), device=device, dtype=torch.float32) - 3
                       for _ in range(batch)]
            return (torch.nested.nested_tensor(tensors, device=device, dtype=torch.float32),
                    torch.nested.nested_tensor(tensors, device=device, dtype=torch.float16))

        def rand_tensor(shape):
            batch, seq_len, num_heads, head_dim = shape
            tensor = 6 * torch.rand((batch, seq_len, 3 * num_heads * head_dim), device=device, dtype=torch.float32) - 3
            return tensor, tensor.to(dtype=torch.float16)

        batch_size, seq_len, num_heads, head_dim = 16, 8, 4, 64
        shape = (batch_size, seq_len, num_heads, head_dim)

        # Test Packed
        qkv, qkv_low_precision = rand_tensor(shape) if type == "dense" else rand_nt(shape)
        query, key, value = qkv.chunk(3, dim=-1)
        query_lp, key_lp, value_lp = qkv_low_precision.chunk(3, dim=-1)

        query = query.view(batch_size, -1, num_heads, head_dim).transpose(1, 2)
        key = key.view(batch_size, -1, num_heads, head_dim).transpose(1, 2)
        value = value.view(batch_size, -1, num_heads, head_dim).transpose(1, 2)

        query_lp = query_lp.view(batch_size, -1, num_heads, head_dim).transpose(1, 2)
        key_lp = key_lp.view(batch_size, -1, num_heads, head_dim).transpose(1, 2)
        value_lp = value_lp.view(batch_size, -1, num_heads, head_dim).transpose(1, 2)

        with sdpa_kernel(backends=[fused_kernel]):
            actual = torch.nn.functional.scaled_dot_product_attention(
                query_lp, key_lp, value_lp, attn_mask=None, dropout_p=0.0, is_causal=False)

        with sdpa_kernel(backends=[SDPBackend.MATH]):
            math_ref_lp = torch.nn.functional.scaled_dot_product_attention(
                query_lp.contiguous(), key_lp.contiguous(), value_lp.contiguous(),
                attn_mask=None, dropout_p=0.0, is_causal=False)

            math_query = query.contiguous()
            math_key = key.contiguous()
            math_value = value.contiguous()

            math_ref = torch.nn.functional.scaled_dot_product_attention(
                math_query, math_key, math_value, attn_mask=None, dropout_p=0.0, is_causal=False)

        actual_test = actual
        math_ref_test = math_ref
        math_ref_lp_test = math_ref_lp

        if actual_test.is_nested:
            actual_test = torch.nested.to_padded_tensor(actual_test.contiguous(), padding=0.0)
            math_ref_test = torch.nested.to_padded_tensor(math_ref_test, padding=0.0)
            math_ref_lp_test = torch.nested.to_padded_tensor(math_ref_lp_test, padding=0.0)

        actual_test = actual_test.to(dtype=torch.float32).contiguous()
        math_ref_test = math_ref_test.to(dtype=torch.float32).contiguous()
        math_ref_lp_test = math_ref_lp_test.to(dtype=torch.float32).contiguous()

        self.assertEqual(math_ref_test, math_ref_lp_test, atol=7e-3, rtol=7e-3)
        self.assertEqual(actual_test, math_ref_test, atol=7e-3, rtol=7e-3)

    @unittest.skipIf(not PLATFORM_SUPPORTS_MEM_EFF_ATTENTION, "Efficient Attention was not built for this system")
    @parametrize("contiguous_inputs", [True, False])
    @parametrize("is_causal", [True, False])
    def test_sdp_mem_efficient_grad_against_math(self, device, contiguous_inputs: bool, is_causal: bool):
        batch_size, seq_len, num_heads, head_dim = 4, 4, 2, 16
        make_tensor = partial(rand_sdpa_tensor, type="dense", device=device,
                              dtype=torch.float64, requires_grad=True, packed=True)

        qkv = make_tensor(SdpaShape(batch_size, num_heads, seq_len, head_dim))
        qkv_lp = qkv.detach().clone().to(torch.float32).requires_grad_()

        query, key, value = qkv.chunk(3, dim=-1)
        query_lp, key_lp, value_lp = qkv_lp.chunk(3, dim=-1)

        query = query.view(batch_size, -1, num_heads, head_dim).transpose(1, 2)
        key = key.view(batch_size, -1, num_heads, head_dim).transpose(1, 2)
        value = value.view(batch_size, -1, num_heads, head_dim).transpose(1, 2)

        query_lp = query_lp.view(batch_size, -1, num_heads, head_dim).transpose(1, 2)
        key_lp = key_lp.view(batch_size, -1, num_heads, head_dim).transpose(1, 2)
        value_lp = value_lp.view(batch_size, -1, num_heads, head_dim).transpose(1, 2)

        if contiguous_inputs:
            query = query.contiguous()
            key = key.contiguous()
            value = value.contiguous()

            query_lp = query_lp.contiguous()
            key_lp = key_lp.contiguous()
            value_lp = value_lp.contiguous()

        with sdpa_kernel(backends=[SDPBackend.MATH]):
            out = torch.nn.functional.scaled_dot_product_attention(query, key, value, None, 0.0, is_causal)

        with sdpa_kernel(backends=[SDPBackend.EFFICIENT_ATTENTION]):
            out_lp = torch.nn.functional.scaled_dot_product_attention(
                query_lp, key_lp, value_lp, None, 0.0, is_causal)

        rand_upward = torch.rand_like(out)
        rand_upward_lp = rand_upward.to(torch.float32)

        out.backward(rand_upward)
        out_lp.backward(rand_upward_lp)

        # Cast up and compare
        self.assertEqual(qkv.grad, qkv_lp.grad.to(torch.float64), atol=1e-5, rtol=1e-5)

    @unittest.skipIf(not PLATFORM_SUPPORTS_FLASH_ATTENTION, "Flash Attention was not built for this system")
    @parametrize("contiguous_inputs", [True, False])
    @parametrize("is_causal", [True, False])
    @parametrize("dtype", [torch.float16, torch.bfloat16])
    def test_sdp_flash_attention_grad_against_math(self, device, contiguous_inputs: bool, is_causal: bool, dtype: torch.dtype):
        batch_size, seq_len, num_heads, head_dim = 4, 4, 2, 16
        make_tensor = partial(rand_sdpa_tensor, type="dense", device=device,
                              dtype=torch.float64, requires_grad=True, packed=True)

        qkv = make_tensor(SdpaShape(batch_size, num_heads, seq_len, head_dim))
        qkv_lp = qkv.detach().clone().to(dtype).requires_grad_()

        query, key, value = qkv.chunk(3, dim=-1)
        query_lp, key_lp, value_lp = qkv_lp.chunk(3, dim=-1)

        query = query.view(batch_size, -1, num_heads, head_dim).transpose(1, 2)
        key = key.view(batch_size, -1, num_heads, head_dim).transpose(1, 2)
        value = value.view(batch_size, -1, num_heads, head_dim).transpose(1, 2)

        query_lp = query_lp.view(batch_size, -1, num_heads, head_dim).transpose(1, 2)
        key_lp = key_lp.view(batch_size, -1, num_heads, head_dim).transpose(1, 2)
        value_lp = value_lp.view(batch_size, -1, num_heads, head_dim).transpose(1, 2)

        if contiguous_inputs:
            query = query.contiguous()
            key = key.contiguous()
            value = value.contiguous()

            query_lp = query_lp.contiguous()
            key_lp = key_lp.contiguous()
            value_lp = value_lp.contiguous()

        with sdpa_kernel(backends=[SDPBackend.MATH]):
            out = torch.nn.functional.scaled_dot_product_attention(query, key, value, None, 0.0, is_causal)

        with sdpa_kernel(backends=[SDPBackend.FLASH_ATTENTION]):
            out_lp = torch.nn.functional.scaled_dot_product_attention(
                query_lp, key_lp, value_lp, None, 0.0, is_causal)

        rand_upward = torch.rand_like(out)
        rand_upward_lp = rand_upward.to(dtype)

        out.backward(rand_upward)
        out_lp.backward(rand_upward_lp)

        # Cast up and compare
        # Since we are doing the compute on fp16 we have to bump the tolerance
        # Bump down the tolearnce for blfoat16
        atol = 7e-4 if dtype == torch.float16 else 7e-3
        rtol = 7e-4 if dtype == torch.float16 else 7e-3
        if TEST_WITH_ROCM:
            atol = 9e-4 if dtype == torch.float16 else 9e-3
        self.assertEqual(qkv.grad, qkv_lp.grad.to(torch.float64), atol=atol, rtol=rtol)

    @skipIfRocm  # Missing nested and EFFICIENT_ATTENTION
    @unittest.skipIf(not PLATFORM_SUPPORTS_FUSED_ATTENTION, "Platform does not support fused SDPA")
    @parametrize("type", ["dense", "nested"])
    def test_fused_sdp_choice(self, device, type: str):
        batch_size, seq_len, num_heads, head_dim = 2, 128, 8, 64
        shape = SdpaShape(batch_size, num_heads, seq_len, head_dim)
        make_tensor = partial(rand_sdpa_tensor, device=device, dtype=torch.float16, packed=True, requires_grad=True)

        qkv = make_tensor(shape, type=type)
        query, key, value = qkv.chunk(3, dim=-1)

        query = query.view(batch_size, -1, num_heads, head_dim).transpose(1, 2)
        value = value.view(batch_size, -1, num_heads, head_dim).transpose(1, 2)
        key = key.view(batch_size, -1, num_heads, head_dim).transpose(1, 2)

        if type != "nested" and PLATFORM_SUPPORTS_CUDNN_ATTENTION and SM90OrLater:
            self.assertEqual(torch._fused_sdp_choice(query, key, value), SDPBackend.CUDNN_ATTENTION.value)
        elif PLATFORM_SUPPORTS_FLASH_ATTENTION:
            self.assertEqual(torch._fused_sdp_choice(query, key, value), SDPBackend.FLASH_ATTENTION.value)
        elif type != "nested" and PLATFORM_SUPPORTS_CUDNN_ATTENTION:  # e.g., we're on Windows
            self.assertEqual(torch._fused_sdp_choice(query, key, value), SDPBackend.CUDNN_ATTENTION.value)
        else:
            self.assertEqual(torch._fused_sdp_choice(query, key, value), SDPBackend.EFFICIENT_ATTENTION.value)

        # Change dtype to float32 so that efficient attention should get chosen
        make_tensor = partial(rand_sdpa_tensor, device=device, dtype=torch.float32, packed=True)

        qkv = make_tensor(shape, type=type)
        query, key, value = qkv.chunk(3, dim=-1)

        query = query.view(batch_size, -1, num_heads, head_dim).transpose(1, 2)
        value = value.view(batch_size, -1, num_heads, head_dim).transpose(1, 2)
        key = key.view(batch_size, -1, num_heads, head_dim).transpose(1, 2)

        assert torch._fused_sdp_choice(query, key, value) == SDPBackend.EFFICIENT_ATTENTION.value

    @skipIfRocm  # Missing triton.float32 ("triton" prefix is to locate skipped UTs), and deterministic algo
    @unittest.skipIf(not PLATFORM_SUPPORTS_MEM_EFF_ATTENTION, "Platform does not support fused SDPA")
    @parametrize("warn_only", [True, False])
    def test_sdp_choice_with_determinism(self, device, warn_only):
        batch_size, seq_len, num_heads, head_dim = 1, 64, 8, 64
        shape = SdpaShape(batch_size, num_heads, seq_len, head_dim)
        make_tensor = partial(rand_sdpa_tensor, type="dense", device=device, dtype=torch.float32, packed=False)
        query, key, value = make_tensor(shape), make_tensor(shape), make_tensor(shape)

        with use_deterministic_algorithims(True, warn_only=warn_only):
            with sdpa_kernel(backends=[SDPBackend.EFFICIENT_ATTENTION, SDPBackend.MATH]):
                assert torch._fused_sdp_choice(query, key, value) == SDPBackend.EFFICIENT_ATTENTION.value

    @skipIfRocm  # Missing deterministic algo
    @unittest.skipIf(not PLATFORM_SUPPORTS_FUSED_ATTENTION, "Fused SDPA was not built for this system")
    @parametrize("fused_kernel", PLATFORM_SPECIFIC_SDPA)
    @parametrize("warn_only", [True, False])
    def test_fused_backwards_throws_determinism_warning(self, device, warn_only, fused_kernel):
        batch_size, seq_len, num_heads, head_dim = 1, 64, 8, 64
        shape = SdpaShape(batch_size, num_heads, seq_len, head_dim)
        make_tensor = partial(rand_sdpa_tensor, type="dense", device=device, dtype=torch.float16, packed=False, requires_grad=True)
        query, key, value = make_tensor(shape), make_tensor(shape), make_tensor(shape)

        kernel_name = "Memory Efficient attention" if fused_kernel == SDPBackend.EFFICIENT_ATTENTION else \
            "Flash Attention" if fused_kernel == SDPBackend.FLASH_ATTENTION else "cuDNN Attention"
        warning_context = (
            self.assertWarnsRegex(
                UserWarning,
                f"{kernel_name} defaults to a non-deterministic algorithm.",
            )
            if warn_only
            else contextlib.nullcontext()
        )
        with use_deterministic_algorithims(True, warn_only=warn_only):
            with sdpa_kernel(backends=[fused_kernel]):
                with warning_context:
                    if warn_only or fused_kernel != SDPBackend.CUDNN_ATTENTION:
                        torch.nn.functional.scaled_dot_product_attention(query, key, value).sum().backward()
                    else:
                        # cuDNN attention has no deterministic fallback
                        self.assertRaises(RuntimeError, lambda:
                                          torch.nn.functional.scaled_dot_product_attention(query, key, value).sum().backward())

    @unittest.skip("This test is not behaving deterministaclly non-deterministaclly on CI/CD")
    @unittest.skipIf(not PLATFORM_SUPPORTS_FLASH_ATTENTION, "Platform does not support fused SDPA")
    def test_mem_eff_backwards_determinism(self, device):
        # Need big seq_len to ensure that num_splits > 1
        dtype = torch.float32
        batch_size, seq_len, n_heads, head_dim = 1, 1024, 8, 64
        query = torch.rand(batch_size, n_heads, seq_len, head_dim,
                           device=device, dtype=dtype, requires_grad=True)
        key = torch.rand(batch_size, n_heads, seq_len, head_dim, device=device,
                         dtype=dtype, requires_grad=True)
        value = torch.rand(batch_size, n_heads, seq_len, head_dim,
                           device=device, dtype=dtype, requires_grad=True)

        with sdpa_kernel(backends=[SDPBackend.EFFICIENT_ATTENTION]):
            # Run once to establish baseline
            out = F.scaled_dot_product_attention(query, key, value)
            upward_grad = torch.rand_like(out)
            out.backward(upward_grad)
            intial_query_grad = query.grad

            # Re-run the op with the same upward grad and check that the backward is
            # not deterministic
            diff_anwser_once = False
            for _ in range(100):
                query.grad = None
                out = F.scaled_dot_product_attention(query, key, value)
                out.backward(upward_grad)
                if not torch.equal(intial_query_grad, query.grad):
                    diff_anwser_once = True
                    break
            self.assertTrue(diff_anwser_once)

        with use_deterministic_algorithims(True, warn_only=False):
            query.grad = None
            out = F.scaled_dot_product_attention(query, key, value)
            upward_grad = torch.rand_like(out)
            out.backward(upward_grad)
            intial_query_grad = query.grad

            # Re-run the op with the same upward grad and check that the backward is
            # deterministic now that we have enforced it
            diff_anwser_once = False
            for _ in range(100):
                query.grad = None
                out = F.scaled_dot_product_attention(query, key, value)
                out.backward(upward_grad)
                if not torch.equal(intial_query_grad, query.grad):
                    diff_anwser_once = True
                    break
            self.assertFalse(diff_anwser_once)

    # verified passing successfully on H100
    @unittest.skipIf(not PLATFORM_SUPPORTS_MEM_EFF_ATTENTION, "Does not support SDPA")
    @unittest.skipIf(IS_JETSON, "causing sigkill on Jetson")
    @parametrize("batch_size", [1, 8])
    @parametrize("seq_len_q", [8, 103, 1024, 2048] if MEM_EFF_CAPABILITY_MATCHES_SM80
                 else [4, 8, 256, 512])
    @parametrize("seq_len_k", [8, 103, 1024, 2048] if MEM_EFF_CAPABILITY_MATCHES_SM80
                 else [4, 8, 256, 512])
    @parametrize("head_dim", [8, 16, 96, 128] if MEM_EFF_CAPABILITY_MATCHES_SM80
                 else [8, 16, 32, 64])
    @parametrize("is_causal", [False, True])
    @parametrize("dropout_p", [0.0, 0.22])
    @parametrize("dtype", [torch.float16, torch.bfloat16, torch.float32] if MEM_EFF_CAPABILITY_MATCHES_SM80
                 else [torch.float16, torch.float32])
    @parametrize("scale", [None, "l1"])
    def test_mem_efficient_attention_vs_math_ref_grads(self, device, batch_size: int, seq_len_q: int, seq_len_k: int,
                                                       head_dim: int, is_causal: bool, dropout_p: float, dtype: torch.dtype,
                                                       scale: str):
        def _get_mem_eff_drop_mask(batch_size, n_heads, q_len, kv_len, p, seed, offset, device=device):
            mask = torch.empty((batch_size, n_heads, q_len, kv_len), device=device, dtype=torch.float32)
            rand_uniform = torch._fill_mem_eff_dropout_mask_(mask, p, seed, offset)
            mask = (rand_uniform > p).to(torch.float32)
            return mask
        if max(seq_len_q, seq_len_k) >= 2048 and torch.cuda.get_device_properties('cuda').total_memory < 40 * 2**30:
            unittest.skip("Reference implementation OOM")
            return
        if TEST_WITH_ROCM and seq_len_q * seq_len_k * head_dim * batch_size > 1024 * 1024 * 128:
            torch.cuda.empty_cache()  # Prevent memory fragmentation
        seed = 42
        scale = scale if scale is None else (1 / head_dim)
        n_heads = 4
        query = torch.rand(batch_size, n_heads, seq_len_q, head_dim,
                           device=device, dtype=dtype, requires_grad=True)
        key = torch.rand(batch_size, n_heads, seq_len_k, head_dim, device=device,
                         dtype=dtype, requires_grad=True)
        value = torch.rand(batch_size, n_heads, seq_len_k, head_dim,
                           device=device, dtype=dtype, requires_grad=True)

        higher_precision_dtype = torch.float64
        query_ref, key_ref, value_ref = query_key_value_clones(query, key, value, dtype=higher_precision_dtype)

        # Create real output
        with sdpa_kernel(backends=[SDPBackend.EFFICIENT_ATTENTION]):
            # Set the seed and run the kernel
            torch.manual_seed(seed)
            out = F.scaled_dot_product_attention(query, key, value, dropout_p=dropout_p, is_causal=is_causal, scale=scale)

        if dropout_p == 0.0:
            with sdpa_kernel(backends=[SDPBackend.MATH]):
                # High Precision Math Reference
                out_ref = F.scaled_dot_product_attention(query_ref, key_ref, value_ref,
                                                         dropout_p=dropout_p, is_causal=is_causal, scale=scale)
                # Low Precision Math Reference
                out_lp_ref = F.scaled_dot_product_attention(query, key, value,
                                                            dropout_p=dropout_p, is_causal=is_causal, scale=scale)
        else:
            if seq_len_q > 1024:
                self.skipTest("Will call _fill_mem_eff_dropout_mask with too many threads!")
            # Create the dropout_mask
            torch.manual_seed(seed)
            dropout_mask = _get_mem_eff_drop_mask(batch_size, n_heads, seq_len_q, seq_len_k, dropout_p, seed, 0, device=device)
            # High Precision Math Reference
            out_ref = torch.ops.aten._scaled_dot_product_attention_math(
                query_ref, key_ref, value_ref, dropout_p=dropout_p, is_causal=is_causal, scale=scale, dropout_mask=dropout_mask)[0]
            # Low Precision Math Reference
            out_lp_ref = torch.ops.aten._scaled_dot_product_attention_math(
                query, key, value, dropout_p=dropout_p, is_causal=is_causal, scale=scale,
                dropout_mask=dropout_mask)[0]

        upstream_grad = torch.rand_like(out, requires_grad=False)

        grads = torch.autograd.grad(out, (query, key, value), upstream_grad)
        grads_ref_lp = torch.autograd.grad(out_lp_ref, (query, key, value), upstream_grad)
        grads_ref = torch.autograd.grad(out_ref, (query_ref, key_ref, value_ref), upstream_grad)

        check_out_and_grad(
            (out_ref, out_lp_ref, out),
            *zip(grads_ref, grads_ref_lp, grads),
            fudge_factors={
                'out': 3.0 ,
                'grad_query': 150.0 ,
                'grad_key': 25.0,
                'grad_value': 8.5,
            }
        )

    @unittest.skipIf(not PLATFORM_SUPPORTS_MEM_EFF_ATTENTION, "Does not support SDPA")
    @unittest.skipIf(IS_JETSON, "causing sigkill on Jetson")
    @parametrize("batch_size", [1, 8])
    @parametrize("seq_len_q", [8, 312, 1024, 2048] if MEM_EFF_CAPABILITY_MATCHES_SM80
                 else [8, 152, 512])
    @parametrize("seq_len_k", [8, 408, 1024, 2048] if MEM_EFF_CAPABILITY_MATCHES_SM80
                 else [8, 37, 512])
    @parametrize("head_dim", [8, 16, 96, 128] if MEM_EFF_CAPABILITY_MATCHES_SM80
                 else [8, 16, 32, 64])
    @parametrize("is_causal", [False])
    @parametrize("dropout_p", [0.0, 0.22])
    @parametrize("dtype", [torch.float16, torch.bfloat16, torch.float32] if MEM_EFF_CAPABILITY_MATCHES_SM80
                 else [torch.float16, torch.float32])
    @parametrize("scale", [None, "l1"])
    def test_mem_efficient_attention_attn_mask_vs_math_ref_grads(self, device, batch_size: int, seq_len_q: int,
                                                                 seq_len_k: int, head_dim: int, is_causal: bool,
                                                                 dropout_p: float, dtype: torch.dtype,
                                                                 scale: str):
        def _get_mem_eff_drop_mask(batch_size, n_heads, q_len, kv_len, p, seed, offset, device=device):
            mask = torch.empty((batch_size, n_heads, q_len, kv_len), device=device, dtype=torch.float32)
            rand_uniform = torch._fill_mem_eff_dropout_mask_(mask, p, seed, offset)
            mask = (rand_uniform > p).to(torch.float32)
            return mask
        if max(seq_len_q, seq_len_k) >= 2048 and torch.cuda.get_device_properties('cuda').total_memory < 40 * 2**30:
            unittest.skip("Reference implementation OOM")
            return
        if TEST_WITH_ROCM and dtype == torch.float32:
            unittest.skip("Skip fp32 attn_mask gradients on ROCM, for now.")
            return
        if TEST_WITH_ROCM and seq_len_q * seq_len_k * head_dim * batch_size > 1024 * 1024 * 128:
            torch.cuda.empty_cache()  # Prevent memory fragmentation
        seed = 42
        scale = scale if scale is None else (1 / head_dim)
        n_heads = 4
        query = torch.rand(batch_size, n_heads, seq_len_q, head_dim,
                           device=device, dtype=dtype, requires_grad=True)
        key = torch.rand(batch_size, n_heads, seq_len_k, head_dim, device=device,
                         dtype=dtype, requires_grad=True)
        value = torch.rand(batch_size, n_heads, seq_len_k, head_dim,
                           device=device, dtype=dtype, requires_grad=True)

        attn_mask = torch.rand(seq_len_q, seq_len_k, device=device, dtype=dtype, requires_grad=True)


        higher_precision_dtype = torch.float64 if dtype == torch.float32 else torch.float32
        query_ref, key_ref, value_ref = query_key_value_clones(query, key, value, dtype=higher_precision_dtype)
        attn_mask_ref = attn_mask.detach().to(higher_precision_dtype).requires_grad_(True)

        # Create real output
        with sdpa_kernel(backends=[SDPBackend.EFFICIENT_ATTENTION]):
            # Set the seed and run the kernel
            torch.manual_seed(seed)
            out = F.scaled_dot_product_attention(query, key, value, attn_mask, dropout_p=dropout_p,
                                                 is_causal=is_causal, scale=scale)

        if dropout_p == 0.0:
            with sdpa_kernel(backends=[SDPBackend.MATH]):
                # High Precision Math Reference
                out_ref = F.scaled_dot_product_attention(query_ref, key_ref, value_ref, attn_mask_ref,
                                                         dropout_p=dropout_p, is_causal=is_causal, scale=scale)
                # Low Precision Math Reference
                out_lp_ref = F.scaled_dot_product_attention(query, key, value, attn_mask,
                                                            dropout_p=dropout_p, is_causal=is_causal, scale=scale)
        else:
            if seq_len_q > 1024:
                self.skipTest("Will call _fill_mem_eff_dropout_mask with too many threads!")
            # Create the dropout_mask
            torch.manual_seed(seed)
            dropout_mask = _get_mem_eff_drop_mask(batch_size, n_heads, seq_len_q,
                                                  seq_len_k, dropout_p, seed, 0, device=device)
            # High Precision Math Reference
            out_ref = torch.ops.aten._scaled_dot_product_attention_math(
                query_ref, key_ref, value_ref, attn_mask_ref, dropout_p=dropout_p, is_causal=is_causal,
                scale=scale, dropout_mask=dropout_mask)[0]
            # Low Precision Math Reference
            out_lp_ref = torch.ops.aten._scaled_dot_product_attention_math(
                query, key, value, attn_mask,
                dropout_p=dropout_p, is_causal=is_causal, scale=scale,
                dropout_mask=dropout_mask)[0]

        upstream_grad = torch.rand_like(out, requires_grad=False)

        grads = torch.autograd.grad(out, (query, key, value, attn_mask), upstream_grad)
        grads_ref_lp = torch.autograd.grad(out_lp_ref, (query, key, value, attn_mask), upstream_grad)
        grads_ref = torch.autograd.grad(out_ref, (query_ref, key_ref, value_ref, attn_mask_ref), upstream_grad)

        check_out_and_grad(
            (out_ref, out_lp_ref, out),
            *zip(grads_ref, grads_ref_lp, grads),
            fudge_factors={
                "out": 4,
                "grad_query": 160.0,
                "grad_key": 25.0,
                "grad_value": 8.0,
                "grad_attn_mask": 45.0,
            },
        )

    @unittest.skipIf(not PLATFORM_SUPPORTS_FLASH_ATTENTION, "Does not support SDPA or pre-SM80 hardware")
    @unittest.skipIf(IS_JETSON, "causing sigkill on Jetson")
    @parametrize("batch_size", [1, 8])
    @parametrize("seq_len_q", [4, 143, 2048])
    @parametrize("seq_len_k", [4, 127, 579, 2048])
    @parametrize("head_dim", [8, 203, 256])
    @parametrize("is_causal", [True, False])
    @parametrize("dropout_p", [0.0, 0.22, 0.48])
    @parametrize("dtype", [torch.float16, torch.bfloat16])
    @parametrize("scale", [None, "l1"])
    @parametrize("enable_gqa", [True, False])
    @parametrize("n_heads", [[16, 8], [10, 2]])
    def test_flash_attention_vs_math_ref_grads(self, device, batch_size: int, seq_len_q: int, seq_len_k: int,
                                               head_dim: int, is_causal: bool, dropout_p: float, dtype: torch.dtype,
                                               scale: str, enable_gqa: bool, n_heads: List[int]):
        if isSM8XDevice and head_dim in range(193, 256 + 1):
            self.skipTest("Flash attention on sm86, sm87, and sm89 for headdim > 192 currently disabled")
        if is_causal and seq_len_q != seq_len_k:
            self.skipTest("Flash V2 does not accept is_casual when seq_len_q != seq_len_k")
        if TEST_WITH_ROCM and seq_len_q >= 1024 and seq_len_k >= 1024 and batch_size > 1:
            torch.cuda.empty_cache()  # Prevent memory fragmentation
        if max(seq_len_q, seq_len_k) >= 2048 and torch.cuda.get_device_properties('cuda').total_memory < 40 * 2**30:
            unittest.skip("Reference implementation OOM")
            return

        scale = scale if scale is None else (1 / head_dim)
        num_heads_q = num_heads_kv = 4
        if enable_gqa:
            num_heads_q = n_heads[0]
            num_heads_kv = n_heads[1]

        query = torch.rand(batch_size, num_heads_q, seq_len_q, head_dim,
                           device=device, dtype=dtype, requires_grad=True)
        key = torch.rand(batch_size, num_heads_kv, seq_len_k, head_dim, device=device,
                         dtype=dtype, requires_grad=True)
        value = torch.rand(batch_size, num_heads_kv, seq_len_k, head_dim,
                           device=device, dtype=dtype, requires_grad=True)

        higher_precision_dtype = torch.float64 if dtype == torch.float32 else torch.float32
        query_ref, key_ref, value_ref = query_key_value_clones(query, key, value, dtype=higher_precision_dtype)

        is_dropout = dropout_p > 0.0

        if not is_dropout:
            with sdpa_kernel(backends=[SDPBackend.FLASH_ATTENTION]):
                out = F.scaled_dot_product_attention(
                    query, key, value, dropout_p=dropout_p, is_causal=is_causal, scale=scale, enable_gqa=enable_gqa)
            with sdpa_kernel(backends=[SDPBackend.MATH]):
                # High Precision Math Reference
                out_ref = F.scaled_dot_product_attention(
                    query_ref, key_ref, value_ref, is_causal=is_causal, scale=scale, enable_gqa=enable_gqa)
                # Low Precision Math Reference
                out_lp_ref = F.scaled_dot_product_attention(
                    query, key, value, is_causal=is_causal, scale=scale, enable_gqa=enable_gqa)
        else:
            # Problem: We pad sizes in the composite region of the top level SDPA. But we need the
            # Debug mask when have dropout. So I am going to manualy pad up here when testing dropout
            q_padded, q_og_size = pad_last_dim(query, 8)
            k_padded, k_og_size = pad_last_dim(key, 8)
            v_padded, v_og_size = pad_last_dim(value, 8)
            # scale needs to be calculated on the og head_size
            if scale is None:
                scale = 1 / math.sqrt(q_og_size)
            output_tuple = torch.ops.aten._scaled_dot_product_flash_attention(
                q_padded, k_padded, v_padded, dropout_p=dropout_p, is_causal=is_causal, scale=scale, return_debug_mask=is_dropout)
            out = output_tuple[0]
            out = out[..., :v_og_size]
            # Build dropout_mask
            dbug_mask = output_tuple[-1]
            query_padding_mask = torch.ones(
                batch_size, seq_len_q, device=device, dtype=torch.bool)
            key_padding_mask = torch.ones(
                batch_size, seq_len_k, device=device, dtype=torch.bool)

            softmax_mask = self.convert_flash_attn_S_to_softmax(
                dbug_mask, seq_len_q, seq_len_k, query_padding_mask, key_padding_mask,
                causal=is_causal)[:, :, :seq_len_q, :seq_len_k]
            dropout_mask = softmax_mask >= 0
            # High Precision Math Reference
            out_ref = torch.ops.aten._scaled_dot_product_attention_math(
                query_ref, key_ref, value_ref, dropout_p=dropout_p, is_causal=is_causal,
                scale=scale, dropout_mask=dropout_mask, enable_gqa=enable_gqa)[0]
            # Low Precision Math Reference
            out_lp_ref = torch.ops.aten._scaled_dot_product_attention_math(
                query, key, value, dropout_p=dropout_p, is_causal=is_causal, scale=scale,
                dropout_mask=dropout_mask, enable_gqa=enable_gqa)[0]

        upstream_grad = torch.rand_like(out, requires_grad=False)

        # backward for flash attention on sm86, sm87, and sm89 for headdim >= 193 currently disabled
        if isSM8XDevice and head_dim in range(193, 256):
            self.assertRaises(RuntimeError, lambda: out.backward(upstream_grad))
            return

        grads = torch.autograd.grad(out, (query, key, value), upstream_grad)
        grads_ref_lp = torch.autograd.grad(out_lp_ref, (query, key, value), upstream_grad)
        grads_ref = torch.autograd.grad(out_ref, (query_ref, key_ref, value_ref), upstream_grad)

        check_out_and_grad(
            (out_ref, out_lp_ref, out),
            *zip(grads_ref, grads_ref_lp, grads),
            fudge_factors={
                'out': 4,
                'grad_query': 160.0,
                'grad_key': 16,
                'grad_value': 4,
            }
        )

    @skipIfRocm  # FIXME: "capturing stream has unjoined work"
    @unittest.skipIf(not PLATFORM_SUPPORTS_FLASH_ATTENTION, "Does not support SDPA or pre-SM80 hardware")
    @parametrize("batch_size", [1, 8])
    @parametrize("seq_len_q", [256, 1024])
    @parametrize("seq_len_k", [256, 1024])
    @parametrize("head_dim", [32, 64])
    @parametrize("is_causal", [True, False])
    @parametrize("dropout_p", [0.0, 0.22])
    @parametrize("dtype", [torch.float16])
    @parametrize("scale", [None, "l1"])
    @parametrize("fused_kernel", PLATFORM_SPECIFIC_SDPA)
    def test_fused_attention_vs_math_ref_grads_cudagraph(self, device, batch_size: int,
                                                         seq_len_q: int, seq_len_k: int,
                                                         head_dim: int,
                                                         is_causal: bool,
                                                         dropout_p: float,
                                                         dtype: torch.dtype,
                                                         scale: str,
                                                         fused_kernel: SDPBackend):
        def _get_mem_eff_drop_mask(batch_size, n_heads, q_len, kv_len, dropout_p, seed, offset, device=device):
            mask = torch.empty((batch_size, n_heads, q_len, kv_len), device=device, dtype=torch.float32)
            rand_uniform = torch._fill_mem_eff_dropout_mask_(mask, dropout_p, seed, offset)
            mask = (rand_uniform > dropout_p).to(torch.float32)
            return mask

        def get_dropout_mask(output, fused_kernel, batch_size, n_heads, q_len, kv_len, dropout_p, device=device):
            if fused_kernel == SDPBackend.EFFICIENT_ATTENTION:
                output_seed, output_offset = output_tuple[2], output_tuple[3]
                output_seed = output_seed.item()
                output_offset = output_offset.item()
                return _get_mem_eff_drop_mask(batch_size, n_heads, q_len, kv_len,
                                              dropout_p, output_seed, output_offset, device=device)
            else:
                # Build dropout_mask
                dbug_mask = output_tuple[-1]
                query_padding_mask = torch.ones(
                    batch_size, seq_len_q, device=device, dtype=torch.bool)
                key_padding_mask = torch.ones(
                    batch_size, seq_len_k, device=device, dtype=torch.bool)

                softmax_mask = self.convert_flash_attn_S_to_softmax(
                    dbug_mask, seq_len_q, seq_len_k, query_padding_mask, key_padding_mask,
                    causal=is_causal)[:, :, :seq_len_q, :seq_len_k]
                dropout_mask = softmax_mask >= 0
                return dropout_mask

        if fused_kernel == SDPBackend.FLASH_ATTENTION and is_causal and seq_len_q != seq_len_k:
            self.skipTest("Flash V2 does not accept is_casual when seq_len_q != seq_len_k")

        seed = 42
        n_heads = 4
        query = torch.rand(batch_size, n_heads, seq_len_q, head_dim,
                           device=device, dtype=dtype, requires_grad=True)
        key = torch.rand(batch_size, n_heads, seq_len_k, head_dim, device=device,
                         dtype=dtype, requires_grad=True)
        value = torch.rand(batch_size, n_heads, seq_len_k, head_dim,
                           device=device, dtype=dtype, requires_grad=True)

        fused_op = (torch.ops.aten._scaled_dot_product_efficient_attention
                    if fused_kernel == SDPBackend.EFFICIENT_ATTENTION else torch.ops.aten._scaled_dot_product_flash_attention
                    if fused_kernel == SDPBackend.FLASH_ATTENTION else torch.ops.aten._scaled_dot_product_cudnn_attention)

        higher_precision_dtype = torch.float64 if dtype == torch.float32 else torch.float32
        query_ref, key_ref, value_ref = query_key_value_clones(query, key, value, dtype=higher_precision_dtype)

        # warmup
        s = torch.cuda.Stream()
        s.wait_stream(torch.cuda.current_stream())
        # Set the global seed before capture
        torch.manual_seed(seed)
        kwargs = {"dropout_p": dropout_p, "is_causal": is_causal}
        if fused_kernel == SDPBackend.EFFICIENT_ATTENTION:
            kwargs["compute_log_sumexp"] = True
            kwargs["attn_bias"] = None
        if fused_kernel == SDPBackend.FLASH_ATTENTION:
            kwargs['return_debug_mask'] = dropout_p > 0.0
        if fused_kernel == SDPBackend.CUDNN_ATTENTION:
            kwargs["compute_log_sumexp"] = True
            kwargs["attn_bias"] = None
            if "return_debug_mask" in kwargs:
                kwargs.pop("return_debug_mask")
        with torch.cuda.stream(s):
            # Create real output
            output_tuple = fused_op(query, key, value, **kwargs)

        torch.cuda.current_stream().wait_stream(s)
        out = output_tuple[0]
        upstream_grad = torch.rand_like(out, requires_grad=False)
        s.wait_stream(torch.cuda.current_stream())
        with torch.cuda.stream(s):
            out.backward(upstream_grad)
        for x in (query, key, value):
            x.grad = None
        g = torch.cuda.CUDAGraph()
        # Create real output
        with torch.cuda.graph(g):
            tmp = torch.rand_like(query, device=query.device)  # test non-zero intragraph offset
            # Create real output
            output_tuple = fused_op(query, key, value, **kwargs)
            assert all(not isinstance(o, torch.Tensor) or o.is_cuda for o in output_tuple)
        g.replay()
        out_first = output_tuple[0].clone()
        g.replay()
        out = output_tuple[0]
        if dropout_p == 0.0:
            self.assertEqual(out_first, out, atol=0, rtol=0)
        else:
            # replays produce different results
            self.assertNotEqual(out_first, out)

        with sdpa_kernel(backends=[SDPBackend.MATH]):
            if dropout_p == 0.0:
                # High Precision Math Reference
                out_ref = F.scaled_dot_product_attention(query_ref, key_ref, value_ref,
                                                         dropout_p=dropout_p, is_causal=is_causal)
                # Low Precision Math Reference
                out_lp_ref = F.scaled_dot_product_attention(query, key, value,
                                                            dropout_p=dropout_p, is_causal=is_causal)
            # cuDNN attention doesn't support returning dropout mask
            elif fused_kernel != SDPBackend.CUDNN_ATTENTION:
                # Create the dropout_mask
                dropout_mask = get_dropout_mask(output_tuple, fused_kernel, batch_size,
                                                n_heads, seq_len_q, seq_len_k, dropout_p, device)
                # High Precision Math Reference
                out_ref = torch.ops.aten._scaled_dot_product_attention_math(
                    query_ref, key_ref, value_ref, dropout_p=dropout_p, is_causal=is_causal,
                    dropout_mask=dropout_mask)[0]
                # Low Precision Math Reference
                out_lp_ref = torch.ops.aten._scaled_dot_product_attention_math(
                    query, key, value, dropout_p=dropout_p, is_causal=is_causal,
                    dropout_mask=dropout_mask)[0]

        g1 = torch.cuda.CUDAGraph()
        with torch.cuda.graph(g1):
            grads = torch.autograd.grad(out, (query, key, value), upstream_grad)
        g1.replay()
        if fused_kernel != SDPBackend.CUDNN_ATTENTION or dropout_p == 0.0:
            grads_ref_lp = torch.autograd.grad(out_lp_ref, (query, key, value), upstream_grad)
            grads_ref = torch.autograd.grad(out_ref, (query_ref, key_ref, value_ref), upstream_grad)

            check_out_and_grad(
                (out_ref, out_lp_ref, out),
                *zip(grads_ref, grads_ref_lp, grads),
                fudge_factors={
                    'out': 2.0,
                    'grad_query': 100.0,
                    'grad_key': 8.0,
                    'grad_value': 2.0,
                }
            )


    @skipIfRocm  # Nested Tensor
    @unittest.skipIf(not PLATFORM_SUPPORTS_FUSED_ATTENTION, "Fused SDPA was not built for this system")
    @parametrize("fused_kernel", [SDPBackend.FLASH_ATTENTION, SDPBackend.EFFICIENT_ATTENTION] if
                 PLATFORM_SUPPORTS_FLASH_ATTENTION else [SDPBackend.EFFICIENT_ATTENTION])
    def test_fused_kernels_seq_len_1_inputs(self, device, fused_kernel):
        rand_nested_tensor = partial(rand_sdpa_tensor, type="nested", device=device, dtype=torch.float16)
        batch, num_heads, head_dim = 32, 16, 64
        seq_lens = torch.randint(low=1, high=32, size=(batch,))
        # make sure some seq_lens are 1
        num_ones = 10
        indices = torch.randint(low=0, high=batch, size=(num_ones,))
        seq_lens.scatter_(0, indices, 1)

        shape = SdpaShape(batch, num_heads, seq_lens.tolist(), head_dim)
        query = rand_nested_tensor(shape)
        key = rand_nested_tensor(shape)
        value = rand_nested_tensor(shape)

        query = query.transpose(1, 2)
        key = key.transpose(1, 2)
        value = value.transpose(1, 2)

        with sdpa_kernel(backends=[fused_kernel]):
            actual = torch.nn.functional.scaled_dot_product_attention(
                query, key, value, attn_mask=None, dropout_p=0.0, is_causal=False)
        with sdpa_kernel(backends=[SDPBackend.MATH]):
            math_ref = torch.nn.functional.scaled_dot_product_attention(
                query.contiguous().to(torch.float32),
                key.contiguous().to(torch.float32),
                value.contiguous().to(torch.float32),
                attn_mask=None, dropout_p=0.0, is_causal=False)

        self.assertEqual(actual.contiguous(), math_ref.contiguous().to(torch.float16), atol=1e-3, rtol=1e-2)

    @skipIfRocm  # Nested tensor
    @unittest.skipIf(not PLATFORM_SUPPORTS_FUSED_ATTENTION, "Fused SDPA was not built for this system")
    @parametrize("kernel", [SDPBackend.FLASH_ATTENTION, SDPBackend.EFFICIENT_ATTENTION] if
                 PLATFORM_SUPPORTS_FLASH_ATTENTION else [SDPBackend.EFFICIENT_ATTENTION])
    @parametrize("expand_q_batch", [True, False])
    @parametrize("expand_k_batch", [True, False])
    @parametrize("expand_v_batch", [True, False])
    @parametrize("expand_q_num_heads", [True, False])
    @parametrize("expand_k_num_heads", [True, False])
    @parametrize("expand_v_num_heads", [True, False])
    def test_fused_kernels_nested_broadcasting(
        self,
        device,
        kernel,
        expand_q_batch,
        expand_k_batch,
        expand_v_batch,
        expand_q_num_heads,
        expand_k_num_heads,
        expand_v_num_heads,
    ):
        is_efficient = kernel == SDPBackend.EFFICIENT_ATTENTION
        dtype = torch.float32 if is_efficient else torch.float16
        rand_nested_tensor = partial(rand_sdpa_tensor, type="nested", device=device, dtype=dtype)
        batch, num_heads, head_dim = 32, 8, 64
        head_dim_v = 32 if is_efficient else head_dim
        seq_lens_q = (torch.randint(low=1, high=5, size=(1,)).item()
                      if expand_q_batch
                      else torch.randint(low=1, high=32, size=(batch,)).tolist())
        seq_lens_kv = (torch.randint(low=1, high=5, size=(1,)).item()
                       if (expand_k_batch or expand_v_batch)
                       else torch.randint(low=1, high=32, size=(batch,)).tolist())

        batch_q = 1 if expand_q_batch else batch
        batch_k = 1 if expand_k_batch else batch
        batch_v = 1 if expand_v_batch else batch

        # handle case where all batch_sizes are 1
        batch = max(batch_q, batch_k, batch_v)

        num_heads_q = 1 if expand_q_num_heads else num_heads
        num_heads_k = 1 if expand_k_num_heads else num_heads
        num_heads_v = 1 if expand_v_num_heads else num_heads

        # handle case where all num_heads are 1
        num_heads = max(num_heads_q, num_heads_k, num_heads_v)

        q_shape = SdpaShape(batch_q, num_heads_q, seq_lens_q, head_dim)
        k_shape = SdpaShape(batch_k, num_heads_k, seq_lens_kv, head_dim)
        v_shape = SdpaShape(batch_v, num_heads_v, seq_lens_kv, head_dim_v)

        query = rand_nested_tensor(q_shape)
        key = rand_nested_tensor(k_shape)
        value = rand_nested_tensor(v_shape)

        def _broadcast(t, batch_broadcasted, num_heads_broadcasted):
            if batch_broadcasted and num_heads_broadcasted:
                # (1, seq_len, 1, head_dim) -> (batch, seq_len, num_heads, head_dim)
                result = torch.nested.nested_tensor(
                    [t[0].expand(-1, num_heads, t.size(-1)) for _ in range(batch)], dtype=torch.float32)
            elif batch_broadcasted:
                # (1, seq_len, num_heads, head_dim) -> (batch, seq_len, num_heads, head_dim)
                result = torch.nested.nested_tensor([t[0] for _ in range(batch)], dtype=torch.float32)
            elif num_heads_broadcasted:
                # (batch, seq_len, 1, head_dim) -> (batch, seq_len, num_heads, head_dim)
                result = torch.nested.nested_tensor([x.expand(-1, num_heads, t.size(-1))
                                                    for x in t.unbind()], dtype=torch.float32)
            else:
                result = t.to(torch.float32)
            return result

        query_expanded = _broadcast(query, expand_q_batch, expand_q_num_heads).transpose(1, 2)
        key_expanded = _broadcast(key, expand_k_batch, expand_k_num_heads).transpose(1, 2)
        value_expanded = _broadcast(value, expand_v_batch, expand_v_num_heads).transpose(1, 2)

        query = query.transpose(1, 2)
        key = key.transpose(1, 2)
        value = value.transpose(1, 2)

        with sdpa_kernel(backends=[kernel]):
            actual = torch.nn.functional.scaled_dot_product_attention(
                query, key, value, attn_mask=None, dropout_p=0.0, is_causal=False)
        with sdpa_kernel(backends=[SDPBackend.MATH]):
            math_ref = torch.nn.functional.scaled_dot_product_attention(
                query_expanded.contiguous(), key_expanded.contiguous(), value_expanded.contiguous(),
                attn_mask=None, dropout_p=0.0, is_causal=False)

        self.assertEqual(actual.contiguous(), math_ref.contiguous().to(dtype), atol=1.5e-3, rtol=1e-2)

    @skipIfRocm  # Nested tensor
    @unittest.skipIf(not PLATFORM_SUPPORTS_MEM_EFF_ATTENTION, "Fused SDPA was not built for this system")
    def test_fused_kernels_nested_broadcasting_query_dense(self, device):
        rand_nested_tensor = partial(rand_sdpa_tensor, type="nested", device=device, dtype=torch.float32)
        batch, num_heads, head_dim, head_dim_v = 32, 16, 64, 96
        seq_lens = torch.randint(low=1, high=32, size=(batch,)).tolist()
        q_shape = (1, 1, num_heads, head_dim)
        k_shape = SdpaShape(batch, num_heads, seq_lens, head_dim)
        v_shape = SdpaShape(batch, 1, seq_lens, head_dim_v)

        # create a dense query
        query = torch.randn(q_shape, device=device, dtype=torch.float32)
        key = rand_nested_tensor(k_shape)
        value = rand_nested_tensor(v_shape)

        # (1, 1, num_heads, head_dim) -> (batch, 1, num_heads, head_dim)
        query_expanded = torch.nested.nested_tensor([query.squeeze(0) for _ in range(batch)]).transpose(1, 2)
        # (batch, seq_lens, 1, head_dim) -> (batch, seq_lens, num_heads, head_dim)
        value_expanded = torch.nested.nested_tensor(
            [t.expand(-1, num_heads, head_dim_v) for t in value.unbind()]).transpose(1, 2)

        query = query.transpose(1, 2)
        key = key.transpose(1, 2)
        value = value.transpose(1, 2)

        with sdpa_kernel(backends=[SDPBackend.EFFICIENT_ATTENTION]):
            actual = torch.nn.functional.scaled_dot_product_attention(
                query, key, value, attn_mask=None, dropout_p=0.0, is_causal=False)
        with sdpa_kernel(backends=[SDPBackend.MATH]):
            math_ref = torch.nn.functional.scaled_dot_product_attention(
                query_expanded.contiguous(), key.contiguous(), value_expanded.contiguous(),
                attn_mask=None, dropout_p=0.0, is_causal=False)

        self.assertEqual(actual.contiguous(), math_ref.contiguous(), atol=1e-3, rtol=1e-2)

    @skipIfRocm  # Nested tensor
    @unittest.skipIf(not PLATFORM_SUPPORTS_FLASH_ATTENTION, "Does not support SDPA or pre-SM80 hardware")
    @parametrize("batch_size", [8, 32])
    @parametrize("max_seq_len_q", [32, 256])
    @parametrize("max_seq_len_kv", [32, 256])
    @parametrize("head_dim", [8, 64])
    @parametrize("dropout_p", [0.0, 0.1])
    @parametrize("dtype", [torch.float16])
    @parametrize("scale", [None, "l1"])
    @parametrize("is_causal", [True, False])
    def test_flash_attention_vs_math_ref_grads_nestedtensor(self, device, batch_size: int, max_seq_len_q: int, max_seq_len_kv: int,
                                                            head_dim: int, dropout_p: float, dtype: torch.dtype,
                                                            scale: str, is_causal: bool):
        if is_causal:
            # TODO we should support this
            self.assertRaisesRegex(RuntimeError, "Nested tensors for query / key are not supported when is_causal=True")
            return
        scale = scale if scale is None else (1 / head_dim)
        n_heads = 4
        seq_lens_q = torch.randint(low=1, high=max_seq_len_q, size=(batch_size,))
        # Set one entry to max length
        seq_lens_q[torch.randint(0, batch_size, size=(1,))] = max_seq_len_q
        seq_lens_kv = torch.randint(low=1, high=max_seq_len_kv, size=(batch_size,))
        seq_lens_kv[torch.randint(0, batch_size, size=(1,))] = max_seq_len_kv

        def rand_nt(sequence_list, num_heads, head_dim):
            tensors = [torch.rand((num_heads, seq_len, head_dim)) for seq_len in sequence_list]
            return torch.nested.nested_tensor(tensors, requires_grad=True, device=device, dtype=dtype)

        query = rand_nt(seq_lens_q, n_heads, head_dim)
        key = rand_nt(seq_lens_kv, n_heads, head_dim)
        value = rand_nt(seq_lens_kv, n_heads, head_dim)

        # Run the math kernel on low precision references
        query_ref_lp = query.clone().detach().requires_grad_(True)
        key_ref_lp = key.clone().detach().requires_grad_(True)
        value_ref_lp = value.clone().detach().requires_grad_(True)

        query_ref = query.clone().detach().to(torch.float32).requires_grad_(True)
        key_ref = key.clone().detach().to(torch.float32).requires_grad_(True)
        value_ref = value.clone().detach().to(torch.float32).requires_grad_(True)

        is_dropout = dropout_p > 0.0

        if not is_dropout:
            with sdpa_kernel(backends=[SDPBackend.FLASH_ATTENTION]):
                out = F.scaled_dot_product_attention(query, key, value, dropout_p=dropout_p, is_causal=is_causal, scale=scale)
            with sdpa_kernel(backends=[SDPBackend.MATH]):
                # High Precision Math Reference
                out_ref = F.scaled_dot_product_attention(
                    query_ref, key_ref, value_ref, is_causal=is_causal, scale=scale)
                # Low Precision Math Reference
                out_lp_ref = F.scaled_dot_product_attention(
                    query_ref_lp, key_ref_lp, value_ref_lp, is_causal=is_causal, scale=scale)
        else:
            # Create real output
            output_tuple = torch.ops.aten._scaled_dot_product_flash_attention(
                query, key, value, dropout_p=dropout_p, is_causal=is_causal,
                scale=scale, return_debug_mask=is_dropout)
            out = output_tuple[0]
            dbug_mask = output_tuple[-1]

            query_padding_mask = torch.arange(max_seq_len_q).unsqueeze(0).expand(
                batch_size, max_seq_len_q
            ) < seq_lens_q.unsqueeze(-1)
            query_padding_mask = query_padding_mask.to("cuda")

            key_padding_mask = torch.arange(max_seq_len_kv).unsqueeze(0).expand(
                batch_size, max_seq_len_kv
            ) < seq_lens_kv.unsqueeze(-1)
            key_padding_mask = key_padding_mask.to("cuda")

            softmax_mask = self.convert_flash_attn_S_to_softmax(
                dbug_mask, max_seq_len_q, max_seq_len_kv, query_padding_mask, key_padding_mask, causal=is_causal)
            dropout_mask = softmax_mask >= 0
            nt_stack = []
            for tensor_component in range(batch_size):
                batch_stack = []
                for head in range(n_heads):
                    batch_stack.append(dropout_mask[tensor_component, head,
                                                    0:seq_lens_q[tensor_component],
                                                    0:seq_lens_kv[tensor_component]].unsqueeze(0))
                nt_stack.append(torch.cat(batch_stack))
            nested_dropout_mask = torch.nested.nested_tensor(nt_stack)
            # High Precision Math Reference
            out_ref = torch.ops.aten._scaled_dot_product_attention_math(
                query_ref, key_ref, value_ref, dropout_p=dropout_p,
                is_causal=is_causal, scale=scale, dropout_mask=nested_dropout_mask)[0]
            # Low Precision Math Reference
            out_lp_ref = torch.ops.aten._scaled_dot_product_attention_math(
                query_ref_lp, key_ref_lp, value_ref_lp, dropout_p=dropout_p, is_causal=is_causal, scale=scale,
                dropout_mask=nested_dropout_mask)[0]

        upstream_grad = out.detach().clone().contiguous()

        out.backward(upstream_grad)
        out_ref.backward(upstream_grad.to(out_ref.dtype))
        out_lp_ref.backward(upstream_grad.to(out_lp_ref.dtype))

        dropout_fudge_factor = 1.0 if dropout_p == 0.0 else 2.0
        check_out_and_grad(
            (out_ref, out_lp_ref, out),
            (query_ref, query_ref_lp, query),
            (key_ref, key_ref_lp, key),
            (value_ref, value_ref_lp, value),
            fudge_factors={
                'out': 1.5 * dropout_fudge_factor,
                'grad_query': 12.0 * dropout_fudge_factor,
                'grad_key': 1.5 * dropout_fudge_factor,
                'grad_value': 2.0 * dropout_fudge_factor,
            }
        )


class TestAttnBias(NNTestCase):

    def run_test(
        self,
        device,
        make_q,
        make_kv,
        attn_bias=None,
        forw_tolerances: Optional[Tolerances] = None,
        grad_tolerances: Optional[Tolerances] = None,
        backend=None,
        causal_variant=None,
    ):
        if backend is not None:
            torch._dynamo.reset()

        query, key, value = make_q(), make_kv(), make_kv()
        query_prototype, key_prototype, value_prototype = query_key_value_clones(query, key, value)

        realized = attn_bias._materialize(device) if attn_bias is not None else None
        pytorch_output = scaled_dot_product_attention(
            query, key, value, attn_mask=realized, dropout_p=0.0, is_causal=False
        )

        sdpa_op = (
            torch.compile(scaled_dot_product_attention, backend=backend)
            if backend is not None
            else scaled_dot_product_attention
        )
        sdpa_output = sdpa_op(
            query_prototype,
            key_prototype,
            value_prototype,
            attn_mask=attn_bias,
            dropout_p=0.0,
            is_causal=False,
            scale=None,
        )

        dOut = torch.randn_like(pytorch_output)
        pytorch_output.backward(dOut)
        sdpa_output.backward(dOut)

        # Use default assert_close tolerances for dtypes
        if forw_tolerances is None:
            forw_tolerances = Tolerances(atol=None, rtol=None)
        if grad_tolerances is None:
            grad_tolerances = Tolerances(atol=None, rtol=None)

        torch.testing.assert_close(pytorch_output, sdpa_output, rtol=forw_tolerances.rtol, atol=forw_tolerances.atol)
        torch.testing.assert_close(query.grad, query_prototype.grad, rtol=grad_tolerances.rtol, atol=grad_tolerances.atol)
        torch.testing.assert_close(key.grad, key_prototype.grad, rtol=grad_tolerances.rtol, atol=grad_tolerances.atol)
        torch.testing.assert_close(value.grad, value_prototype.grad, rtol=grad_tolerances.rtol, atol=grad_tolerances.atol)

    @skipIfRocm  # No support for the second variant for now
    @parametrize("causal_variant", [CausalVariant.UPPER_LEFT, CausalVariant.LOWER_RIGHT])
    @parametrize(
        "shape",
        [(16, 16, 128, 128, 16), (16, 16, 128, 256, 32), (16, 16, 256, 128, 32), (1, 1, 23, 56, 15)],
    )
    def test_causal_variants(self, device, causal_variant: CausalVariant, shape: List[Tuple[int]]):
        make_tensor = partial(
            torch.rand, device=device, dtype=torch.float16, requires_grad=True
        )

        bsz, num_heads, seq_len_q, seq_len_kv, head_dim = shape
        make_q_tensor = partial(make_tensor, SdpaShape(bsz, num_heads, seq_len_q, head_dim))
        make_kv_tensor = partial(make_tensor, SdpaShape(bsz, num_heads, seq_len_kv, head_dim))
        if causal_variant == CausalVariant.LOWER_RIGHT and seq_len_q > seq_len_kv:
            self.skipTest(
                "Lower right causal mask will produce NaNs in the output when seq_len_q > seq_len_kv!"
            )

        forw_tol = Tolerances(1e-3, 1e-3)
        grad_tol = Tolerances(5e-3, 5e-3)

        if causal_variant == CausalVariant.UPPER_LEFT:
            attn_bias = causal_upper_left(seq_len_q, seq_len_kv)
        else:
            attn_bias = causal_lower_right(seq_len_q, seq_len_kv)

        with sdpa_kernel(backends=[SDPBackend.EFFICIENT_ATTENTION,
                                   SDPBackend.FLASH_ATTENTION,
                                   SDPBackend.MATH,
                                   SDPBackend.CUDNN_ATTENTION]):
            self.run_test(device, make_q_tensor, make_kv_tensor, attn_bias, forw_tol, grad_tol, backend=None)

    @skipIfRocm  # CausalVariant
    @parametrize("causal_variant", [CausalVariant.UPPER_LEFT, CausalVariant.LOWER_RIGHT])
    @parametrize(
        "shape",
        [(16, 16, 128, 128, 16), (16, 16, 128, 256, 32), (16, 16, 256, 128, 32), (1, 1, 23, 56, 15)],
    )
    @unittest.skipIf(IS_WINDOWS, "torch.compile is not supported on windows")
    @skipIfTorchDynamo("This function already calls torch.compile.")
    def test_causal_variants_compile(self, device, causal_variant: CausalVariant, shape: List[Tuple[int]]):
        cnts = CompileCounterWithBackend("aot_eager")
        make_tensor = partial(
            torch.rand, device=device, dtype=torch.float16, requires_grad=True
        )

        bsz, num_heads, seq_len_q, seq_len_kv, head_dim = shape
        make_q_tensor = partial(make_tensor, SdpaShape(bsz, num_heads, seq_len_q, head_dim))
        make_kv_tensor = partial(make_tensor, SdpaShape(bsz, num_heads, seq_len_kv, head_dim))
        if causal_variant == CausalVariant.LOWER_RIGHT and seq_len_q > seq_len_kv:
            self.skipTest(
                "Lower right causal mask will produce NaNs in the output when seq_len_q > seq_len_kv!"
            )
        forw_tol = Tolerances(1e-3, 1e-3)
        grad_tol = Tolerances(5e-3, 5e-3)

        if causal_variant == CausalVariant.UPPER_LEFT:
            attn_bias = causal_upper_left(seq_len_q, seq_len_kv)
        else:
            attn_bias = causal_lower_right(seq_len_q, seq_len_kv)

        with sdpa_kernel(backends=[SDPBackend.EFFICIENT_ATTENTION,
                                   SDPBackend.FLASH_ATTENTION,
                                   SDPBackend.MATH,
                                   SDPBackend.CUDNN_ATTENTION]):
            self.run_test(device, make_q_tensor, make_kv_tensor, attn_bias, forw_tol, grad_tol, backend=cnts)
        self.assertEqual(cnts.frame_count, 1, "Compiled graph should have 1 frame!")

    @parametrize("shape", [(16, 16, 128, 128, 16), (16, 16, 128, 256, 32), (16, 16, 256, 128, 32), (1, 1, 23, 56, 15)])
    def test_is_causal_equals_upper_left(self, device, shape: List[Tuple[int]]):
        make_tensor = partial(
            torch.rand, device=device, dtype=torch.float16, requires_grad=True
        )

        bsz, num_heads, seq_len_q, seq_len_kv, head_dim = shape
        make_q_tensor = partial(make_tensor, SdpaShape(bsz, num_heads, seq_len_q, head_dim))
        make_kv_tensor = partial(make_tensor, SdpaShape(bsz, num_heads, seq_len_kv, head_dim))

        forw_tol = Tolerances(1e-3, 1e-3)
        grad_tol = Tolerances(5e-3, 5e-3)

        query = make_q_tensor()
        key = make_kv_tensor()
        value = make_kv_tensor()
        attn_bias = causal_upper_left(seq_len_q, seq_len_kv)

        out_attn_bias = scaled_dot_product_attention(query, key, value, attn_mask=attn_bias, dropout_p=0.0)
        out_is_causal = scaled_dot_product_attention(query, key, value, is_causal=True, dropout_p=0.0)
        torch.testing.assert_close(out_attn_bias, out_is_causal, rtol=forw_tol.rtol, atol=forw_tol.atol)

    def test_is_causal_and_mask_fails(self, device):
        make_tensor = partial(
            torch.rand, device=device, dtype=torch.float16, requires_grad=True
        )
        make_q_tensor = partial(make_tensor, SdpaShape(16, 16, 128, 16))
        make_kv_tensor = partial(make_tensor, SdpaShape(16, 16, 128, 16))

        query = make_q_tensor()
        key = make_kv_tensor()
        value = make_kv_tensor()
        attn_bias = causal_upper_left(128, 128)

        with self.assertRaisesRegex(ValueError, "CausalBias should not be used with causal=True"):
            scaled_dot_product_attention(query, key, value, attn_mask=attn_bias, is_causal=True, dropout_p=0.0)

@unittest.skipIf(TEST_XPU, "XPU does not support cppextension currently")
@unittest.skipIf(IS_FBCODE, "Ninja is required to load C++ extensions and it's not compatible with Buck ")
class TestSDPAPrivateUse1Only(NNTestCase):
    @classmethod
    def setUpClass(cls):
        remove_build_path()
        cls.module = torch.utils.cpp_extension.load(
            name="custom_device_extension",
            sources=[
                f"{'test/' if not os.getcwd().endswith('test') else ''}cpp_extensions/open_registration_extension.cpp",
            ],
            extra_include_paths=["cpp_extensions"],
            extra_cflags=["-g"],
            verbose=True,
        )
        # register torch.foo module and foo device to torch
        torch.utils.rename_privateuse1_backend("foo")
        torch.utils.generate_methods_for_privateuse1_backend(for_storage=True)
        torch._register_device_module("foo", generate_faked_module())

    @skipIfTorchDynamo()
    def test_fused_sdp_choice_privateuseone(self):
        batch_size, seq_len, num_heads, head_dim = 4, 256, 2, 128
        make_tensor = partial(torch.rand, device="cpu", dtype=torch.float16)
        shape = SdpaShape(batch_size, num_heads, seq_len, head_dim)
        q_cpu, k_cpu, v_cpu = make_tensor(shape), make_tensor(shape), make_tensor(shape)
        q_privateuse1 = q_cpu.to("foo")
        k_privateuse1 = k_cpu.to("foo")
        v_privateuse1 = v_cpu.to("foo")
        assert torch._fused_sdp_choice(q_privateuse1, k_privateuse1, v_privateuse1) == SDPBackend.OVERRIDEABLE.value

    def test_scaled_dot_product_fused_attention_overrideable(self):
        batch_size, seq_len, num_heads, head_dim = 4, 256, 2, 128
        make_tensor = partial(torch.rand, device="cpu", dtype=torch.float16)
        shape = SdpaShape(batch_size, num_heads, seq_len, head_dim)
        q_cpu, k_cpu, v_cpu = make_tensor(shape), make_tensor(shape), make_tensor(shape)
        q_privateuse1 = q_cpu.to("foo")
        k_privateuse1 = k_cpu.to("foo")
        v_privateuse1 = v_cpu.to("foo")
        actual = torch.nn.functional.scaled_dot_product_attention(
            q_privateuse1, k_privateuse1, v_privateuse1, attn_mask=None, dropout_p=0.0)

    def test_scaled_dot_product_fused_attention_overrideable_backward(self):
        batch_size, seq_len, num_heads, head_dim = 4, 256, 2, 128
        make_tensor = partial(torch.rand, device="cpu", dtype=torch.float16, requires_grad=True)
        shape = (batch_size, num_heads, seq_len, head_dim)
        q_cpu, k_cpu, v_cpu = make_tensor(shape), make_tensor(shape), make_tensor(shape)
        attn_mask = make_tensor((batch_size, num_heads, seq_len, seq_len))
        q_privateuse1 = q_cpu.to("foo")
        k_privateuse1 = k_cpu.to("foo")
        v_privateuse1 = v_cpu.to("foo")
        attn_mask_privateuse1 = attn_mask.to("foo")
        output, logsumexp, cum_seq_q, cum_seq_k, max_q, max_k, philox_seed, philox_offset, debug_attn_mask = \
            torch.ops.aten._scaled_dot_product_fused_attention_overrideable(
                q_privateuse1, k_privateuse1, v_privateuse1, attn_bias=attn_mask_privateuse1)

        rand_upward = torch.rand(shape, device="cpu", dtype=torch.float16, requires_grad=False)
        rand_upward_privateuse1 = rand_upward.to("foo")
        grad_input_mask = [True, True, True, True]
        grad_q, grad_k, grad_v, grad_attn_mask = torch.ops.aten._scaled_dot_product_fused_attention_overrideable_backward(
            rand_upward_privateuse1, q_privateuse1, k_privateuse1, v_privateuse1, attn_mask_privateuse1,
            grad_input_mask, output, logsumexp, cum_seq_q, cum_seq_k, max_q, max_k, dropout_p=0.0,
            is_causal=False, philox_seed=philox_seed, philox_offset=philox_offset)

if NOTEST_CPU:
    device_types = ("cuda", )
else:
    device_types = ("cpu", "cuda")

instantiate_device_type_tests(TestTransformers, globals(), only_for=device_types)
instantiate_device_type_tests(TestSDPAFailureModes, globals(), only_for=device_types)
instantiate_device_type_tests(TestSDPA, globals(), only_for=device_types)
instantiate_device_type_tests(TestSDPACudaOnly, globals(), only_for=("cuda"))
instantiate_device_type_tests(TestSDPACpuOnly, globals(), only_for=("cpu"))
instantiate_device_type_tests(TestAttnBias, globals(), only_for=device_types)

if __name__ == '__main__':
    run_tests()<|MERGE_RESOLUTION|>--- conflicted
+++ resolved
@@ -347,6 +347,7 @@
     @parametrize("key_padding_mask_dim", [2, None])
     @parametrize("mask_dtype", [torch.bool, torch.float32])
     def test_multiheadattention_fastpath_attn_mask(self, device, attn_mask_dim, key_padding_mask_dim, mask_dtype):
+        # MHA converts all
         with torch.no_grad():
             B = 2
             L = 4
@@ -356,7 +357,7 @@
             if attn_mask_dim == 2:
                 attn_mask = make_tensor((L, L), dtype=mask_dtype, device=device)
             elif attn_mask_dim == 3:
-                attn_mask = make_tensor((B * H, L, L), dtype=mask_dtype, device=device)
+                attn_mask = make_tensor((B, 1, L, L), dtype=mask_dtype, device=device).expand(B, H, L, L).reshape(B * H, L, L)
             elif attn_mask_dim is None:
                 attn_mask = None
 
@@ -372,7 +373,9 @@
             out, _ = mha(X, X, X, attn_mask=attn_mask, key_padding_mask=key_padding_mask, need_weights=False)
             mha.eval()  # enable fast path
             out_fp, _ = mha(X, X, X, attn_mask=attn_mask, key_padding_mask=key_padding_mask, need_weights=False)
-            self.assertEqual(out, out_fp)
+            # The FP kernel will return NaNs while the sdpa kernel which is ran when the fast path is turned off returns 0 instead
+            # of NaNs for fully masked rows
+            torch.testing.assert_close(out, out_fp.nan_to_num())
 
     @parametrize("nhead", [1, 4, 8])
     def test_transformerencoderlayer_src_mask(self, device, nhead):
@@ -1156,6 +1159,25 @@
                 else:
                     actual = torch.nn.functional.scaled_dot_product_attention(
                         query, key, value, attn_mask, dropout_p, is_causal)
+                    # This test the fully masked out rows case
+                if torch.isnan(expected).any():
+                    row_sums = attn_mask.sum(dim=-1)
+                    masked_out_rows = (row_sums == 0)
+
+                    for _ in range((input_dim - attn_mask_dim) - 1):
+                        masked_out_rows = masked_out_rows.unsqueeze(0)
+
+                    masked_out_rows = masked_out_rows.expand(expected.shape[:-1])
+                    # Slice out the fully masked rows from expected and actual
+                    expected_masked_out = expected[masked_out_rows]
+                    actual_masked_out = actual[masked_out_rows]
+
+                    expected_all_nan = torch.isnan(expected_masked_out).all()
+                    actual_all_zero = (actual_masked_out.abs().sum() == 0)
+
+                    self.assertTrue(expected_all_nan)
+                    self.assertTrue(actual_all_zero)
+                    return
 
                 self.assertEqual(actual, expected)
 
@@ -1964,7 +1986,7 @@
     @parametrize("n_head", [1, 3])
     @parametrize("head_dim", [8])
     @parametrize("mask_dim", [2, 4])
-    @parametrize("bool_mask", [0, 1])
+    @parametrize("bool_mask", [False, True])
     @parametrize("train", [True, False])
     @parametrize("casual", [True, False])
     @parametrize("set_attn_mask", [True, False])
@@ -2039,6 +2061,9 @@
             if dtype in [torch.bfloat16, torch.float16]:
                 math_ref = math_ref.to(dtype)
 
+            self.assertFalse(torch.isnan(math_ref).any())
+            self.assertFalse(torch.isnan(actual).any())
+
             self.assertEqual(actual, math_ref, atol=tol.atol, rtol=tol.rtol)
 
             if train:
@@ -2067,8 +2092,6 @@
             actual = torch.nn.functional.scaled_dot_product_attention(q, k, v, attn_mask=mask)
         self.assertEqual(math_ref, actual)
 
-<<<<<<< HEAD
-=======
     def test_sdpa_backward_with_gradient(self, device):
         # https://github.com/pytorch/pytorch/issues/133671.
         def sdpa_helper():
@@ -2204,7 +2227,6 @@
         with sdpa_kernel(backends=[kernel]):
             sdp_math = torch.nn.functional.scaled_dot_product_attention(x, x, x, scale=-1.0 / 0.0001)
         self.assertEqual(ref_result, sdp_math)
->>>>>>> 416a7894
 
 class TestSDPACudaOnly(NNTestCase):
     """ Used to test CUDA only functionality of scaled_dot_product_attention
