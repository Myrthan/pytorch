# Owner(s): ["oncall: distributed"]

import copy
import json
import os
import pickle
import random
import re
import signal
import sys
import tempfile
import threading
import time
import warnings
from contextlib import contextmanager
from datetime import datetime, timedelta
from enum import auto, Enum
from itertools import chain, product
from unittest import mock, SkipTest

import torch
import torch.distributed as c10d


if not c10d.is_available() or not c10d.is_nccl_available():
    print("c10d NCCL not available, skipping tests", file=sys.stderr)
    sys.exit(0)

from typing import Dict, List

import test_c10d_common
from test_c10d_common import ConvNet, DoubleGpuNet, gpus_for_rank, ModuleForDdpCommHook

import torch.distributed as dist
import torch.distributed.algorithms.ddp_comm_hooks.default_hooks as default
import torch.distributed.algorithms.ddp_comm_hooks.powerSGD_hook as powerSGD
import torch.nn.functional as F
import torch.testing._internal.common_utils as common
from torch import nn
from torch._C._distributed_c10d import OpType
from torch.nn.parallel import DistributedDataParallel
from torch.testing._internal.common_cuda import TEST_MULTIGPU
from torch.testing._internal.common_distributed import (
    get_timeout,
    init_multigpu_helper,
    MultiProcessTestCase,
    requires_gloo,
    requires_nccl,
    requires_nccl_version,
    skip_if_lt_x_gpu,
    skip_if_rocm,
    TEST_SKIPS,
    with_dist_debug_levels,
    with_nccl_blocking_wait,
)
from torch.testing._internal.common_utils import (
    instantiate_parametrized_tests,
    parametrize,
    retry_on_connect_failures,
    run_tests,
    skip_but_pass_in_sandcastle,
    skip_but_pass_in_sandcastle_if,
    TEST_CUDA,
    TEST_WITH_DEV_DBG_ASAN,
    TEST_WITH_ROCM,
    TestCase,
)


if TEST_WITH_DEV_DBG_ASAN:
    print(
        "Skip ASAN as torch + multiprocessing spawn have known issues", file=sys.stderr
    )
    sys.exit(0)

# bfloat16 is only supported by CUDA 11+
BFLOAT16_AVAILABLE = torch.cuda.is_available() and (
    (torch.version.cuda is not None and int(torch.version.cuda.split(".")[0]) >= 11)
    or torch.version.hip is not None
)


class RendezvousEnvTest(TestCase):
    @retry_on_connect_failures
    @requires_nccl()
    @skip_but_pass_in_sandcastle_if(not TEST_CUDA, "No GPUs available, skipping test")
    def test_common_errors(self):
        vars = {
            "WORLD_SIZE": "1",
            "RANK": "0",
            "MASTER_ADDR": "127.0.0.1",
            "MASTER_PORT": str(common.find_free_port()),
        }

        class Env:
            def __init__(self, vars):
                self.env_patcher = mock.patch.dict(os.environ, vars, clear=True)

            def __enter__(self):
                self.env_patcher.start()

            def __exit__(self, type, value, traceback):
                self.env_patcher.stop()

        def without(d, key):
            d = d.copy()
            d.pop(key)
            return d

        def withouts(d, keys):
            d = d.copy()
            for key in keys:
                d.pop(key)
            return d

        with Env(without(vars, "WORLD_SIZE")):
            self.assertEqual(None, os.environ.get("WORLD_SIZE"))
            with self.assertRaisesRegex(ValueError, "WORLD_SIZE expected"):
                gen = c10d.rendezvous("env://")
                next(gen)
            c10d.init_process_group(backend="nccl", world_size=1)
            self.assertEqual(c10d.get_rank(), 0)
            self.assertEqual(c10d.get_world_size(), 1)
            c10d.destroy_process_group()

        with Env(without(vars, "RANK")):
            self.assertEqual(None, os.environ.get("RANK"))
            with self.assertRaisesRegex(ValueError, "RANK expected"):
                gen = c10d.rendezvous("env://")
                next(gen)
            c10d.init_process_group(backend="nccl", rank=0)
            self.assertEqual(c10d.get_rank(), 0)
            self.assertEqual(c10d.get_world_size(), 1)
            c10d.destroy_process_group()

        with Env(withouts(vars, ["RANK", "WORLD_SIZE"])):
            self.assertEqual(None, os.environ.get("RANK"))
            self.assertEqual(None, os.environ.get("WORLD_SIZE"))
            c10d.init_process_group(backend="nccl", rank=0, world_size=1)
            self.assertEqual(c10d.get_rank(), 0)
            self.assertEqual(c10d.get_world_size(), 1)
            c10d.destroy_process_group()

        with Env(vars):
            c10d.init_process_group(backend="nccl")
            self.assertEqual(c10d.get_rank(), 0)
            self.assertEqual(c10d.get_world_size(), 1)
            c10d.destroy_process_group()

        with Env(without(vars, "MASTER_ADDR")):
            self.assertEqual(None, os.environ.get("MASTER_ADDR"))
            with self.assertRaisesRegex(ValueError, "MASTER_ADDR expected"):
                gen = c10d.rendezvous("env://")
                next(gen)

        with Env(without(vars, "MASTER_PORT")):
            self.assertEqual(None, os.environ.get("MASTER_PORT"))
            with self.assertRaisesRegex(ValueError, "MASTER_PORT expected"):
                gen = c10d.rendezvous("env://")
                next(gen)

        with Env(without(vars, "WORLD_SIZE")):
            self.assertEqual(None, os.environ.get("WORLD_SIZE"))
            gen = c10d.rendezvous(f"env://?world_size={1}")
            _, _, size = next(gen)
            self.assertEqual(size, 1)

        with Env(without(vars, "RANK")):
            self.assertEqual(None, os.environ.get("RANK"))
            gen = c10d.rendezvous(f"env://?rank={0}")
            _, rank, _ = next(gen)
            self.assertEqual(rank, 0)

        with Env(withouts(vars, ["RANK", "WORLD_SIZE"])):
            self.assertEqual(None, os.environ.get("RANK"))
            self.assertEqual(None, os.environ.get("WORLD_SIZE"))
            gen = c10d.rendezvous(f"env://?rank={0}&world_size={1}")
            _, rank, size = next(gen)
            self.assertEqual(rank, 0)
            self.assertEqual(size, 1)


class TimeoutTest(test_c10d_common.AbstractTimeoutTest, TestCase):
    @requires_nccl()
    @retry_on_connect_failures
    @skip_but_pass_in_sandcastle_if(not TEST_CUDA, "No GPUs available, skipping test")
    def test_default_store_timeout_nccl(self):
        self._test_default_store_timeout("nccl")


class ProcessGroupNCCLNoGPUTest(TestCase):
    MAIN_PROCESS_RANK = 0

    def setUp(self):
        self.rank = self.MAIN_PROCESS_RANK
        self.world_size = 1
        self.file = tempfile.NamedTemporaryFile(delete=False)

    def tearDown(self):
        pass

    @requires_nccl()
    @skip_but_pass_in_sandcastle_if(TEST_CUDA, "GPUs are available, skipping test")
    def test_init_no_gpus(self):
        store = c10d.FileStore(self.file.name, self.world_size)
        with self.assertRaisesRegex(
            ValueError, "ProcessGroupNCCL is only supported with GPUs, no GPUs found!"
        ):
            c10d.ProcessGroupNCCL(store, self.rank, self.world_size)


class ProcessGroupNCCLGroupTest(MultiProcessTestCase):
    def _create_process_group_nccl(self, store, opts, device_id=None):
        # create nccl processgroup with opts
        c10d.init_process_group(
            "nccl",
            world_size=self.world_size,
            rank=self.rank,
            store=store,
            pg_options=opts,
            device_id=device_id,
        )
        pg = c10d.distributed_c10d._get_default_group()
        return pg

    def opts(self, high_priority_stream=False):
        opts = c10d.ProcessGroupNCCL.Options()
        opts.is_high_priority_stream = high_priority_stream
        return opts

    def setUp(self):
        super().setUp()
        # Need to skip return code checking for these tests since the child
        # processes don't exit cleanly in some cuda versions
        self.skip_return_code_checks = [
            self.test_nan_assert_float16.__wrapped__,
            self.test_nan_assert_float32.__wrapped__,
            self.test_nan_assert_float64.__wrapped__,
            self.test_nan_assert_bfloat16.__wrapped__,
        ]

        # TORCH_NCCL_BLOCKING_WAIT overrides TORCH_NCCL_ASYNC_ERROR_HANDLING hence tests
        # that use TORCH_NCCL_BLOCKING_WAIT will test it as expected.
        os.environ["TORCH_NCCL_ASYNC_ERROR_HANDLING"] = "1"
        # self.num_gpus = torch.cuda.device_count()
        self._spawn_processes()

    def tearDown(self):
        super().tearDown()
        try:
            os.remove(self.file_name)
        except OSError:
            pass

    @property
    def world_size(self):
        return 2

    @property
    def rank_to_GPU(self):
        # return rank to GPU map
        return init_multigpu_helper(self.world_size, "nccl")

    @requires_nccl()
    @skip_but_pass_in_sandcastle_if(not TEST_MULTIGPU, "NCCL test requires 1 GPU")
    @skip_if_lt_x_gpu(1)
    def test_nccl_dist_backend_error(self):
        store = c10d.FileStore(self.file_name, self.world_size)
        self._create_process_group_nccl(store, self.opts())

        # Both rank 0 and 1 will use the same CUDA device resulting in ncclInvalidUsage
        with self.assertRaises(dist.DistBackendError) as cm:
            dist.broadcast(torch.tensor([1, 2, 3]).cuda(), 0)
        self.assertTrue(isinstance(cm.exception, dist.DistError))

        self.assertIsInstance(cm.exception, RuntimeError)

    @requires_nccl()
    @skip_but_pass_in_sandcastle_if(not TEST_MULTIGPU, "NCCL test requires 2+ GPUs")
    def test_abort_pg(self):
        # Disable ASYNC_ERROR_HANDLING for this test to ensure we can programmatically
        # abort the process group.
        os.environ["TORCH_NCCL_ASYNC_ERROR_HANDLING"] = "0"

        store = c10d.FileStore(self.file_name, self.world_size)
        self._create_process_group_nccl(store, self.opts())
        device = self.rank_to_GPU[self.rank][0]

        t = torch.rand(10, 10, device=device)
        # First allreduce to initialize state.
        dist.all_reduce(t)

        def abortpg():
            c10d.distributed_c10d._get_default_group()._get_backend(
                torch.device(device)
            )._shutdown()

        # Initialize DDP to ensure "destroy_process_group" will not call
        # ProcessGroupNCCL destructor since DDP holds a reference to process group.
        # Run a single iteration of DDP to initialize state.
        model = DistributedDataParallel(
            torch.nn.Linear(10, 10).to(device), device_ids=[device]
        )
        model(t).sum().backward()

        # Now simulate collective getting stuck and abort gets us unstuck
        if self.rank == 0:
            dist.all_reduce(t)

            # Schedule thread before we get stuck to abort pg.
            thread = threading.Thread(target=abortpg)
            thread.start()

            # We would get stuck here due to d2h if we didn't abort.
            t_cpu = t.cpu()

            thread.join()

    @requires_nccl()
    @skip_but_pass_in_sandcastle_if(not TEST_MULTIGPU, "NCCL test requires 2+ GPUs")
    def test_close_pg(self):
        # Disable ASYNC_ERROR_HANDLING for this test to ensure we can programmatically
        # abort the process group.
        os.environ["TORCH_NCCL_ASYNC_ERROR_HANDLING"] = "0"

        store = c10d.FileStore(self.file_name, self.world_size)
        pg = self._create_process_group_nccl(store, self.opts())
        device = self.rank_to_GPU[self.rank][0]

        t = torch.rand(10, 10, device=device)
        # First allreduce to initialize state.
        pg.allreduce(t)

        # Destroy pg and validate pg is no longer valid
        dist.destroy_process_group()
        with self.assertRaises(dist.DistBackendError):
            pg.allreduce([t])

        del pg

    CUDA_12_AND_ABOVE = torch.cuda.is_available() and (
        torch.version.cuda is not None and int(torch.version.cuda.split(".")[0]) >= 12
    )

    @requires_nccl()
    @skip_but_pass_in_sandcastle_if(
        not (TEST_MULTIGPU and CUDA_12_AND_ABOVE),
        "NCCL test requires 2+ GPUs and Device side assert could cause unexpected errors in lower versions of CUDA",
    )
    @parametrize("type", [torch.float16, torch.float32, torch.float64, torch.bfloat16])
    @skip_if_rocm
    def test_nan_assert(self, type):
        # Expecting a device-side error when NaN is detected
        os.environ["TORCH_NCCL_NAN_CHECK"] = "1"
        store = c10d.FileStore(self.file_name, self.world_size)
        pg = self._create_process_group_nccl(store, self.opts())
        device = self.rank_to_GPU[self.rank][0]
        size = (10, 10)
        nan_tensor = torch.full(size, self.rank, dtype=type, device=device)
        # randomly pick an nan element
        i = random.randint(0, nan_tensor.size(0) - 1)
        j = random.randint(0, nan_tensor.size(1) - 1)
        nan_tensor[i, j] = float("nan")
        with self.assertRaises(RuntimeError):
            pg.allreduce(nan_tensor)
        dist.destroy_process_group()
        # reset env
        os.environ["TORCH_NCCL_NAN_CHECK"] = "0"

    @requires_nccl()
    @skip_if_lt_x_gpu(2)
<<<<<<< HEAD
    def test_nan_check(self):
        # Not expecting an error, NaN check should not make legit code fail
=======
    def test_nan_p2p(self):
        # Putting NaN at recv buffer, program should not fail as NaN checker
        # should not check on receive buffer
>>>>>>> b71817a0
        os.environ["TORCH_NCCL_NAN_CHECK"] = "1"
        store = c10d.FileStore(self.file_name, self.world_size)
        device = torch.device("cuda:%d" % self.rank)
        c10d.init_process_group(
            backend="nccl", store=store, rank=self.rank, world_size=self.world_size
        )
<<<<<<< HEAD
        x = torch.ones((10,), dtype=torch.bfloat16, device=device) * self.rank
        t = torch.ones(3, 4, dtype=torch.bfloat16, device=device)
        c10d.broadcast(x, src=0)
        c10d.all_reduce(t)
=======
        t = torch.ones(3, 4, dtype=torch.bfloat16, device=device)
        if self.rank == 0:
            c10d.send(t, 1)
        elif self.rank == 1:
            # Putting NaN at recv buffer
            t[1, 1] = float("nan")
            c10d.recv(t, 0)
>>>>>>> b71817a0
        c10d.destroy_process_group()
        # reset env
        os.environ["TORCH_NCCL_NAN_CHECK"] = "0"

    @requires_nccl()
    @skip_but_pass_in_sandcastle_if(not TEST_MULTIGPU, "NCCL test requires 2+ GPUs")
    def test_destruct_before_terminate_pg(self):
        # Disable ASYNC_ERROR_HANDLING for this test to ensure we can programmatically
        # abort the process group.
        os.environ["TORCH_NCCL_ASYNC_ERROR_HANDLING"] = "0"
        store = c10d.FileStore(self.file_name, self.world_size)
        pg = self._create_process_group_nccl(store, self.opts())
        device = self.rank_to_GPU[self.rank][0]

        t = torch.rand(10, 10, device=device)
        # First allreduce to initialize state.
        pg.allreduce(t)
        # force destruction before terminating comms, destructor would terminate comms
        del pg

    @requires_nccl()
    @skip_but_pass_in_sandcastle_if(not TEST_MULTIGPU, "NCCL test requires 2+ GPUs")
    def test_abort_in_destroy_pg(self):
        # Disable ASYNC_ERROR_HANDLING for this test to ensure we can programmatically
        # abort the process group.
        os.environ["TORCH_NCCL_ASYNC_ERROR_HANDLING"] = "0"

        store = c10d.FileStore(self.file_name, self.world_size)
        pg = self._create_process_group_nccl(store, self.opts())
        device = self.rank_to_GPU[self.rank][0]

        t = torch.rand(10, 10, device=device)
        # First allreduce to initialize state.
        pg.allreduce(t)

        # Destroy pg and validate pg is NOT in working condition since
        # we have shutdown comms
        dist.destroy_process_group()
        with self.assertRaises(dist.DistBackendError):
            pg.allreduce([t])

    @requires_nccl()
    @skip_but_pass_in_sandcastle_if(
        torch.cuda.device_count() < 2, "NCCL test requires 2+ GPUs"
    )
    def test_close_multi_pg_unordered(self):
        store = c10d.FileStore(self.file_name, self.world_size)
        pg = self._create_process_group_nccl(store, self.opts())
        device = self.rank_to_GPU[self.rank][0]
        t = torch.rand(10, 10, device=device)
        # First allreduce to initialize default PG's communicator.
        pg.allreduce(t).wait()
        new_pg1 = c10d.new_group([0, 1])
        new_pg2 = c10d.new_group([0, 1])
        if self.rank == 0 or self.rank == 1:
            t1 = torch.rand(10, 10, device=device)
            t2 = torch.rand(10, 10, device=device)
            new_pg1.allreduce(t1).wait()
            new_pg2.allreduce(t2).wait()
        if self.rank == 0:
            dist.destroy_process_group(new_pg2)
            # force destruction of pg2 first
            del new_pg2
            dist.destroy_process_group(new_pg1)
            del new_pg1
        if self.rank == 1:
            c10d.destroy_process_group(new_pg1)
            # force destruction of pg1 first
            del new_pg1
            dist.destroy_process_group(new_pg2)
            del new_pg2
        dist.destroy_process_group()

    @requires_nccl()
    @skip_but_pass_in_sandcastle_if(
        torch.cuda.device_count() < 2, "NCCL test requires 2+ GPUs"
    )
    def test_abort_in_destroy_multi_pgs(self):
        store = c10d.FileStore(self.file_name, self.world_size)
        pg = self._create_process_group_nccl(store, self.opts())
        device = self.rank_to_GPU[self.rank][0]
        t = torch.rand(10, 10, device=device)
        # First allreduce to initialize default PG's communicator.
        pg.allreduce(t).wait()
        new_pg1 = c10d.new_group([0, 1])
        new_pg2 = c10d.new_group([0, 1])
        t1 = torch.rand(10, 10, device=device)
        t2 = torch.rand(10, 10, device=device)
        new_pg1.allreduce(t1).wait()
        new_pg2.allreduce(t2).wait()
        backend = pg._get_backend(torch.device(device))
        # default PG's backend should have a split count of 2
        self.assertEqual(backend.comm_split_count(), 2)
        # shutdown all NCCL PGs in one shot
        dist.destroy_process_group()

    @requires_nccl()
    @skip_but_pass_in_sandcastle_if(
        torch.cuda.device_count() < 2, "NCCL test requires 2+ GPUs"
    )
    def test_abort_in_destroy_mixed_empty_pgs(self):
        store = c10d.FileStore(self.file_name, self.world_size)
        pg = self._create_process_group_nccl(store, self.opts())
        device = self.rank_to_GPU[self.rank][0]
        t = torch.rand(10, 10, device=device)
        # First allreduce to initialize default PG's communicator.
        pg.allreduce(t).wait()
        # PG1 is an PG without comms initialized, since we don't call collective on it
        new_pg1 = c10d.new_group([0, 1])
        new_pg2 = c10d.new_group([0, 1])
        t2 = torch.rand(10, 10, device=device)

        new_pg2.allreduce(t2).wait()
        backend = pg._get_backend(torch.device(device))
        # default PG's backend should have a split count of 1
        self.assertEqual(backend.comm_split_count(), 1)
        # shutdown all NCCL PGs in one shot
        dist.destroy_process_group()

    @requires_nccl()
    @skip_but_pass_in_sandcastle_if(
        torch.cuda.device_count() < 2, "NCCL test requires 2+ GPUs"
    )
    def test_file_store_check(self):
        os.environ["TORCH_NCCL_ASYNC_ERROR_HANDLING"] = "0"
        os.environ["TORCH_NCCL_ENABLE_MONITORING"] = "0"
        # FileStore check() would be executed
        os.environ["TORCH_NCCL_DUMP_ON_TIMEOUT"] = "1"
        os.environ["TORCH_NCCL_HEARTBEAT_TIMEOUT_SEC"] = "0"

        # self.file_name is created using "delete=False"
        # e.g., self.file_name = tempfile.NamedTemporaryFile(delete=False).name
        store = dist.FileStore(self.file_name, self.world_size)
        dist.init_process_group(
            backend="nccl", rank=self.rank, world_size=self.world_size, store=store
        )
        pg = dist.distributed_c10d._get_default_group()
        self.assertEqual(pg.rank(), self.rank)
        self.assertEqual(pg.size(), self.world_size)
        # give enough time for check() to be executed multiple times
        time.sleep(2)
        dist.destroy_process_group()

    def _check_nccl_timeout(self, expected_timeout):
        pg = dist.distributed_c10d._get_default_group()
        options = pg._get_backend(torch.device(f"cuda:{self.rank}")).options
        self.assertEqual(options._timeout, expected_timeout)

    @requires_nccl()
    @skip_but_pass_in_sandcastle_if(not TEST_CUDA, "No GPUs available, skipping test")
    def test_init_process_group_nccl_timeout(self):
        # nccl is handled 'specially' inside init_process_group and its options class is different from the options
        # used by the other PG's.  There are specific edge cases for nccl that need to be tested.

        store = c10d.FileStore(self.file_name, self.world_size)
        base_opts = dict(
            backend="nccl", store=store, rank=self.rank, world_size=self.world_size
        )

        # test the default value coming from the `init_process_group` kwarg default
        dist.init_process_group(**base_opts)
        self._check_nccl_timeout(torch.distributed.constants.default_pg_nccl_timeout)
        dist.destroy_process_group()

        # test that `kwarg` timeout takes effect
        new_timeout = timedelta(seconds=123)
        dist.init_process_group(**base_opts, timeout=new_timeout)
        self._check_nccl_timeout(new_timeout)
        dist.destroy_process_group()

        # test that timeout value provided via `pg_options` kwarg is ignored and issues warning,
        # 'timeout' kwarg (or its kwdefault) taking precedence
        opts = dist.ProcessGroupNCCL.Options()
        opts._timeout = timedelta(seconds=123)
        with warnings.catch_warnings(record=True) as w:
            dist.init_process_group(**base_opts, pg_options=opts)
            # TODO(whc) i verified that we are indeed emitting this warning, and i can't figure out why i can't catch it.
            # self.assertEqual(len(w), 1)
            # self.assertTrue("pg_options._timeout was specified" in str(w[-1].message))
        self._check_nccl_timeout(torch.distributed.constants.default_pg_nccl_timeout)
        dist.destroy_process_group()

        # test that timeout value provided via `pg_options` kwarg is ignored and issues warning,
        # 'timeout' kwarg taking precedence
        opts = dist.ProcessGroupNCCL.Options()
        opts._timeout = timedelta(seconds=123)
        dist.init_process_group(
            **base_opts, pg_options=opts, timeout=timedelta(seconds=1240)
        )
        self._check_nccl_timeout(timedelta(seconds=1240))
        dist.destroy_process_group()

    @requires_nccl()
    @skip_but_pass_in_sandcastle_if(not TEST_MULTIGPU, "NCCL test requires 2+ GPUs")
    @parametrize("backend", [None, "nccl"])
    def test_set_nccl_pg_timeout(self, backend):
        store = c10d.FileStore(self.file_name, self.world_size)
        opts = dict(
            backend=backend,
            store=store,
            rank=self.rank,
            world_size=self.world_size,
            timeout=timedelta(seconds=123),
        )
        dist.init_process_group(**opts)
        pg = dist.distributed_c10d._get_default_group()
        pg.allreduce(torch.rand(10).cuda(self.rank))
        self._check_nccl_timeout(timedelta(seconds=123))
        pg._get_backend(torch.device(f"cuda:{self.rank}"))._set_default_timeout(
            timedelta(seconds=23)
        )
        self._check_nccl_timeout(timedelta(seconds=23))
        pg.allreduce(torch.rand(10).cuda(self.rank))
        c10d.distributed_c10d._set_pg_timeout(timedelta(seconds=252), pg)
        self._check_nccl_timeout(timedelta(seconds=252))

    @requires_nccl()
    @skip_but_pass_in_sandcastle_if(not TEST_MULTIGPU, "NCCL test requires 2+ GPUs")
    @parametrize("backend", [None, "nccl"])
    def test_extend_nccl_pg_timeout(self, backend):
        torch.cuda.set_device(self.rank)
        store = c10d.FileStore(self.file_name, self.world_size)
        opts = dict(
            backend=backend,
            store=store,
            rank=self.rank,
            world_size=self.world_size,
            timeout=timedelta(seconds=123),
        )
        dist.init_process_group(**opts)
        pg = dist.distributed_c10d._get_default_group()
        bankend = pg._get_backend(torch.device(f"cuda:{self.rank}"))
        w = pg.allreduce(torch.rand(10).cuda(self.rank))
        self.assertTrue(bankend._verify_work_timeout(w, timedelta(seconds=123)))
        w.wait()
        bankend._set_default_timeout(timedelta(seconds=3))
        if self.rank == 0:
            # Ideally we want to sleep for a very long time, but this is not
            # feasible in unit test. So this is only a very tiny case.
            time.sleep(5)
            pg.allreduce(torch.rand(10).cuda(self.rank))
            time.sleep(5)
            pg.allreduce(torch.rand(5).cuda(self.rank))
            w = pg.allreduce(torch.rand(10).cuda(self.rank))
            self.assertTrue(bankend._verify_work_timeout(w, timedelta(seconds=3)))
            w.wait()
        else:
            dist.distributed_c10d._add_ephemeral_timeout_for_all_pgs(
                timedelta(seconds=10)
            )
            w1 = pg.allreduce(torch.rand(10).cuda(self.rank))
            w2 = pg.allreduce(torch.rand(5).cuda(self.rank))
            self.assertTrue(bankend._verify_work_timeout(w1, timedelta(seconds=13)))
            self.assertTrue(bankend._verify_work_timeout(w2, timedelta(seconds=13)))
            w1.wait()
            dist.distributed_c10d._add_ephemeral_timeout_for_all_pgs(
                timedelta(seconds=5)
            )
            # Since we are not block wait so use a sync here to leave enough time
            # for watchdog to reset first timeout extension.
            torch.cuda.synchronize(torch.device(f"cuda:{self.rank}"))
            w = pg.allreduce(torch.rand(10).cuda(self.rank))
            self.assertTrue(bankend._verify_work_timeout(w, timedelta(seconds=8)))
            w.wait()

    @requires_nccl_version((2, 18), "Need NCCL 2.18+ for ncclCommSplit")
    @skip_but_pass_in_sandcastle_if(not TEST_MULTIGPU, "NCCL test requires 2+ GPUs")
    def test_comm_split_optimization(self):
        # Test the optimization of new groups that contain all world
        # ranks use the "transparent" `ncclCommSplit` optimization.
        store = c10d.FileStore(self.file_name, self.world_size)
        pg = self._create_process_group_nccl(store, self.opts())

        # Test lazy splitting behavior across each per-device backend.
        for device in self.rank_to_GPU[self.rank]:
            backend = pg._get_backend(torch.device(device))

            # split doesn't happen unless the original process group has lazily
            # created communicators, so first verify we haven't split even when
            # making the new group and running an operation on the original pg.
            ng = c10d.new_group()
            tensor = torch.tensor([self.rank]).cuda(device)
            pg.broadcast(tensor, 0)
            self.assertEqual(backend.comm_split_count(), 0)

            # The new group will force a split of the original on first use.
            ng.broadcast(tensor, 0)
            self.assertEqual(backend.comm_split_count(), 1)

    @requires_nccl_version((2, 18), "Need NCCL 2.18+ for ncclCommSplit")
    @skip_but_pass_in_sandcastle_if(not TEST_MULTIGPU, "NCCL test requires 2+ GPUs")
    @skip_but_pass_in_sandcastle_if(
        torch.cuda.nccl.version()[-1] == "x", "NCCL test not for NCCLX"
    )
    def test_comm_split_subgroup(self):
        # Test `ncclCommSplit` for smaller subgroups of the world when
        # we've passed a specific device_id to init_process_group.
        store = c10d.FileStore(self.file_name, self.world_size)
        device = torch.device(f"cuda:{self.rank}")
        pg = self._create_process_group_nccl(store, self.opts(), device_id=device)
        backend = pg._get_backend(torch.device(device))

        tensor = torch.full((1,), self.rank).cuda(device)
        original_tensor = tensor.clone()
        ng = c10d.new_group([0])

        # comm split happens eagerly since device_id is passed to init_process_group.
        self.assertEqual(backend.comm_split_count(), 1)
        if self.rank == 0:
            dist.broadcast(tensor, 0, group=ng)

        # no additional comm split happens after a collective.
        self.assertEqual(backend.comm_split_count(), 1)
        self.assertEqual(tensor, original_tensor)
        dist.destroy_process_group()

    @requires_nccl_version((2, 18), "Need NCCL 2.18+ for ncclCommSplit")
    @skip_but_pass_in_sandcastle_if(not TEST_MULTIGPU, "NCCL test requires 2+ GPUs")
    def test_comm_split_group(self):
        # Test `ncclCommSplit` for smaller subgroups of the world when
        # we've passed a specific device_id to init_process_group.
        store = c10d.FileStore(self.file_name, self.world_size)
        device = torch.device(f"cuda:{self.rank}")
        pg = self._create_process_group_nccl(store, self.opts(), device_id=device)
        backend = pg._get_backend(torch.device(device))

        tensor = torch.full((1,), self.rank).cuda(device)
        ng1 = c10d.split_group(pg, [[0, 1]])
        backend1 = pg._get_backend(torch.device(device))

        # check basic options are the same between parent and child
        self.assertEqual(backend.options._timeout, backend1.options._timeout)
        self.assertEqual(
            backend.options.is_high_priority_stream,
            backend1.options.is_high_priority_stream,
        )
        self.assertEqual(ng1.group_desc, "default_pg:split:0")

        # comm split happens eagerly since device_id is passed to init_process_group.
        self.assertEqual(backend.comm_split_count(), 1)
        dist.broadcast(tensor, 0, group=ng1)
        self.assertEqual(tensor, torch.full((1,), 0))

        ng2 = c10d.split_group(pg, [[0, 1]])
        self.assertEqual(ng2.group_desc, "default_pg:split:1")
        self.assertEqual(backend.comm_split_count(), 2)

        dist.destroy_process_group()

    @requires_nccl_version((2, 18), "Need NCCL 2.18+ for ncclCommSplit")
    @skip_but_pass_in_sandcastle_if(not TEST_MULTIGPU, "NCCL test requires 2+ GPUs")
    def test_non_blocking_init(self):
        # Test creating a pg using nonblocking mode but not eagerly
        os.environ["TORCH_NCCL_USE_COMM_NONBLOCKING"] = "1"
        os.environ["TORCH_NCCL_NONBLOCKING_TIMEOUT"] = "100"
        store = c10d.FileStore(self.file_name, self.world_size)
        device = self.rank_to_GPU[self.rank][0]
        pg = self._create_process_group_nccl(store, self.opts())
        backend = pg._get_backend(torch.device(device))
        self.assertEqual(backend.comm_split_count(), 0)
        reduce_tensor = torch.rand(10, 10, device=device)
        # Run an allreduce, which should trigger a comm init for pg
        pg.allreduce(reduce_tensor).wait()
        new_pg = c10d.new_group()
        # even after pg's collective call, new pg's comm is not initialized until its own collectcive calls
        self.assertEqual(backend.comm_split_count(), 0)
        broadcast_tensor = torch.tensor([self.rank]).cuda(device)
        new_pg.broadcast(broadcast_tensor, 0).wait()
        self.assertEqual(backend.comm_split_count(), 1)
        dist.destroy_process_group()

    @requires_nccl_version((2, 18), "Need NCCL 2.18+ for ncclCommSplit")
    @skip_but_pass_in_sandcastle_if(not TEST_MULTIGPU, "NCCL test requires 2+ GPUs")
    def test_non_blocking_with_eager_init(self):
        # Test creating a pg eagerly with nonblocking mode when
        # we've passed a specific device_id to init_process_group.
        os.environ["TORCH_NCCL_USE_COMM_NONBLOCKING"] = "1"
        os.environ["TORCH_NCCL_NONBLOCKING_TIMEOUT"] = "100"
        store = c10d.FileStore(self.file_name, self.world_size)
        device = torch.device(f"cuda:{self.rank}")
        # bound device to triger eager init mode
        pg = self._create_process_group_nccl(store, self.opts(), device_id=device)
        backend = pg._get_backend(torch.device(device))
        self.assertEqual(backend.comm_split_count(), 0)
        reduce_tensor = torch.rand(10, 10, device=device)
        # Run an allreduce, comm should have already started initilizaing,
        # but allreduce is issued to CUDA STREAM only after the initialization is a success
        pg.allreduce(reduce_tensor).wait()
        new_pg = c10d.new_group()
        # new pg's comm is initialized eagerly
        self.assertEqual(backend.comm_split_count(), 1)
        broadcast_tensor = torch.tensor([self.rank]).cuda(device)
        new_pg.broadcast(broadcast_tensor, 0).wait()
        self.assertEqual(backend.comm_split_count(), 1)
        dist.destroy_process_group()

    @requires_nccl()
    @skip_but_pass_in_sandcastle_if(not TEST_MULTIGPU, "NCCL test requires 2+ GPUs")
    def test_get_uid(self):
        store = c10d.FileStore(self.file_name, self.world_size)
        device = torch.device(f"cuda:{self.rank}")
        pg = self._create_process_group_nccl(store, self.opts(), device_id=device)
        from torch.distributed.distributed_c10d import _get_process_group_uid

        self.assertEqual(_get_process_group_uid(pg), 0)
        pg_2 = c10d.new_group([0, 1])
        self.assertEqual(_get_process_group_uid(pg_2), 1)

    @requires_nccl()
    @skip_but_pass_in_sandcastle_if(not TEST_MULTIGPU, "NCCL test requires 2+ GPUs")
    def test_set_process_group_desc(self):
        store = c10d.FileStore(self.file_name, self.world_size)
        device = torch.device(f"cuda:{self.rank}")
        pg_default = self._create_process_group_nccl(
            store, self.opts(), device_id=device
        )
        self.assertEqual(pg_default.group_desc, "default_pg")
        pg_1 = c10d.new_group([0, 1], group_desc="test_purpose")
        self.assertEqual(pg_1.group_desc, "test_purpose")
        pg_2 = c10d.new_group([0, 1])
        self.assertEqual(pg_2.group_desc, "undefined")


class DistributedDataParallelTest(
    test_c10d_common.CommonDistributedDataParallelTest, MultiProcessTestCase
):
    def setUp(self):
        super().setUp()
        # TORCH_NCCL_BLOCKING_WAIT overrides TORCH_NCCL_ASYNC_ERROR_HANDLING hence tests
        # that use TORCH_NCCL_BLOCKING_WAIT will test it as expected.
        os.environ["TORCH_NCCL_ASYNC_ERROR_HANDLING"] = "1"
        self._spawn_processes()

    def _get_process_group(self):
        store = self._get_store()
        c10d.init_process_group(
            "nccl", store=store, rank=self.rank, world_size=self.world_size
        )
        return c10d.distributed_c10d._get_default_group()

    def _test_nccl_backend(
        self, devices, device_ids, multi_device=False, gradient_as_bucket_view=False
    ):
        process_group = self._get_process_group()
        self._test_ddp_with_process_group(
            process_group, devices, device_ids, multi_device, gradient_as_bucket_view
        )

    @requires_nccl()
    @skip_if_lt_x_gpu(2)
    def test_nccl_propagate_error_reason(self):
        # Need to use TORCH_NCCL_BLOCKING_WAIT and not ASYNC_ERROR_HANDLING,
        # otherwise process will be taken down and we can't check for errors.
        os.environ["TORCH_NCCL_ASYNC_ERROR_HANDLING"] = "0"
        os.environ["TORCH_NCCL_BLOCKING_WAIT"] = "1"
        # Need to disable TORCH_NCCL_DUMP_ON_TIMEOUT otherwise this test times out
        os.environ["TORCH_NCCL_DUMP_ON_TIMEOUT"] = "0"
        store = c10d.FileStore(self.file_name, self.world_size)
        # provide sufficient timeout to initialize NCCL comm.
        pg = c10d.ProcessGroupNCCL(
            store, self.rank, self.world_size, timeout=timedelta(seconds=15)
        )
        pg_gloo = c10d.ProcessGroupGloo(store, self.rank, self.world_size)
        pg.barrier().wait(timedelta(seconds=5))
        # Simulate stuckness in rank 0.
        if self.rank == 0:
            pg_gloo.barrier().wait()
        inp = torch.ones(1).cuda(self.rank)

        if self.rank != 0:
            # Time out due to rank 0 not calling into allreduce.
            with self.assertRaises(dist.DistBackendError):
                pg.allreduce([inp]).wait(timedelta(seconds=5))

            # Now when nonzero rank attempts to use communicator, original failure reason should be logged.
            try:
                pg.allreduce([torch.ones(2).cuda(self.rank)]).wait()
            except dist.DistBackendError as e:
                self.assertTrue("aborted" in str(e))
            else:
                self.fail("Expected error to be raised!")

            # Unblock rank 0
            pg_gloo.barrier().wait()

        # TODO: We can also test that if rank 0 attempts to use the communicator,
        # then we should error out with the info that it was aborted due to
        # timeout on another rank. Although this would only be the case after
        # the watchdog has run on the rank, and there is no reliable way
        # to confirm it has run.

    @requires_nccl()
    @skip_if_lt_x_gpu(2)
    def test_nccl_backend_multi_device_ids_not_allowed(self):
        int_devices = list(range(torch.cuda.device_count()))
        devices = [torch.device("cuda:" + str(i)) for i in int_devices]
        with self.assertRaisesRegex(
            ValueError, "device_ids can only be None or contain a single element."
        ):
            self._test_nccl_backend(devices, int_devices)

    @requires_nccl()
    @skip_if_lt_x_gpu(2)
    def test_nccl_backend_single_device_module_device_ids_None(self):
        self._test_nccl_backend(None, None)

    @requires_nccl()
    @skip_if_lt_x_gpu(2)
    def test_nccl_backend_single_device_module_empty_device_ids(self):
        # This tests the backward compatibility of accepting an empty list as `device_ids`,
        # although we no longer document this in favor of the default value of `None`,
        # which is consistent with multi-device modules and CPU modules.
        self._test_nccl_backend(None, [])

    @requires_nccl()
    @skip_if_lt_x_gpu(4)
    def test_nccl_backend_multi_device_module_device_ids_None(self):
        int_devices = gpus_for_rank(self.world_size)[self.rank][:2]
        devices = [torch.device("cuda:" + str(i)) for i in int_devices]
        self._test_nccl_backend(devices, None, multi_device=True)

    @requires_nccl()
    @skip_if_lt_x_gpu(2)
    def test_nccl_backend_1gpu_module_device_ids_integer_list(self):
        int_devices = gpus_for_rank(self.world_size)[self.rank][:1]
        devices = [torch.device("cuda:" + str(i)) for i in int_devices]
        self._test_nccl_backend(devices, int_devices)

    @requires_nccl()
    @skip_if_lt_x_gpu(2)
    def test_nccl_backend_1gpu_module_device_ids_torch_device_list(self):
        int_devices = gpus_for_rank(self.world_size)[self.rank][:1]
        devices = [torch.device("cuda:" + str(i)) for i in int_devices]
        self._test_nccl_backend(devices, devices)

    @requires_nccl()
    @skip_if_lt_x_gpu(4)
    def test_nccl_backend_2gpu_module(self):
        int_devices = gpus_for_rank(self.world_size)[self.rank][:2]
        devices = [torch.device("cuda:" + str(i)) for i in int_devices]
        self._test_nccl_backend(devices, None, multi_device=True)

    @requires_nccl()
    @skip_if_lt_x_gpu(8)
    def test_nccl_backend_4gpu_module(self):
        int_devices = gpus_for_rank(self.world_size)[self.rank][:4]
        devices = [torch.device("cuda:" + str(i)) for i in int_devices]
        self._test_nccl_backend(devices, None, multi_device=True)

    @requires_nccl()
    @skip_if_lt_x_gpu(4)
    def test_ddp_multi_device_module_config(self):
        gpus = gpus_for_rank(self.world_size)[self.rank]

        self.assertTrue(len(gpus) >= 2, "expecting at least 2 gpus per process")

        process_group = self._get_process_group()

        gpus = gpus[:2]
        model = DoubleGpuNet(gpus)

        with self.assertRaisesRegex(
            ValueError,
            "DistributedDataParallel device_ids and output_device arguments only work with "
            "single-device/multiple-device GPU modules or CPU modules",
        ):
            ddp_model = DistributedDataParallel(
                model, output_device=gpus[1], process_group=process_group
            )

        with self.assertRaisesRegex(
            ValueError, "device_ids can only be None or contain a single element."
        ):
            ddp_model = DistributedDataParallel(
                model, device_ids=gpus, process_group=process_group
            )

        with self.assertRaisesRegex(
            ValueError, "input module must be on the same type of devices"
        ):
            model.fc1 = model.fc1.cpu()
            ddp_model = DistributedDataParallel(model, process_group=process_group)

        model = model.cpu()
        with self.assertRaisesRegex(
            ValueError, "device_ids can only be None or contain a single element."
        ):
            ddp_model = DistributedDataParallel(
                model, device_ids=gpus, process_group=process_group
            )

    def _test_fp16(self, gradient_as_bucket_view=False):
        process_group = self._get_process_group()

        gpus = gpus_for_rank(self.world_size)[self.rank]
        model = nn.Linear(1, 1, bias=False).cuda(gpus[0]).half()
        nn.init.constant_(model.weight, 1)
        ddp_model = DistributedDataParallel(
            model,
            device_ids=[gpus[0]],
            process_group=process_group,
            bucket_cap_mb=0.001,
            gradient_as_bucket_view=gradient_as_bucket_view,
        )

        # Input 2**15, so that the gradients will overflow with a
        # world_size of 2, unless we normalize the gradient by the
        # world_size before the reduction
        input = torch.tensor([[2**15]]).cuda(gpus[0]).half()

        # Step model
        ddp_model.train()
        output = ddp_model(input)
        loss = output.sum()
        loss.backward()

        self.assertFalse(any(torch.isinf(p.grad).any() for p in ddp_model.parameters()))

    @requires_nccl()
    @skip_if_lt_x_gpu(2)
    def test_fp16(self):
        self._test_fp16()

    @requires_nccl()
    @skip_if_lt_x_gpu(2)
    def test_fp16_grad_is_view(self):
        self._test_fp16(gradient_as_bucket_view=True)

    def _test_arbitrary_forward_return_value(self, gradient_as_bucket_view=False):
        """
        Note: this test can be sped up by only running it on a CPU module
        once DistributedDataParallel supports them.
        """
        process_group = self._get_process_group()

        class ForwardReturnValueModule(nn.Module):
            def __init__(self) -> None:
                super().__init__()
                self.fc1 = nn.Linear(2, 10, bias=False)
                self.fc2 = nn.Linear(10, 4, bias=False)
                self.fc3 = nn.Linear(4, 4, bias=False)
                self.relu = nn.ReLU()

            def forward(self, x, fn):
                x = self.relu(self.fc1(x))
                x = self.relu(self.fc2(x))
                # The first softmax does NOT include fc3 in its autograd graph
                # whereas the second softmax DOES. If we pass only the first
                # tensor we see in the output to the reducer, it marks the
                # gradient for fc3 as ready (because it doesn't show up). If
                # downstream uses of this return value choose to differentiate
                # against the second output tensor, it would still receive a
                # gradient and a callback for this tensor, resulting in a crash.
                return fn(
                    F.softmax(x, dim=1),
                    F.softmax(self.fc3(x), dim=1),
                )

        device_id = gpus_for_rank(self.world_size)[self.rank][0]
        model = DistributedDataParallel(
            ForwardReturnValueModule().float().to(device_id),
            device_ids=[device_id],
            process_group=process_group,
            gradient_as_bucket_view=gradient_as_bucket_view,
        )

        batch_size = 4
        criterion = nn.CrossEntropyLoss()
        input = torch.rand([batch_size, 2], dtype=torch.float)
        target = torch.LongTensor([random.randrange(4) for _ in range(batch_size)]).to(
            device_id
        )

        # Always run "backward" to ensure the reducer is called by autograd.
        # If we don't correctly capture the output tensors from the return value,
        # the reducer won't see a hook for the unused parameter, and throw an error.
        # The correct capture is what we're testing in this function.
        def test(box, unbox):
            output = model(input, fn=box)
            loss = criterion(unbox(output), target)
            loss.backward()

        # Test with identity return value
        test(
            box=lambda x, y: (x, y),
            unbox=lambda obj: obj[1],
        )

        # Test with list return value
        test(
            box=lambda x, y: ["foo", x, "bar", y],
            unbox=lambda obj: obj[3],
        )

        # Test with tuple return value
        test(
            box=lambda x, y: ("foo", x, "bar", y),
            unbox=lambda obj: obj[3],
        )

        # Test with dict return value
        test(
            box=lambda x, y: {"foo": "bar", "a": x, "b": y},
            unbox=lambda obj: obj["b"],
        )

        # Test with list with dict return value
        test(
            box=lambda x, y: ["foo", "bar", {"a": x, "b": y}],
            unbox=lambda obj: obj[2]["b"],
        )

        # Test with dict with list return value
        test(
            box=lambda x, y: {"foo": "bar", "list": [0, x, 1, y]},
            unbox=lambda obj: obj["list"][3],
        )

    @requires_nccl()
    @skip_if_lt_x_gpu(2)
    def test_arbitrary_forward_return_value(self):
        self._test_arbitrary_forward_return_value()

    @requires_nccl()
    @skip_if_lt_x_gpu(2)
    def test_arbitrary_forward_return_value_grad_is_view(self):
        self._test_arbitrary_forward_return_value(gradient_as_bucket_view=True)

    @requires_nccl()
    @skip_if_lt_x_gpu(2)
    def test_ddp_with_lazy_parameters(self):
        process_group = self._get_process_group()
        with self.assertRaisesRegex(
            RuntimeError, "Modules with uninitialized parameters"
        ):
            DistributedDataParallel(
                torch.nn.LazyLinear(10), process_group=process_group
            )

    def _test_find_unused_parameters_kwarg(self, gradient_as_bucket_view=False):
        """
        Note: this test can be sped up by only running it on a CPU module
        once DistributedDataParallel supports them.
        """
        torch.cuda.set_device(self.rank)
        dist.init_process_group(
            backend="nccl",
            world_size=self.world_size,
            rank=self.rank,
            init_method=f"file://{self.file_name}",
        )
        process_group = c10d.distributed_c10d._get_default_group()

        class FindUnusedParametersModule(nn.Module):
            def __init__(self) -> None:
                super().__init__()
                self.fc1 = nn.Linear(2, 10, bias=False)
                self.fc2 = nn.Linear(10, 4, bias=False)
                self.fc3 = nn.Linear(4, 4, bias=False)
                self.relu = nn.ReLU()

            def forward(self, x):
                x = self.relu(self.fc1(x))
                x = self.relu(self.fc2(x))
                # Return the fc3 module so that the caller can invoke it
                # outside of the forward function. While this is bad practice,
                # we can use it to trigger a reducer error.
                return (F.softmax(x, dim=1), self.fc3)

        device_id = gpus_for_rank(self.world_size)[self.rank][0]
        batch_size = 4
        criterion = nn.CrossEntropyLoss()
        input = torch.rand([batch_size, 2], dtype=torch.float)
        target = torch.LongTensor([random.randrange(4) for _ in range(batch_size)]).to(
            device_id
        )

        ddp_model = None

        def test_find_unused_parameters(
            find_unused_parameters, test_default=False, gradient_as_bucket_view=False
        ):
            if test_default:
                model = DistributedDataParallel(
                    FindUnusedParametersModule().float().to(device_id),
                    device_ids=[device_id],
                    process_group=process_group,
                    gradient_as_bucket_view=gradient_as_bucket_view,
                )
            else:
                model = DistributedDataParallel(
                    FindUnusedParametersModule().float().to(device_id),
                    device_ids=[device_id],
                    process_group=process_group,
                    find_unused_parameters=find_unused_parameters,
                    gradient_as_bucket_view=gradient_as_bucket_view,
                )
            nonlocal ddp_model
            ddp_model = model

            output, fc3 = model(input)
            output = fc3(output)
            loss = criterion(output, target)
            loss.backward()

        # First test that finding unused params under these conditions is to
        # trigger an error when `backward` is called (because fc3 is an unused
        # parameter and will therefore be marked ready twice).
        try:
            test_find_unused_parameters(
                True, gradient_as_bucket_view=gradient_as_bucket_view
            )
        except Exception as ex:
            self.assertTrue(
                str(ex).startswith(
                    "Expected to mark a variable ready only once.",
                )
            )
            unused_index = 2
            unused_index_str = f"Parameter at index {unused_index}"
            model = ddp_model.module
            for module_name, module in model.named_modules():
                if module == model.fc3:
                    for parameter_name, _ in module.named_parameters(recurse=False):
                        unused_fqn = f"{module_name}.{parameter_name}"
                        # Only one such parameter in model.fc3, since bias=False
                        break

            if dist.get_debug_level() != dist.DebugLevel.OFF:
                unused_index_str += f" with name {unused_fqn}"

            self.assertTrue(unused_index_str in str(ex))
        else:
            self.fail("Expected exception")

        dist.barrier(process_group)

        # Then test that the default behavior can be overridden by setting
        # `find_unused_parameters=False`.
        try:
            test_find_unused_parameters(
                False, gradient_as_bucket_view=gradient_as_bucket_view
            )
        except Exception as ex:
            self.fail(f"Unexpected exception: {ex}")

        # Test find_unused_parameters defaults to False
        try:
            test_find_unused_parameters(
                True, test_default=True, gradient_as_bucket_view=gradient_as_bucket_view
            )
        except Exception as ex:
            self.fail(f"Unexpected exception: {ex}")

    # TODO: Combine the following tests once https://github.com/pytorch/pytorch/issues/55967
    # is resolved.
    @requires_nccl()
    @skip_if_lt_x_gpu(2)
    @with_dist_debug_levels(levels=["DETAIL"])
    def test_find_unused_parameters_kwarg_debug_detail(self):
        self._test_find_unused_parameters_kwarg()

    @requires_nccl()
    @skip_if_lt_x_gpu(2)
    @with_dist_debug_levels(levels=["INFO"])
    def test_find_unused_parameters_kwarg_debug_info(self):
        self._test_find_unused_parameters_kwarg()

    @requires_nccl()
    @skip_if_lt_x_gpu(2)
    @with_dist_debug_levels(levels=["OFF"])
    def test_find_unused_parameters_kwarg_debug_off(self):
        self._test_find_unused_parameters_kwarg()

    @requires_nccl()
    @skip_if_lt_x_gpu(2)
    @with_dist_debug_levels(levels=["DETAIL"])
    def test_find_unused_parameters_kwarg_grad_is_view_debug_detail(self):
        self._test_find_unused_parameters_kwarg(gradient_as_bucket_view=True)

    @requires_nccl()
    @skip_if_lt_x_gpu(2)
    @with_dist_debug_levels(levels=["INFO"])
    def test_find_unused_parameters_kwarg_grad_is_view_debug_info(self):
        self._test_find_unused_parameters_kwarg(gradient_as_bucket_view=True)

    @requires_nccl()
    @skip_if_lt_x_gpu(2)
    @with_dist_debug_levels(levels=["OFF"])
    def test_find_unused_parameters_kwarg_grad_is_view_debug_off(self):
        self._test_find_unused_parameters_kwarg(gradient_as_bucket_view=True)

    def _test_multiple_outputs_multiple_backward(self, gradient_as_bucket_view=False):
        """
        Note: this test can be sped up by only running it on a CPU module
        once DistributedDataParallel supports them.
        """
        process_group = self._get_process_group()

        class MultipleOutputModule(nn.Module):
            def __init__(self) -> None:
                super().__init__()

                def define_module():
                    return nn.Sequential(
                        nn.Linear(2, 10, bias=False),
                        nn.ReLU(),
                        nn.Linear(10, 4, bias=False),
                        nn.ReLU(),
                    )

                self.module0 = define_module()
                self.module1 = define_module()

            def forward(self, x):
                return (
                    F.softmax(self.module0(x), dim=1),
                    F.softmax(self.module1(x), dim=1),
                )

        device_id = gpus_for_rank(self.world_size)[self.rank][0]
        model = DistributedDataParallel(
            MultipleOutputModule().float().to(device_id),
            device_ids=[device_id],
            process_group=process_group,
            gradient_as_bucket_view=gradient_as_bucket_view,
        )

        batch_size = 4
        criterion = nn.CrossEntropyLoss()
        input = torch.rand([batch_size, 2], dtype=torch.float)
        target = torch.LongTensor([random.randrange(4) for _ in range(batch_size)]).to(
            device_id
        )

        # Compute loss and gradients for both outputs
        output1, output2 = model(input)
        loss1 = criterion(output1, target)
        loss1.backward()
        loss2 = criterion(output2, target)
        loss2.backward()

    @requires_nccl()
    @skip_if_lt_x_gpu(2)
    def test_multiple_outputs_multiple_backward(self):
        self._test_multiple_outputs_multiple_backward()

    @requires_nccl()
    @skip_if_lt_x_gpu(2)
    def test_multiple_outputs_multiple_backward_grad_is_view(self):
        self._test_multiple_outputs_multiple_backward(gradient_as_bucket_view=True)

    @requires_nccl()
    @skip_if_lt_x_gpu(2)
    def test_no_grad(self):
        """
        Note: this test can be sped up by only running it on a CPU module
        once DistributedDataParallel supports them.
        """
        process_group = self._get_process_group()

        class NoGradModule(nn.Module):
            def __init__(self) -> None:
                super().__init__()
                self.fc1 = nn.Linear(2, 10, bias=False)
                self.fc2 = nn.Linear(10, 4, bias=False)
                self.relu = nn.ReLU()

            def forward(self, x):
                x = self.relu(self.fc1(x))
                x = self.relu(self.fc2(x))
                return F.softmax(x, dim=1)

        device_id = gpus_for_rank(self.world_size)[self.rank][0]
        model = DistributedDataParallel(
            NoGradModule().float().to(device_id),
            device_ids=[device_id],
            process_group=process_group,
        )

        batch_size = 4
        input = torch.rand([batch_size, 2], dtype=torch.float)

        def check_no_grads():
            for p in model.parameters():
                self.assertTrue(p.requires_grad)
                self.assertIsNone(p.grad)

        # After initialization, no parameter has their gradient set.
        check_no_grads()

        # Run `forward` function with torch.no_grad()
        with torch.no_grad():
            output = model(input)
            self.assertTrue(isinstance(output, torch.Tensor))

        # No parameter should have their gradient set.
        check_no_grads()

    def _test_accumulate_gradients_module(self, gradient_as_bucket_view=False):
        # This is NOT the recommended way to implement accumulating grads, but
        # we would like to make sure DDP does not mess up with the underlying
        # module.
        int_devices = gpus_for_rank(self.world_size)[self.rank][:1]
        devices = [torch.device("cuda:" + str(i)) for i in int_devices]
        process_group = self._get_process_group()
        global_batch_size = self.world_size

        model, ddp_model, input, target = self._prepare_single_device_module(
            process_group, devices, devices, global_batch_size, gradient_as_bucket_view
        )

        def step_model(model, input, target):
            model.train()
            output = model(input)
            loss = F.mse_loss(output, target.to(output.device))
            loss.backward()

        # ensure accumulate grads works with no_grad
        with torch.no_grad():
            ddp_model.train()
            ddp_model.module(input)

        # Check two model parameters over 4 iterations.
        # Use 4 iterations because we alternate between reducing and
        # not reducing and want to make sure we switch both ways.
        for iteration in range(4):
            step_model(model, input, target)

            if iteration % 2 == 0:
                # Skip gradients sync without calling prepare_for_backward
                step_model(
                    ddp_model.module,
                    input[self.rank : (self.rank + 1)],
                    target[self.rank : (self.rank + 1)],
                )
                for i, j in zip(model.parameters(), ddp_model.parameters()):
                    self.assertNotEqual(i.grad, j.grad)
            else:
                step_model(
                    ddp_model,
                    input[self.rank : (self.rank + 1)],
                    target[self.rank : (self.rank + 1)],
                )
                for i, j in zip(model.parameters(), ddp_model.parameters()):
                    self.assertEqual(i.grad, j.grad, rtol=1.3e-06, atol=5e-5)

            # Shuffle the input so that DDP input is different
            torch.manual_seed(1337 + iteration)
            input = input[torch.randperm(global_batch_size)]

    @requires_nccl()
    @skip_if_lt_x_gpu(2)
    def test_accumulate_gradients_module(self):
        self._test_accumulate_gradients_module()

    @requires_nccl()
    @skip_if_lt_x_gpu(2)
    def test_accumulate_gradients_module_with_grad_is_view(self):
        self._test_accumulate_gradients_module(gradient_as_bucket_view=True)

    @requires_nccl()
    @skip_if_lt_x_gpu(2)
    def test_failure_recovery(self):
        process_group = self._get_process_group()

        # need to create a separate file for the recovered FileStore, because
        # the original one will be deleted when destructing the first FileStore.
        recovery_filename = self.file_name + "_recovery"

        if self.rank == 0:
            # the file will be deleted by the recovered FileStore
            open(recovery_filename, "w").close()

        # not necessary to run barrier here, as DDP will synchronize

        class TestModel(nn.Module):
            def __init__(self) -> None:
                super().__init__()
                self.fc1 = nn.Linear(2, 10, bias=False)
                self.fc2 = nn.Linear(10, 4, bias=False)
                self.relu = nn.ReLU()

            def forward(self, x):
                x = self.relu(self.fc1(x))
                x = self.relu(self.fc2(x))
                return F.softmax(x, dim=1)

        device_id = gpus_for_rank(self.world_size)[self.rank][0]
        model = TestModel().float().to(device_id)
        ddp = DistributedDataParallel(
            model,
            device_ids=[device_id],
            process_group=process_group,
        )

        batch_size = 4
        criterion = nn.CrossEntropyLoss()
        input = torch.rand([batch_size, 2], dtype=torch.float)
        target = torch.LongTensor([random.randrange(4) for _ in range(batch_size)]).to(
            device_id
        )

        for _ in range(6):
            output = ddp(input)
            loss = criterion(output, target)
            loss.backward()

        del ddp
        c10d.destroy_process_group(process_group)

        store = c10d.FileStore(recovery_filename, self.world_size)
        c10d.init_process_group(
            "nccl", store=store, rank=self.rank, world_size=self.world_size
        )
        process_group = c10d.distributed_c10d._get_default_group()
        ddp = DistributedDataParallel(
            model,
            device_ids=[device_id],
            process_group=process_group,
        )

        input = torch.rand([batch_size, 2], dtype=torch.float)
        target = torch.LongTensor([random.randrange(4) for _ in range(batch_size)]).to(
            device_id
        )
        for _ in range(6):
            output = ddp(input)
            loss = criterion(output, target)
            loss.backward()

    @requires_nccl()
    @skip_if_lt_x_gpu(2)
    def test_pass_default_pg(self):
        dist.init_process_group(
            "nccl",
            init_method=f"file://{self.file_name}",
            world_size=self.world_size,
            rank=self.rank,
        )

        default_pg = c10d.distributed_c10d._get_default_group()
        dist.destroy_process_group(default_pg)
        self.assertFalse(dist.is_initialized())

    def _test_grad_layout(self, replica_devices, layer_devs, local_batch_size):
        process_group = self._get_process_group()

        global_batch_size = local_batch_size * self.world_size

        # Carry out some trials with small buckets and some with big buckets.
        bucketsizes = (0.000001, 25)
        # Tuples of lists.  Each list describes per-layer characteristics for one trial.
        layer_formats = (
            [torch.contiguous_format] * 4,
            [torch.channels_last] * 2 + [torch.contiguous_format] * 2,
            [torch.channels_last] * 4,
        )
        layer_dtypes = (
            [torch.float] * 4,
            [torch.float] * 2 + [torch.half] * 2,
            [torch.half] * 4,
        )

        input_dev = layer_devs[0] if isinstance(layer_devs, list) else layer_devs
        target_dev = layer_devs[-1] if isinstance(layer_devs, list) else layer_devs
        input = torch.randn(
            (global_batch_size, 8, 8, 8), device=input_dev, dtype=torch.float
        )
        target = torch.randn(
            (global_batch_size, 8, 4, 4), device=target_dev, dtype=torch.float
        )
        local_batch_start = self.rank * local_batch_size
        local_batch_end = (self.rank + 1) * local_batch_size

        # Reducer.cpp sneakily creates one "initial bucket" that ignores the "bucket_cap_mb"
        # argument.  The following makes sure the initial bucket also complies.
        @contextmanager
        def first_bucket_size(ddp_bucket_mb):
            old_DEFAULT_FIRST_BUCKET_BYTES = dist._DEFAULT_FIRST_BUCKET_BYTES
            dist._DEFAULT_FIRST_BUCKET_BYTES = int(ddp_bucket_mb * 1.0e6)
            try:
                yield
            finally:
                dist._DEFAULT_FIRST_BUCKET_BYTES = old_DEFAULT_FIRST_BUCKET_BYTES

        with torch.backends.cudnn.flags(
            enabled=True, deterministic=True, benchmark=False
        ):
            for formats, dtypes, bucketsize in product(
                layer_formats, layer_dtypes, bucketsizes
            ):
                with first_bucket_size(bucketsize):
                    model_msg = f"rank = {self.rank} formats = {formats} dtypes = {dtypes} bucketsize = {bucketsize} "
                    try:
                        m = ConvNet(layer_devs, formats, dtypes)
                        m_ddp = DistributedDataParallel(
                            copy.deepcopy(m),
                            device_ids=replica_devices,
                            process_group=process_group,
                            bucket_cap_mb=bucketsize,
                        )
                        opt = torch.optim.SGD(m.parameters(), lr=0.1)
                        opt_ddp = torch.optim.SGD(m_ddp.parameters(), lr=0.1)
                        has_half = any(p.dtype is torch.half for p in m.parameters())
                        tol = 1.0e-3 if has_half else 1.0e-5
                    except BaseException:
                        # Prints case-specific debugging info to narrow down failing case.
                        print(
                            "Caught exception during model creation for " + model_msg,
                            flush=True,
                        )
                        raise
                    # 3 iters:  First iter creates grads, second iter retests after rebucketing,
                    # third iter tries zeroed grads.
                    for it in range(3):
                        iter_msg = f"iter = {it} " + model_msg
                        named_msg = iter_msg
                        try:
                            F.mse_loss(m(input).float(), target).backward()
                            F.mse_loss(
                                m_ddp(input[local_batch_start:local_batch_end]).float(),
                                target[local_batch_start:local_batch_end],
                            ).backward()
                            for i, ((layer_name, m_child), m_ddp_child) in enumerate(
                                zip(m.named_children(), m_ddp.module.children())
                            ):
                                named_msg = layer_name + ".weight" + " " + iter_msg
                                self.assertTrue(
                                    m_child.weight.grad.is_contiguous(
                                        memory_format=formats[i]
                                    ),
                                    named_msg,
                                )
                                self.assertTrue(
                                    m_ddp_child.weight.grad.is_contiguous(
                                        memory_format=formats[i]
                                    ),
                                    named_msg,
                                )
                                for j, ((param_name, p), p_ddp) in enumerate(
                                    zip(
                                        m_child.named_parameters(),
                                        m_ddp_child.parameters(),
                                    )
                                ):
                                    named_msg = (
                                        layer_name + "." + param_name + " " + iter_msg
                                    )
                                    self.assertEqual(
                                        p.grad, p_ddp.grad, rtol=tol, atol=tol
                                    )
                            opt.step()
                            opt_ddp.step()
                            if it == 0:
                                for p, p_ddp in zip(m.parameters(), m_ddp.parameters()):
                                    p.grad = None
                                    p_ddp.grad = None
                            else:
                                m.zero_grad()
                                m_ddp.zero_grad()
                        except BaseException:
                            # Makes sure we still get info if an error occurred somewhere other than the asserts.
                            print(
                                "Caught exception during iterations at " + named_msg,
                                flush=True,
                            )
                            raise

    @requires_nccl()
    @skip_if_lt_x_gpu(2)
    def test_grad_layout_1devicemodule_1replicaperprocess(self):
        dev0 = torch.device("cuda:" + str(gpus_for_rank(self.world_size)[self.rank][0]))
        # Tells DDP to use just one device.
        replica_devices = [dev0]
        # Tells _test_grad_layout to construct ConvNet with all layers on this process's first assigned device.
        layer_devs = dev0
        local_batch_size = 8
        self._test_grad_layout(replica_devices, layer_devs, local_batch_size)

    @requires_nccl()
    @skip_if_lt_x_gpu(4)
    @skip_if_rocm
    def test_grad_layout_2devicemodule(self):
        int_devices = gpus_for_rank(self.world_size)[self.rank][:2]
        dev0 = torch.device("cuda:" + str(int_devices[0]))
        dev1 = torch.device("cuda:" + str(int_devices[1]))
        # DDP's default behavior for a multi-device module is "don't replicate."
        replica_devices = None
        # Tells _test_grad_layout to constructs this process's ConvNet on 2 devices, with 2 layers on each device.
        layer_devs = [dev0] * 2 + [dev1] * 2
        local_batch_size = 8
        self._test_grad_layout(replica_devices, layer_devs, local_batch_size)

    @requires_nccl()
    @skip_if_lt_x_gpu(2)
    def test_param_layout_mismatch_error(self):
        process_group = self._get_process_group()

        dev0 = torch.device("cuda:" + str(gpus_for_rank(self.world_size)[self.rank][0]))
        layer_devs = dev0
        layer_formats = (
            [torch.contiguous_format] * 4
            if self.rank == 0
            else [torch.channels_last] * 4
        )
        layer_dtypes = [torch.float] * 4

        m = ConvNet(layer_devs, layer_formats, layer_dtypes)
        if self.rank == 0:
            m_ddp = DistributedDataParallel(
                m, device_ids=[dev0], process_group=process_group
            )
        else:
            with self.assertRaisesRegex(
                RuntimeError,
                ".* appears not to match strides of the same param in process 0",
            ):
                m_ddp = DistributedDataParallel(
                    m, device_ids=[dev0], process_group=process_group
                )

    def _gpu_model_with_ddp_comm_hook(
        self,
        process_group,
        hook=None,
        gradient_as_bucket_view=False,
        state=None,
        static_graph=False,
    ):
        device_id = gpus_for_rank(self.world_size)[self.rank][0]
        gpu_model = DistributedDataParallel(
            ModuleForDdpCommHook().to(device_id),
            device_ids=[device_id],
            process_group=process_group,
            gradient_as_bucket_view=gradient_as_bucket_view,
            static_graph=static_graph,
        )

        # Register a DDP communication hook if any.
        if hook is not None:
            gpu_model.register_comm_hook(state, hook)

        return gpu_model

    @requires_nccl()
    @skip_if_lt_x_gpu(2)
    def test_ddp_comm_hook_future_passing_gpu_nccl(self):
        """
        This unit test verifies whether the Future object is passed properly using nccl backend.
        The hook callback function creates a Future object and sets a value to it.
        """
        process_group = self._get_process_group()

        # Get GPU model with simple_hook registered.
        gpu_model = self._gpu_model_with_ddp_comm_hook(process_group, self._simple_hook)

        # check whether the grads are equal to what simple_hook's then callback returns.
        # without the comm_hook, result would be 0.25 * torch.ones(2, 2).
        self._run_and_verify_hook(gpu_model, 8, 2 * torch.ones(2, 2))

    def _test_ddp_comm_hook_allreduce_hook_nccl(
        self, gradient_as_bucket_view=False, static_graph=False
    ):
        """
        This unit test verifies whether a DDP communication hook that just calls
        allreduce gives the same result with the case of no hook registered.
        Without the then callback, the future_value in reducer is no longer
        a PyObject, and this unit test verifies future_value is properly checked.
        """
        process_group = self._get_process_group()

        def allreduce_hook(
            state: object, bucket: dist.GradBucket
        ) -> torch.futures.Future[torch.Tensor]:
            tensors = [bucket.buffer() / self.world_size]
            return (
                process_group.allreduce(tensors)
                .get_future()
                .then(lambda fut: fut.value()[0])
            )

        # Get GPU model with allreduce_hook registered.
        gpu_model = self._gpu_model_with_ddp_comm_hook(
            process_group, allreduce_hook, gradient_as_bucket_view, static_graph
        )

        # check whether the grads are equal to what DDP without hook would return.
        self._run_and_verify_hook(gpu_model, 8, 0.25 * torch.ones(2, 2))

    def _test_default_ddp_comm_hooks_nccl(self, gradient_as_bucket_view=False):
        """
        This unit test verifies whether default Python DDP communication hooks ALLREDUCE, FP16_COMPRESS
        and BF16_COMPRESS, can give the same result with the case of no hook registered.
        """
        process_group = self._get_process_group()

        # For these default DDP comm hooks, the only state is process group.
        state = process_group
        hook_options = [default.allreduce_hook, default.fp16_compress_hook]
        if (
            not TEST_WITH_ROCM
            and BFLOAT16_AVAILABLE
            and c10d.is_nccl_available()
            and torch.cuda.nccl.version() >= (2, 10)
        ):
            hook_options.append(default.bf16_compress_hook)
        for hook in hook_options:
            # Get GPU model with the hook registered.
            # The first arg 'process_group' is used for initializing the test environment,
            # so it cannot be replaced by 'state', although they have the same value.
            gpu_model = self._gpu_model_with_ddp_comm_hook(
                process_group, hook, gradient_as_bucket_view, state
            )

            # check whether the grads are equal to what DDP without hook would return.
            self._run_and_verify_hook(gpu_model, 8, 0.25 * torch.ones(2, 2))

    def _test_fp16_compress_wrapper(self, gradient_as_bucket_view=False):
        """
        This unit test verifies whether wrapping the ALLREDUCE and POWER_SGD hooks with
        the FP16_WRAPPER can give the same result as when there is no hook registered.
        """
        process_group = self._get_process_group()
        powerSGD_state = powerSGD.PowerSGDState(process_group=process_group)

        hook_args = [
            (powerSGD.powerSGD_hook, powerSGD_state),
            (default.allreduce_hook, process_group),
        ]

        for hook, state in hook_args:
            gpu_model = self._gpu_model_with_ddp_comm_hook(
                process_group,
                default.fp16_compress_wrapper(hook),
                gradient_as_bucket_view,
                state,
            )

            # check whether the grads are equal to what DDP without hook would return.
            self._run_and_verify_hook(gpu_model, 8, 0.25 * torch.ones(2, 2))

    def _test_bf16_compress_wrapper(self, gradient_as_bucket_view=False):
        """
        This unit test verifies whether wrapping the ALLREDUCE and POWER_SGD hooks with
        the BF16_WRAPPER can give the same result as when there is no hook registered.
        """
        process_group = self._get_process_group()
        powerSGD_state = powerSGD.PowerSGDState(process_group=process_group)

        hook_args = [
            (powerSGD.powerSGD_hook, powerSGD_state),
            (default.allreduce_hook, process_group),
        ]

        for hook, state in hook_args:
            gpu_model = self._gpu_model_with_ddp_comm_hook(
                process_group,
                default.bf16_compress_wrapper(hook),
                gradient_as_bucket_view,
                state,
            )

            # check whether the grads are equal to what DDP without hook would return.
            self._run_and_verify_hook(gpu_model, 8, 0.25 * torch.ones(2, 2))

    def _test_powerSGD_ddp_comm_hook_nccl(self, gradient_as_bucket_view=False):
        """
        This unit test verifies whether Python DDP communication hook POWER_SGD
        can give the same result with the case of no hook registered.
        """
        process_group = self._get_process_group()

        # Get GPU model with the hook registered.
        # Test the hook with different algorithmic configs.
        for use_error_feedback, warm_start, batch_tensors_with_same_shape in product(
            [True, False],
            [True, False],
            [True, False],
        ):
            state = powerSGD.PowerSGDState(
                process_group=process_group,
                matrix_approximation_rank=1,
                use_error_feedback=use_error_feedback,
                warm_start=warm_start,
                batch_tensors_with_same_shape=batch_tensors_with_same_shape,
            )
            for hook in [powerSGD.powerSGD_hook, powerSGD.batched_powerSGD_hook]:
                gpu_model = self._gpu_model_with_ddp_comm_hook(
                    process_group, hook, gradient_as_bucket_view, state
                )

                # check whether the grads are equal to what DDP without hook would return.
                self._run_and_verify_hook(gpu_model, 8, 0.25 * torch.ones(2, 2))

    def _test_builtin_ddp_comm_hooks_nccl(self, gradient_as_bucket_view=False):
        """
        This unit test verifies whether built-in C++ DDP communication hooks ALLREDUCE and FP16_COMPRESS
        can give the same result with the case of no hook registered.
        """
        process_group = self._get_process_group()

        for comm_hook_type in [
            dist.BuiltinCommHookType.ALLREDUCE,
            dist.BuiltinCommHookType.FP16_COMPRESS,
        ]:
            # Get GPU model with the built-in communication hook.
            gpu_model = self._gpu_model_with_builtin_ddp_comm_hook(
                process_group, comm_hook_type, gradient_as_bucket_view
            )

            # check whether the grads are equal to what DDP without hook would return.
            self._run_and_verify_hook(gpu_model, 8, 0.25 * torch.ones(2, 2))

    @requires_nccl()
    @skip_if_lt_x_gpu(2)
    def test_ddp_comm_hook_allreduce_hook_nccl(self):
        self._test_ddp_comm_hook_allreduce_hook_nccl()

    @requires_nccl()
    @skip_if_lt_x_gpu(2)
    def test_default_ddp_comm_hooks_nccl(self):
        self._test_default_ddp_comm_hooks_nccl()

    @requires_nccl()
    @skip_if_lt_x_gpu(2)
    def test_fp16_compress_wrapper_nccl(self):
        self._test_fp16_compress_wrapper()

    @requires_nccl()
    @requires_nccl_version((2, 10), "Need NCCL 2.10+ for BF16_COMPRESS")
    @skip_but_pass_in_sandcastle_if(
        not BFLOAT16_AVAILABLE,
        "BFloat16 is only supported by CUDA 11+",
    )
    @skip_if_lt_x_gpu(2)
    def test_bf16_compress_wrapper_nccl(self):
        self._test_bf16_compress_wrapper()

    @requires_nccl()
    @skip_if_lt_x_gpu(2)
    def test_builtin_ddp_comm_hooks_nccl(self):
        self._test_builtin_ddp_comm_hooks_nccl()

    @requires_nccl()
    @skip_if_lt_x_gpu(2)
    def test_powerSGD_ddp_comm_hook_nccl(self):
        self._test_powerSGD_ddp_comm_hook_nccl()

    @requires_nccl()
    @skip_if_lt_x_gpu(2)
    def test_ddp_comm_hook_allreduce_hook_nccl_grad_is_view(self):
        self._test_ddp_comm_hook_allreduce_hook_nccl(gradient_as_bucket_view=True)

    @requires_nccl()
    @skip_if_lt_x_gpu(2)
    def test_ddp_comm_hook_allreduce_hook_nccl_static_graph(self):
        self._test_ddp_comm_hook_allreduce_hook_nccl(static_graph=True)

    @requires_nccl()
    @skip_if_lt_x_gpu(2)
    def test_default_ddp_comm_hooks_nccl_is_view(self):
        self._test_default_ddp_comm_hooks_nccl(gradient_as_bucket_view=True)

    @requires_nccl()
    @skip_if_lt_x_gpu(2)
    def test_fp16_compress_wrapper_is_view(self):
        self._test_fp16_compress_wrapper(gradient_as_bucket_view=True)

    @requires_nccl()
    @requires_nccl_version((2, 10), "Need NCCL 2.10+ for BF16_COMPRESS")
    @skip_but_pass_in_sandcastle_if(
        not BFLOAT16_AVAILABLE,
        "BFloat16 is only supported by CUDA 11+",
    )
    @skip_if_lt_x_gpu(2)
    def test_bf16_compress_wrapper_is_view(self):
        self._test_bf16_compress_wrapper(gradient_as_bucket_view=True)

    @requires_nccl()
    @skip_if_lt_x_gpu(2)
    def test_builtin_ddp_comm_hooks_nccl_grad_is_view(self):
        self._test_builtin_ddp_comm_hooks_nccl(gradient_as_bucket_view=True)

    @requires_nccl()
    @skip_if_lt_x_gpu(2)
    def test_powerSGD_ddp_comm_hook_nccl_grad_is_view(self):
        self._test_powerSGD_ddp_comm_hook_nccl(gradient_as_bucket_view=True)

    @requires_nccl()
    @skip_if_lt_x_gpu(2)
    def test_ddp_comm_hook_allreduce_with_then_hook_nccl(self):
        """
        This unit test verifies whether a DDP communication hook that calls allreduce and then
        multiplies the result by ten and divides by two gives the expected result.
        """
        process_group = self._get_process_group()

        def allreduce_with_then_hook(
            state: object, bucket: dist.GradBucket
        ) -> torch.futures.Future[torch.Tensor]:
            tensors = [bucket.buffer() / self.world_size]
            fut = process_group.allreduce(tensors).get_future()

            def mult(fut):
                # Multiply the result by 10.
                return 10 * fut.value()[0]

            def div(fut):
                # Divide the result by 2.
                return 0.5 * fut.value()

            return fut.then(mult).then(div)

        # Get GPU model with allreduce_with_then_hook registered.
        gpu_model = self._gpu_model_with_ddp_comm_hook(
            process_group, allreduce_with_then_hook
        )

        # check whether the grads are equal to what allreduce returns multiplied by 5.
        # without the comm_hook, result would be still 0.25 * torch.ones(2, 2).
        self._run_and_verify_hook(gpu_model, 8, 1.25 * torch.ones(2, 2))

    class AcceptsParam(torch.nn.Module):
        def __init__(self, p, factor):
            super().__init__()
            self.a = p
            self.f = factor

        def forward(self, input):
            return input + self.a * self.f

    @requires_nccl()
    @skip_if_lt_x_gpu(2)
    def test_ddp_weight_sharing(self):
        process_group = self._get_process_group()

        size = 2048 * 2048
        dev = self.rank
        world = self.world_size

        p = torch.nn.Parameter(torch.randn(size, requires_grad=True))

        for try_set_to_none, use_bucket_view in product((False, True), (False, True)):
            m = torch.nn.Sequential(
                self.AcceptsParam(p, dev + 1), self.AcceptsParam(p, dev + 1)
            ).cuda(dev)

            m = torch.nn.parallel.DistributedDataParallel(
                m,
                bucket_cap_mb=1,
                gradient_as_bucket_view=use_bucket_view,
                device_ids=[dev],
                process_group=process_group,
            )

            for i in range(3):
                m.zero_grad(set_to_none=try_set_to_none)
                m(1).sum().backward()

                # Each param value is multiplied by "rank + 1" twice in forward, so the grad
                # values produced by a particular rank should be 2. * (rank + 1).
                # Summing these over ranks and dividing by world size gives the expected result:
                analytic = torch.full_like(
                    p, 2.0 * (world * (world + 1.0) / 2.0) / world, device=dev
                )
                for name, p in m.named_parameters():
                    self.assertEqual(
                        p.grad,
                        analytic,
                        "mismatch at "
                        + name
                        + ".grad for "
                        + f"set_to_none = {try_set_to_none}, use_bucket_view = {use_bucket_view}",
                    )

    @requires_nccl()
    @skip_if_lt_x_gpu(2)
    def test_ddp_packed_sequence(self):
        """
        Tests that DDP with ``device_ids`` specified can run a forward and
        backward pass with ``PackedSequence`` s with parity compared to a local
        version of the model.
        """
        store = c10d.FileStore(self.file_name, self.world_size)
        process_group = dist.init_process_group(
            "nccl",
            world_size=self.world_size,
            rank=self.rank,
            store=store,
        )
        seqs = ["sequence_sequence", "seq", "sequence"]
        vocab = ["<pad>"] + sorted({ch for seq in seqs for ch in seq})
        vectorized_seqs = [[vocab.index(tok) for tok in seq] for seq in seqs]
        # Set the seed to make the embedding and LSTM deterministic (even
        # across ranks since DDP broadcasts parameters from rank 0)
        torch.manual_seed(0)
        embed = nn.Embedding(len(vocab), 4)  # keep on CPU
        lstm = nn.LSTM(input_size=4, hidden_size=2, batch_first=True).to(self.rank)
        lstm_ddp = DistributedDataParallel(
            copy.deepcopy(lstm),
            device_ids=[self.rank],
            process_group=process_group,
        )
        for p1, p2 in zip(lstm.parameters(), lstm_ddp.module.parameters()):
            self.assertEqual(p1, p2)
        seq_lengths = torch.LongTensor(list(map(len, vectorized_seqs)))
        seq_tensor = torch.Tensor(
            torch.zeros((len(vectorized_seqs), seq_lengths.max()))
        ).long()
        for i, (seq, seq_len) in enumerate(zip(vectorized_seqs, seq_lengths)):
            seq_tensor[i, :seq_len] = torch.LongTensor(seq)
        seq_lengths, permutation_idx = seq_lengths.sort(0, descending=True)
        seq_tensor = seq_tensor[permutation_idx]
        embedded_seq_tensor = embed(seq_tensor)
        packed_input = torch.nn.utils.rnn.pack_padded_sequence(
            embedded_seq_tensor,
            seq_lengths,
            batch_first=True,
        )
        packed_input_ddp = torch.nn.utils.rnn.pack_padded_sequence(
            embedded_seq_tensor.detach().clone(),
            seq_lengths,
            batch_first=True,
        )
        # Move the input to GPU explicitly for the local model
        packed_output, (ht, ct) = lstm(packed_input.to(self.rank))
        # Let DDP move the input to GPU internally
        packed_output_ddp, (ht_ddp, ct_ddp) = lstm_ddp(packed_input_ddp)
        self.assertEqual(packed_output.data, packed_output_ddp.data)
        self.assertEqual(ht, ht_ddp)
        self.assertEqual(ct, ct_ddp)
        packed_output.data.sum().backward()
        packed_output_ddp.data.sum().backward()
        for p1, p2 in zip(lstm.parameters(), lstm_ddp.parameters()):
            self.assertEqual(p1.grad, p2.grad)

    @requires_nccl()
    @skip_if_lt_x_gpu(2)
    def test_channels_last_contig(self):
        process_group = self._get_process_group()
        device = torch.device(f"cuda:{self.rank}")
        tensor = torch.ones((2, 16, 768, 1152), dtype=torch.float32, device=device).to(
            memory_format=torch.channels_last
        )
        process_group.broadcast([tensor]).wait()

    @requires_nccl()
    @skip_if_lt_x_gpu(2)
    def test_ddp_complex_params(self):
        class FFTModel(nn.Module):
            def __init__(self, hin, win, n_features):
                super().__init__()
                self.hin = hin
                self.win = win
                self.weight = nn.Parameter(
                    torch.ones(
                        (n_features, n_features, hin, win // 2 + 1), dtype=torch.cfloat
                    )
                )

            def forward(self, x):
                xc = torch.fft.rfft2(
                    x, s=(self.hin, self.win), dim=(-2, -1), norm="ortho"
                )
                xcw = torch.einsum("nchw,cohw->nohw", xc, self.weight)
                x = torch.fft.irfft2(xcw, dim=(-2, -1), norm="ortho")
                return x

        process_group = self._get_process_group()
        device_id = gpus_for_rank(self.world_size)[self.rank][0]
        N, C, H, W = 1, 16, 64, 64
        ddp_model = DistributedDataParallel(
            FFTModel(hin=H, win=W, n_features=C).to(device_id),
            device_ids=[device_id],
            process_group=process_group,
        )
        optimizer = torch.optim.Adam(ddp_model.parameters(), lr=0.001)

        inp = torch.ones((N, C, H, W), dtype=torch.float32)

        # train step
        out = ddp_model(inp)
        loss = torch.sum(out)
        loss.backward()
        optimizer.step()

        torch.cuda.synchronize(device=device_id)


class WorkHookTest(MultiProcessTestCase):
    @property
    def world_size(self):
        return 2

    def setUp(self):
        super().setUp()
        # set TORCH_NCCL_ENABLE_TIMING to enable timing for CUDAEvents
        # in ProcessGroup Work
        os.environ["TORCH_NCCL_ENABLE_TIMING"] = "1"
        self._spawn_processes()

    def tearDown(self):
        super().tearDown()
        del os.environ["TORCH_NCCL_ENABLE_TIMING"]
        try:
            os.remove(self.file_name)
        except OSError:
            pass

    def _get_store(self):
        return dist.FileStore(self.file_name, self.world_size)

    def _get_process_group(self):
        store = self._get_store()
        c10d.init_process_group(
            "nccl", store=store, rank=self.rank, world_size=self.world_size
        )
        return c10d.distributed_c10d._get_default_group()

    @requires_nccl()
    @skip_if_lt_x_gpu(2)
    def test_on_completion_hook_broadcast(self):
        pg = self._get_process_group()
        num_hook_fired = 0
        durations: List[float] = []

        def hook(work_info: torch._C._distributed_c10d.WorkInfo):
            nonlocal num_hook_fired, durations
            num_hook_fired += 1
            durations.append(work_info.active_duration.total_seconds())

        pg._register_on_completion_hook(hook)
        tensor = torch.ones([2, 3]).cuda(self.rank) * self.rank
        pg.broadcast([tensor]).wait()
        pg.broadcast([tensor]).wait()

        # N.B.: destroy_process_group is necessary to wait for
        # all pending works to finish.
        c10d.destroy_process_group(pg)

        self.assertEqual(num_hook_fired, 2)
        self.assertEqual(len(durations), 2)
        for duration in durations:
            self.assertTrue(duration > 0)

        self.assertEqual(tensor, torch.zeros([2, 3]).cuda(self.rank))

    @requires_nccl()
    @skip_if_lt_x_gpu(2)
    def test_on_completion_hook_mixed_ops(self):
        pg = self._get_process_group()
        num_hook_fired = 0
        durations: List[float] = []

        def hook(work_info: torch._C._distributed_c10d.WorkInfo):
            nonlocal num_hook_fired, durations
            num_hook_fired += 1
            durations.append(work_info.active_duration.total_seconds())

        pg._register_on_completion_hook(hook)
        tensor = torch.ones([2, 3]).cuda(self.rank)
        tensor_list = [torch.empty_like(tensor) for _ in range(self.world_size)]
        # intentionally using async ops.
        pg.allreduce(tensor)
        pg.allgather(tensor_list, tensor)
        pg.allreduce(tensor)

        # N.B.: destroy_process_group is necessary to wait for
        # all pending works to finish.
        c10d.destroy_process_group(pg)

        self.assertEqual(num_hook_fired, 3)
        self.assertEqual(len(durations), 3)
        for duration in durations:
            self.assertTrue(duration > 0)

        self.assertEqual(
            tensor,
            torch.ones([2, 3]).cuda(self.rank) * self.world_size * self.world_size,
        )

        self.assertEqual(
            tensor_list,
            [
                torch.ones([2, 3]).cuda(self.rank) * self.world_size
                for _ in range(self.world_size)
            ],
        )

    @requires_nccl()
    @skip_if_lt_x_gpu(2)
    def test_on_completion_hook_with_ddp(self):
        pg = self._get_process_group()
        num_hook_fired: Dict[int, int] = {}
        durations: Dict[OpType, List[float]] = {}

        def hook(work_info: torch._C._distributed_c10d.WorkInfo):
            nonlocal num_hook_fired, durations
            op_type = work_info.op_type
            if op_type not in num_hook_fired:
                num_hook_fired[op_type] = 0
                durations[op_type] = []
            num_hook_fired[op_type] += 1
            durations[op_type].append(work_info.active_duration.total_seconds())

        pg._register_on_completion_hook(hook)

        nlayers = 10
        net = nn.Sequential(
            *[nn.Linear(1000, 1000, bias=False) for _ in range(nlayers)]
        ).to(self.rank)

        ddp = DistributedDataParallel(
            net,
            device_ids=[self.rank],
            process_group=pg,
            bucket_cap_mb=1,
        )

        pg._wait_for_pending_works()

        # DDP is expected to synchronize model parameter by broadcasting
        # from rank0 to other ranks. However, this is DDP's internal implementation,
        # which is subject to change in future versions.
        self.assertTrue(num_hook_fired[OpType.BROADCAST] > 0)
        ctor_allreduce = (
            num_hook_fired[OpType.ALLREDUCE]
            if OpType.ALLREDUCE in num_hook_fired
            else 0
        )

        x = torch.zeros(2, 1000).cuda(self.rank)
        ddp(x).sum().backward()

        c10d.destroy_process_group(pg)

        self.assertTrue(OpType.ALLREDUCE in num_hook_fired)
        # The number of allreduce ops depend on DDP internal implementation, but
        # there should be at least one allreduce.
        self.assertTrue(num_hook_fired[OpType.ALLREDUCE] - ctor_allreduce > 0)
        self.assertTrue(all(duration > 0 for duration in chain(*(durations.values()))))

    # Not testing FSDP due to https://github.com/pytorch/pytorch/issues/90848.
    # We cannot disable workCleanupLoop() as hooks are fired in that thread.

    @requires_nccl()
    @skip_if_lt_x_gpu(2)
    def test_on_completion_hook_all_gather_object(self):
        torch.cuda.set_device(self.rank)

        pg = self._get_process_group()
        num_hook_fired: Dict[int, int] = {}
        durations: Dict[OpType, List[float]] = {}

        def hook(work_info: torch._C._distributed_c10d.WorkInfo):
            nonlocal num_hook_fired, durations
            op_type = work_info.op_type
            if op_type not in num_hook_fired:
                num_hook_fired[op_type] = 0
                durations[op_type] = []
            num_hook_fired[op_type] += 1
            durations[op_type].append(work_info.active_duration.total_seconds())

        pg._register_on_completion_hook(hook)

        obj = {"rank": self.rank, "world_size": self.world_size}
        obj_list = [None for _ in range(self.world_size)]

        c10d.all_gather_object(obj_list, obj, group=pg)

        for r, o in enumerate(obj_list):
            self.assertTrue(isinstance(o, dict))
            self.assertTrue(set(o.keys()), {"rank", "world_size"})
            self.assertEqual(o["rank"], r)
            self.assertEqual(o["world_size"], self.world_size)

        c10d.destroy_process_group(pg)

        self.assertTrue(OpType.ALLGATHER in num_hook_fired)
        self.assertEqual(len(num_hook_fired), 1)
        # two allgathers, one for size and another for values
        self.assertEqual(num_hook_fired[OpType.ALLGATHER], 2)
        self.assertTrue(all(duration > 0 for duration in durations[OpType.ALLGATHER]))

    @requires_nccl()
    @skip_if_lt_x_gpu(2)
    def test_on_completion_hook_seq(self):
        pg = self._get_process_group()
        num_hook_fired = 0
        seq: int = -1
        work: int = 0

        def hook(work_info: torch._C._distributed_c10d.WorkInfo):
            nonlocal num_hook_fired, seq
            num_hook_fired += 1
            seq = work_info.seq

        pg._register_on_completion_hook(hook)
        tensor = torch.ones([2, 3]).cuda(self.rank) * self.rank
        work_count = 3
        for i in range(work_count):
            work += 1
            pg.broadcast([tensor]).wait()

        # N.B.: destroy_process_group is necessary to wait for
        # all pending works to finish.
        c10d.destroy_process_group(pg)

        self.assertEqual(num_hook_fired, work_count)
        self.assertEqual(work, seq)


class NcclErrorHandlingTest(MultiProcessTestCase):
    def setUp(self):
        super().setUp()
        # Need to skip return code checking for these tests since the child
        # processes don't exit cleanly.
        self.skip_return_code_checks = [
            self.test_nccl_errors_blocking_abort.__wrapped__,
            self.test_nccl_errors_blocking_sigkill.__wrapped__,
            self.test_nccl_errors_blocking_sigterm.__wrapped__,
            self.test_nccl_errors_blocking_nonzero_exit.__wrapped__,
        ]
        # TORCH_NCCL_BLOCKING_WAIT overrides TORCH_NCCL_ASYNC_ERROR_HANDLING hence tests
        # that use TORCH_NCCL_BLOCKING_WAIT will test it as expected.
        os.environ["TORCH_NCCL_ASYNC_ERROR_HANDLING"] = "1"
        self._spawn_processes()

    def tearDown(self):
        super().tearDown()
        try:
            os.remove(self.file_name)
        except OSError:
            pass

    @property
    def op_timeout_sec(self):
        return 3

    @property
    def world_size(self):
        return 3

    @property
    def blocking_wait_error_msg(self):
        return "timeout"

    def _run_all_reduce(self, pg):
        pg.allreduce(torch.rand(10).cuda(self.rank))

    @requires_nccl()
    @requires_nccl_version((2, 4, 0), "Need NCCL 2.4+ for error checking")
    @skip_if_lt_x_gpu(3)
    @skip_if_rocm
    @skip_but_pass_in_sandcastle("Test does not pass when run locally")
    def test_nccl_errors_nonblocking(self):
        # Note: we unset and restore TORCH_NCCL_ASYNC_ERROR_HANDLING for this test
        # since test_c10d_common runs with async error handling by default, but this
        # tests behavior when it is not enabled.
        prev_nccl_async_error_handling = os.environ.get(
            "TORCH_NCCL_ASYNC_ERROR_HANDLING", None
        )
        os.environ["TORCH_NCCL_ASYNC_ERROR_HANDLING"] = "0"
        store = c10d.FileStore(self.file_name, self.world_size)
        process_group = c10d.ProcessGroupNCCL(store, self.rank, self.world_size)
        process_group.allreduce(torch.rand(10).cuda(self.rank))
        if self.rank == 0:
            # This allreduce does not block Python thread as allreduce enqueues
            # the cuda operation, and then wait only blocks the current cuda
            # stream.
            work = process_group.allreduce(torch.rand(10).cuda(self.rank))
            work.wait()

            # Now the work scheduled next should hang forever since the previous
            # allreduce will never complete.
            t = threading.Thread(target=self._run_all_reduce, args=(process_group,))
            t.daemon = True
            t.start()
            t.join(int(get_timeout(self.id()) / 5))
            self.assertTrue(t.is_alive())

        if prev_nccl_async_error_handling is not None:
            os.environ[
                "TORCH_NCCL_ASYNC_ERROR_HANDLING"
            ] = prev_nccl_async_error_handling

    def _test_nccl_errors_blocking(self, func):
        store = c10d.FileStore(self.file_name, self.world_size)
        process_group = c10d.ProcessGroupNCCL(
            store,
            self.rank,
            self.world_size,
            timeout=timedelta(seconds=10),
        )
        process_group.allreduce(torch.rand(10).cuda(self.rank))
        if self.rank == 0:
            work = process_group.allreduce(torch.rand(10).cuda(self.rank))
            with self.assertRaisesRegex(dist.DistBackendError, ""):
                # It seems the error message would be different depending on
                # whether the test is run on CI machine and devGPU.  Skipping
                # the error message check to make both sides happy.
                work.wait(timeout=timedelta(seconds=self.op_timeout_sec))
            # Run some GPU operations to make sure cuda has not gotten stuck.
            # It was observed cuda could get stuck if NCCL communicators were
            # not properly aborted before throwing RuntimeError.
            a = torch.rand(10).cuda(self.rank)
        elif self.rank == 1:
            # Clean up structures (ex: files for FileStore before going down)
            del process_group
            func()

    @with_nccl_blocking_wait
    @requires_nccl()
    @requires_nccl_version((2, 4, 0), "Need NCCL 2.4+ for error checking")
    @skip_if_lt_x_gpu(3)
    @skip_if_rocm
    def test_nccl_errors_blocking_clean_exit(self):
        self._test_nccl_errors_blocking(lambda: sys.exit(0))

    @with_nccl_blocking_wait
    @requires_nccl()
    @requires_nccl_version((2, 4, 0), "Need NCCL 2.4+ for error checking")
    @skip_if_lt_x_gpu(3)
    @skip_if_rocm
    def test_nccl_errors_blocking_nonzero_exit(self):
        self._test_nccl_errors_blocking(lambda: sys.exit(1))

    @with_nccl_blocking_wait
    @requires_nccl()
    @requires_nccl_version((2, 4, 0), "Need NCCL 2.4+ for error checking")
    @skip_if_lt_x_gpu(3)
    @skip_if_rocm
    @skip_but_pass_in_sandcastle(
        "Frequently times out see https://github.com/pytorch/pytorch/issues/58920"
    )
    def test_nccl_errors_blocking_abort(self):
        self._test_nccl_errors_blocking(lambda: os.abort())

    @with_nccl_blocking_wait
    @requires_nccl()
    @requires_nccl_version((2, 4, 0), "Need NCCL 2.4+ for error checking")
    @skip_if_lt_x_gpu(3)
    @skip_if_rocm
    def test_nccl_errors_blocking_sigkill(self):
        self._test_nccl_errors_blocking(lambda: os.kill(os.getpid(), signal.SIGKILL))

    @with_nccl_blocking_wait
    @requires_nccl()
    @requires_nccl_version((2, 4, 0), "Need NCCL 2.4+ for error checking")
    @skip_if_lt_x_gpu(3)
    @skip_if_rocm
    def test_nccl_errors_blocking_sigterm(self):
        self._test_nccl_errors_blocking(lambda: os.kill(os.getpid(), signal.SIGTERM))

    @with_nccl_blocking_wait
    @requires_nccl()
    @requires_nccl_version((2, 4, 0), "Need NCCL 2.4+ for error checking")
    @skip_if_lt_x_gpu(3)
    def test_nccl_blocking_wait_with_barrier(self):
        store = c10d.FileStore(self.file_name, self.world_size)
        process_group = c10d.ProcessGroupNCCL(
            store,
            self.rank,
            self.world_size,
            timeout=timedelta(seconds=10),
        )
        process_group.barrier().wait()
        if self.rank == 0:
            with self.assertRaisesRegex(dist.DistBackendError, ""):
                # It seems the error message would be different depending on
                # whether the test is run on CI machine and devGPU.  Skipping
                # the error message check to make both sides happy.
                process_group.barrier().wait(
                    timeout=timedelta(seconds=self.op_timeout_sec)
                )

    def _run_invalid_nccl_blocking_wait_env(self, val):
        os.environ["TORCH_NCCL_BLOCKING_WAIT"] = val
        store = c10d.FileStore(self.file_name, self.world_size)
        with self.assertRaises(RuntimeError):
            process_group = c10d.ProcessGroupNCCL(store, self.rank, self.world_size)

    @requires_nccl()
    @skip_if_lt_x_gpu(3)
    def test_invalid_nccl_blocking_wait_env(self):
        self._run_invalid_nccl_blocking_wait_env("abc")
        self._run_invalid_nccl_blocking_wait_env("-1")
        self._run_invalid_nccl_blocking_wait_env("2147483647")
        self._run_invalid_nccl_blocking_wait_env("4294967295")

    @with_nccl_blocking_wait
    @requires_nccl()
    @requires_gloo()
    @skip_if_lt_x_gpu(3)
    def test_nccl_timeout(self):
        store = c10d.FileStore(self.file_name, self.world_size)

        # Initialize process_group.
        process_group = c10d.ProcessGroupNCCL(
            store, self.rank, self.world_size, timeout=timedelta(seconds=10)
        )
        # Control gloo pg used as go-ahead signal/barrier
        # to coordinate btwn ranks.
        pg_gloo = c10d.ProcessGroupGloo(store, self.rank, self.world_size)
        failed_collective_timeout = timedelta(milliseconds=100)
        process_group.allreduce(torch.rand(10).cuda(self.rank)).wait(
            timeout=timedelta(seconds=5)
        )

        if self.rank == 0:
            # This should timeout in about 1 second.
            # Watchdog may abort timed out work resulting in NCCL error instead of operation timed out.
            with self.assertRaisesRegex(
                dist.DistBackendError, self.blocking_wait_error_msg
            ):
                process_group.allreduce(torch.rand(10).cuda(self.rank)).wait(
                    timeout=failed_collective_timeout
                )
            # Now do a barrier to tell other rank to go ahead.
            pg_gloo.barrier().wait()
        else:
            # Wait on rank 0 to fail.
            try:
                pg_gloo.barrier().wait()
            except Exception as e:
                raise ValueError(
                    f"Rank {self.rank} barrier timed out waiting for rank 0 with error: {str(e)}"
                ) from e


class CommTest(test_c10d_common.AbstractCommTest, MultiProcessTestCase):
    @property
    def device(self):
        return f"cuda:{self.rank}"

    def setUp(self):
        super().setUp()
        # TORCH_NCCL_BLOCKING_WAIT overrides TORCH_NCCL_ASYNC_ERROR_HANDLING hence tests
        # that use TORCH_NCCL_BLOCKING_WAIT will test it as expected.
        os.environ["TORCH_NCCL_ASYNC_ERROR_HANDLING"] = "1"
        self._spawn_processes()

    def tearDown(self):
        super().tearDown()
        try:
            os.remove(self.file_name)
        except OSError:
            pass

    def _test_broadcast_coalesced(self, process_group, device, root_rank):
        half = torch.float16

        # No support for float16 for CPU tensors
        if device == torch.device("cpu"):
            half = torch.float32

        target = torch.arange(60, dtype=half, device=device).chunk(5)
        target += torch.arange(60, dtype=torch.float32, device=device).chunk(5)
        target += torch.arange(60, dtype=half, device=device).chunk(5)
        target += torch.arange(60, dtype=torch.float64, device=device).chunk(5)
        target += torch.arange(60, dtype=half, device=device).chunk(5)
        target += torch.arange(60, dtype=torch.float32, device=device).chunk(5)

        # The tensors to pass to broadcast are identical to the target
        # only on the process that is the root of the broadcast.
        if self.rank == root_rank:
            tensors = [tensor.clone() for tensor in target]
        else:
            tensors = [torch.zeros_like(tensor) for tensor in target]

        if self.rank != root_rank:
            self.assertNotEqual(tensors, target)

        c10d._broadcast_coalesced(
            process_group, tensors, buffer_size=256, src=root_rank
        )

        if self.rank != root_rank:
            self.assertEqual(tensors, target)

    @requires_nccl()
    @skip_if_lt_x_gpu(2)
    def test_broadcast_coalesced_nccl(self):
        store = c10d.FileStore(self.file_name, self.world_size)
        c10d.init_process_group(
            backend="nccl", store=store, rank=self.rank, world_size=self.world_size
        )
        process_group = c10d.distributed_c10d._get_default_group()
        device = torch.device("cuda:%d" % self.rank)
        ranks = [0, 1]
        for root_rank in ranks:
            self._test_broadcast_coalesced(process_group, device, root_rank)

    @requires_nccl()
    @skip_if_lt_x_gpu(2)
    def test_all_reduce_coalesced_nccl(self):
        store = c10d.FileStore(self.file_name, self.world_size)
        c10d.init_process_group(
            backend="nccl", store=store, rank=self.rank, world_size=self.world_size
        )
        process_group = c10d.distributed_c10d._get_default_group()
        device = torch.device("cuda:%d" % self.rank)
        tensors = [
            torch.full((60 + i,), self.rank + 1 + i, device=device, dtype=torch.float)
            for i in range(5)
        ]
        torch.distributed.all_reduce_coalesced(tensors, group=process_group)
        for i, t in enumerate(tensors):
            self.assertEqual(
                t,
                torch.full_like(
                    t, self.world_size * (i + (self.world_size + 1.0) / 2.0)
                ),
            )

    @requires_nccl()
    @skip_if_lt_x_gpu(2)
    def test_all_reduce_coalesced_nccl_float8_errors(self):
        store = c10d.FileStore(self.file_name, self.world_size)
        c10d.init_process_group(
            backend="nccl", store=store, rank=self.rank, world_size=self.world_size
        )
        process_group = c10d.distributed_c10d._get_default_group()
        device = torch.device("cuda:%d" % self.rank)
        tensors = [
            torch.full(
                (60 + i,), self.rank + 1 + i, device=device, dtype=torch.float
            ).to(torch.float8_e4m3fn)
            for i in range(5)
        ]
        with self.assertRaisesRegex(
            RuntimeError,
            "Float8 dtypes are not currenlty supported for NCCL reductions",
        ):
            torch.distributed.all_reduce_coalesced(tensors, group=process_group)

    @requires_nccl()
    @skip_if_lt_x_gpu(2)
    def test_all_reduce_coalesced_manager_nccl(self):
        store = c10d.FileStore(self.file_name, self.world_size)
        c10d.init_process_group(
            backend="nccl", store=store, rank=self.rank, world_size=self.world_size
        )
        process_group = c10d.distributed_c10d._get_default_group()
        device = torch.device("cuda:%d" % self.rank)
        tensors = [
            torch.full((60 + i,), self.rank + 1 + i, device=device, dtype=torch.float)
            for i in range(5)
        ]
        with torch.distributed._coalescing_manager(
            group=process_group, device=device, async_ops=True
        ) as cm:
            for tensor in tensors:
                torch.distributed.all_reduce(tensor)
        self.assertEqual(len(cm.works), 1)
        cm.wait()
        for i, t in enumerate(tensors):
            self.assertEqual(
                t,
                torch.full_like(
                    t, self.world_size * (i + (self.world_size + 1.0) / 2.0)
                ),
            )

    @requires_nccl()
    @skip_if_lt_x_gpu(2)
    @skip_if_rocm
    def test_intra_node_comm_all_reduce(self):
        from torch._C._distributed_c10d import _get_intra_node_comm_usage_counter
        from torch.testing._internal.common_cuda import SM80OrLater

        for peer in range(self.world_size):
            if peer == self.rank:
                continue
            if not torch._C._cuda_canDeviceAccessPeer(self.rank, peer):
                raise SkipTest("Test requires p2p access")

        if not SM80OrLater:
            raise SkipTest("Test requires sm>=80")

        store = c10d.FileStore(self.file_name, self.world_size)
        os.environ["ENABLE_INTRA_NODE_COMM"] = "1"
        os.environ["TEST_INTRA_NODE_COMM"] = "1"
        torch.cuda.set_device(self.rank)
        c10d.init_process_group(
            backend="nccl", rank=self.rank, world_size=self.world_size, store=store
        )
        expect = self.world_size * (self.world_size - 1) // 2

        # IntraNodeComm currently only supports sum and bf16.
        # Verify that it is not used in the next two configurations.
        t = torch.full((4 * 1024 // 2,), self.rank).cuda()
        c10d.all_reduce(t, c10d.ReduceOp.SUM)
        self.assertTrue(t.eq(expect).all())
        self.assertEqual(_get_intra_node_comm_usage_counter(), 0)

        t = torch.full((4 * 1024 // 2,), self.rank, dtype=torch.bfloat16).cuda()
        c10d.all_reduce(t, c10d.ReduceOp.AVG)
        self.assertEqual(_get_intra_node_comm_usage_counter(), 0)

        # Verify that IntraNodeComm is used up to 10MB
        t = torch.full((4 * 1024 // 2,), self.rank, dtype=torch.bfloat16).cuda()
        c10d.all_reduce(t, c10d.ReduceOp.SUM)
        self.assertTrue(t.eq(expect).all())
        self.assertEqual(_get_intra_node_comm_usage_counter(), 1)

        t = torch.full((512 * 1024 // 2,), self.rank, dtype=torch.bfloat16).cuda()
        c10d.all_reduce(t, c10d.ReduceOp.SUM)
        self.assertTrue(t.eq(expect).all())
        self.assertEqual(_get_intra_node_comm_usage_counter(), 2)

        t = torch.full((10 * 1024**2 // 2,), self.rank, dtype=torch.bfloat16).cuda()
        c10d.all_reduce(t, c10d.ReduceOp.SUM)
        self.assertTrue(t.eq(expect).all())
        self.assertEqual(_get_intra_node_comm_usage_counter(), 3)

        # Verify that IntraNodeComm is not used beyond 10MB
        t = torch.full(
            (10 * 1024**2 // 2 + 1,), self.rank, dtype=torch.bfloat16
        ).cuda()
        c10d.all_reduce(t, c10d.ReduceOp.SUM)
        self.assertTrue(t.eq(expect).all())
        self.assertEqual(_get_intra_node_comm_usage_counter(), 3)

        c10d.destroy_process_group()

    @requires_nccl()
    @skip_if_lt_x_gpu(2)
    def test_sequence_num_set_default_pg_nccl(self):
        torch.cuda.set_device(self.rank)
        self._test_sequence_num_set_default_pg(backend="nccl")

    @skip_if_lt_x_gpu(2)
    @requires_nccl()
    def test_sequence_num_incremented_nccl_default(self):
        self._test_sequence_num_incremented_default_group("nccl")

    @skip_if_lt_x_gpu(4)
    @requires_nccl()
    def test_sequence_num_incremented_nccl_subgroup(self):
        if self.world_size < 4:
            return skip_but_pass_in_sandcastle("Test requires world_size of at least 4")
        self._test_sequence_num_incremented_subgroup("nccl")

    @requires_nccl()
    @skip_if_lt_x_gpu(2)
    def test_sequence_num_set_nccl_new_group(self):
        torch.cuda.set_device(self.rank)
        self._test_sequence_num_set_new_group(backend="nccl")

    def _test_pass_nccl_options(self, pg_opts):
        store = c10d.FileStore(self.file_name, self.world_size)
        # Test init_process_group accepts options
        dist.init_process_group(
            "nccl",
            world_size=self.world_size,
            rank=self.rank,
            store=store,
            pg_options=pg_opts,
        )

        # Test with new_group
        pg = c10d.new_group([0, 1], pg_options=pg_opts)
        # test the process group works as expected
        t = torch.tensor([self.rank + 1] * 10).cuda(self.rank)
        pg.allreduce(t).wait()
        expected_tensor = torch.tensor([3] * 10).cuda(self.rank)
        self.assertEqual(expected_tensor, t)

    @requires_nccl()
    @skip_if_lt_x_gpu(2)
    def test_pass_nccl_options_high_priority_stream(self):
        pg_opts = c10d.ProcessGroupNCCL.Options()
        pg_opts.is_high_priority_stream = True
        self._test_pass_nccl_options(pg_opts)

    @requires_nccl()
    @requires_nccl_version(
        (2, 18), "Need NCCL 2.17+ for configuring NCCL communicators"
    )
    @skip_if_lt_x_gpu(2)
    def test_pass_nccl_options_config(self):
        pg_opts = c10d.ProcessGroupNCCL.Options()
        pg_opts.config.max_ctas = 4
        pg_opts.config.min_ctas = 2
        pg_opts.config.cga_cluster_size = 2
        pg_opts.config.net_name = "Socket"
        pg_opts.config.split_share = 1
        nccl_debug_file = tempfile.NamedTemporaryFile()
        os.environ["NCCL_DEBUG"] = "INFO"
        os.environ["NCCL_DEBUG_FILE"] = nccl_debug_file.name

        # Tests functionality when passing nccl config
        self._test_pass_nccl_options(pg_opts)

        # Tests if comms were configured
        nccl_debug_file_content = nccl_debug_file.read()
        max_ctas = re.search(rb"Max CTAs.*(\d+)|$", nccl_debug_file_content).group(1)
        min_ctas = re.search(rb"Min CTAs.*(\d+)|$", nccl_debug_file_content).group(1)
        split_share = re.search(
            rb"Split share.*(\d+)|$", nccl_debug_file_content
        ).group(1)
        cga_cluster_size = re.search(
            rb"CGA cluster.*(\d+)|$", nccl_debug_file_content
        ).group(1)
        net_name = re.search(
            rb"Using network.([a-zA-z]+)|$", nccl_debug_file_content
        ).group(1)
        self.assertEqual(pg_opts.config.max_ctas, int(max_ctas))
        self.assertEqual(pg_opts.config.min_ctas, int(min_ctas))
        self.assertEqual(pg_opts.config.cga_cluster_size, int(cga_cluster_size))
        self.assertEqual(pg_opts.config.net_name, net_name.decode())
        self.assertEqual(pg_opts.config.split_share, int(split_share))

    @requires_nccl()
    @skip_if_lt_x_gpu(4)
    def test_nccl_barrier(self):
        store = c10d.FileStore(self.file_name, self.world_size)
        c10d.init_process_group(
            backend="nccl", rank=self.rank, world_size=self.world_size, store=store
        )

        t = torch.tensor([self.rank + 1] * 10).cuda(2 * self.rank)
        c10d.all_reduce(t)
        expected_tensor = torch.tensor([3] * 10).cuda(2 * self.rank)
        self.assertEqual(expected_tensor, t)

        # Test with new_group
        pg = c10d.new_group([0, 1])
        t = torch.tensor([self.rank + 1] * 10).cuda(2 * self.rank)
        pg.allreduce(t).wait()
        self.assertEqual(expected_tensor, t)

        pg = c10d.new_group([0])
        if self.rank == 0:
            t = torch.tensor([self.rank + 1] * 10).cuda(2 * self.rank)
            expected_tensor = torch.tensor([self.rank + 1] * 10).cuda(2 * self.rank)
            pg.allreduce(t).wait()
            self.assertEqual(expected_tensor, t)

        pg = c10d.new_group([1])
        if self.rank == 1:
            t = torch.tensor([self.rank + 1] * 10).cuda(2 * self.rank)
            expected_tensor = torch.tensor([self.rank + 1] * 10).cuda(2 * self.rank)
            pg.allreduce(t).wait()
            self.assertEqual(expected_tensor, t)

    @requires_nccl()
    @skip_if_lt_x_gpu(2)
    def test_nccl_barrier_device_ids(self):
        store = c10d.FileStore(self.file_name, self.world_size)
        c10d.init_process_group(
            backend="nccl", rank=self.rank, world_size=self.world_size, store=store
        )

        c10d.barrier(device_ids=[self.rank])

    @requires_nccl()
    @skip_if_lt_x_gpu(2)
    def test_nccl_barrier_device_ids_function_argument(self):
        store = c10d.FileStore(self.file_name, self.world_size)
        c10d.init_process_group(
            backend="nccl", rank=self.rank, world_size=self.world_size, store=store
        )

        with self.assertRaisesRegex(TypeError, "Invalid function argument"):
            c10d.barrier(device_ids=self.rank)

    @requires_nccl()
    @skip_if_lt_x_gpu(2)
    @with_dist_debug_levels(levels=["DETAIL"])
    def test_nccl_warn_not_in_group_debug_detail(self):
        self._test_warn_not_in_group(backend="nccl")

    @requires_nccl()
    @skip_if_lt_x_gpu(2)
    @with_dist_debug_levels(levels=["INFO"])
    def test_nccl_warn_not_in_group_debug_info(self):
        self._test_warn_not_in_group(backend="nccl")

    @requires_nccl()
    @skip_if_lt_x_gpu(2)
    @with_dist_debug_levels(levels=["OFF"])
    def test_nccl_warn_not_in_group_debug_off(self):
        self._test_warn_not_in_group(backend="nccl")

    @requires_nccl()
    @skip_if_lt_x_gpu(2)
    def test_nncl_rank_membership(self):
        self._test_rank_membership(backend="nccl")

    @requires_nccl()
    @skip_if_lt_x_gpu(2)
    def test_tensor_dtype_mismatch(self):
        self._test_tensor_dtype_mismatch(backend="nccl")

    @requires_nccl()
    @skip_if_lt_x_gpu(2)
    def test_tensor_dtype_complex(self):
        self._test_tensor_dtype_complex(backend="nccl")

    @requires_nccl()
    @skip_if_lt_x_gpu(2)
    def test_reduce_scatter_base_k(self):
        store = dist.FileStore(self.file_name, self.world_size)
        dist.init_process_group(
            "nccl",
            world_size=self.world_size,
            rank=self.rank,
            store=store,
        )
        output_tensor = torch.zeros(2, dtype=torch.int64).to(self.rank)
        input_tensors = torch.arange(self.world_size * 2, dtype=torch.int64).to(
            self.rank
        )
        input_tensors = torch.reshape(input_tensors, (self.world_size, 2))
        dist.reduce_scatter_tensor(output_tensor, input_tensors)
        self.assertEqual(output_tensor, input_tensors[self.rank] * self.world_size)

    @requires_nccl()
    @skip_if_lt_x_gpu(2)
    def test_reduce_scatter_tensor_coalesced(self):
        store = dist.FileStore(self.file_name, self.world_size)
        dist.init_process_group(
            "nccl",
            world_size=self.world_size,
            rank=self.rank,
            store=store,
        )
        output_tensors = torch.zeros(2, 2).to(self.rank)
        input_tensors = [torch.ones(2, 2).to(self.rank) for _ in range(self.world_size)]
        with dist._coalescing_manager():
            for i in range(self.world_size):
                dist.reduce_scatter_tensor(output_tensors[i], input_tensors[i])
        self.assertEqual(output_tensors, input_tensors[self.rank] * self.world_size)

    @requires_nccl()
    @skip_if_lt_x_gpu(2)
    def test_reduce_scatter_base_k_float8_errors(self):
        store = dist.FileStore(self.file_name, self.world_size)
        dist.init_process_group(
            "nccl",
            world_size=self.world_size,
            rank=self.rank,
            store=store,
        )
        output_tensor = (
            torch.zeros(2, dtype=torch.float32).to(torch.float8_e4m3fn).to(self.rank)
        )
        input_tensors = (
            torch.arange(self.world_size * 2, dtype=torch.float32)
            .to(torch.float8_e4m3fn)
            .to(self.rank)
        )
        input_tensors = torch.reshape(input_tensors, (self.world_size, 2))
        with self.assertRaisesRegex(
            RuntimeError,
            "Float8 dtypes are not currenlty supported for NCCL reductions",
        ):
            dist.reduce_scatter_tensor(output_tensor, input_tensors)

    @requires_nccl()
    @skip_if_lt_x_gpu(2)
    def test_reduce_scatter_tensor_coalesced_float8_errors(self):
        store = dist.FileStore(self.file_name, self.world_size)
        dist.init_process_group(
            "nccl",
            world_size=self.world_size,
            rank=self.rank,
            store=store,
        )
        output_tensors = torch.zeros(2, 2).to(torch.float8_e5m2).to(self.rank)
        input_tensors = [
            torch.ones(2, 2).to(torch.float8_e5m2).to(self.rank)
            for _ in range(self.world_size)
        ]

        with self.assertRaisesRegex(
            RuntimeError,
            "Float8 dtypes are not currenlty supported for NCCL reductions",
        ):
            with dist._coalescing_manager():
                for i in range(self.world_size):
                    dist.reduce_scatter_tensor(output_tensors[i], input_tensors[i])
            self.assertEqual(output_tensors, input_tensors[self.rank])


class SetDeviceMethod(Enum):
    TORCH_CUDA_SET = auto()  # torch.cuda.set_device
    COLLECTIVE_ARGUMENT = auto()  # broadcast_object_list(device=)


class NcclProcessGroupWithDispatchedCollectivesTests(
    test_c10d_common.ProcessGroupWithDispatchedCollectivesTests
):
    @requires_nccl()
    @skip_if_lt_x_gpu(1)
    def test_collectives(self):
        self._test_collectives(backend="nccl")

    @requires_nccl()
    @skip_if_lt_x_gpu(1)
    def test_allreduce_coalesced(self):
        self._test_allreduce_coalesced(backend="nccl")

    @requires_nccl()
    @skip_if_lt_x_gpu(1)
    def test_all_to_all_single(self):
        self._test_all_to_all_single(backend="nccl")

    @requires_nccl()
    @skip_if_lt_x_gpu(1)
    def test_allgather_base(self):
        store = dist.FileStore(self.file_name, self.world_size)
        dist.init_process_group(
            "nccl",
            world_size=self.world_size,
            rank=self.rank,
            store=store,
        )
        device = "cuda"
        tensor = torch.ones(10, 10, device=torch.device(device))
        output_tensor = torch.zeros(10, 10, device=torch.device(device))
        dist.all_gather_into_tensor(output_tensor, tensor)
        self.assertEqual(output_tensor, tensor)

    @requires_nccl()
    @skip_if_lt_x_gpu(1)
    @parametrize("float8_dtype", [torch.float8_e4m3fn, torch.float8_e5m2])
    def test_allgather_float8(self, float8_dtype):
        store = dist.FileStore(self.file_name, self.world_size)
        dist.init_process_group(
            "nccl",
            world_size=self.world_size,
            rank=self.rank,
            store=store,
        )
        device = "cuda"
        tensor = torch.ones(10, 16, device=torch.device(device)).to(float8_dtype)
        output_tensor = torch.zeros(10, 16, device=torch.device(device)).to(
            float8_dtype
        )
        dist.all_gather_into_tensor(output_tensor, tensor)
        self.assertEqual(output_tensor.view(torch.float32), tensor.view(torch.float32))


instantiate_parametrized_tests(NcclProcessGroupWithDispatchedCollectivesTests)


class LargeCommTest(test_c10d_common.AbstractLargeCommTest, MultiProcessTestCase):
    def setUp(self):
        super().setUp()
        # TORCH_NCCL_BLOCKING_WAIT overrides TORCH_NCCL_ASYNC_ERROR_HANDLING hence tests
        # that use TORCH_NCCL_BLOCKING_WAIT will test it as expected.
        os.environ["TORCH_NCCL_ASYNC_ERROR_HANDLING"] = "1"
        self._spawn_processes()

    def tearDown(self):
        super().tearDown()
        try:
            os.remove(self.file_name)
        except OSError:
            pass

    @property
    def device(self):
        return self.rank

    @requires_nccl()
    @skip_if_lt_x_gpu(4)
    def test_new_group_local_sync(self):
        self._test_new_group_local_sync(backend="nccl")

    @requires_nccl()
    @skip_if_lt_x_gpu(4)
    def test_new_group_local_sync_sanity_check(self):
        self._test_new_group_local_sync_sanity_check(backend="nccl")

    @requires_nccl()
    @skip_if_lt_x_gpu(4)
    def test_new_group_local_sync_duplicated_pg(self):
        self._test_new_group_local_sync_duplicate_pg(backend="nccl")

    def _init_two_pg2_subgroups(self, world_size: int = 4):
        if world_size != 4:
            raise NotImplementedError(
                f"need world size of 4 to get 2 subgroup PGs, but got world size of {world_size}"
            )
        store = c10d.FileStore(self.file_name, world_size)
        c10d.init_process_group(
            backend="nccl", store=store, rank=self.rank, world_size=world_size
        )
        # every rank creates the same sub groups
        # including unused sub groups in the current rank
        a_group = c10d.new_group([0, 1])
        b_group = c10d.new_group([2, 3])
        return a_group if self.rank < 2 else b_group

    @requires_nccl()
    @skip_if_lt_x_gpu(4)
    def test_gather_subgroup(self):
        world_size = 4
        if self.rank >= world_size:
            # just easier to write the test for exactly 4 gpus, even if this test class increased to 8gpu later
            return

        subgroup = self._init_two_pg2_subgroups(world_size)
        device = torch.device("cuda:%d" % self.rank)
        input = torch.ones((10,), device=device) * self.rank
        if self.rank == 0 or self.rank == 2:
            gather_list = [torch.empty_like(input) for _ in range(subgroup.size())]
            torch.distributed.gather(
                input,
                gather_list=gather_list,
                dst=self.rank,
                group=subgroup,
                async_op=False,
            )
            for src in range(len(gather_list)):
                expected = (torch.ones_like(input) * self.rank) + src
                self.assertEqual(gather_list[src], expected)
        else:
            torch.distributed.gather(
                input,
                gather_list=None,
                dst=self.rank - 1,
                group=subgroup,
                async_op=False,
            )

    @requires_nccl()
    @skip_if_lt_x_gpu(4)
    def test_gather_object_subgroup(self):
        world_size = 4
        if self.rank >= world_size:
            # just easier to write the test for exactly 4 gpus, even if this test class increased to 8gpu later
            return

        subgroup = self._init_two_pg2_subgroups(world_size)

        # discrepancy #1
        # have to set device or else gather_object gets wrong device from 'current_device = _get_pg_default_device(group)
        torch.cuda.set_device(self.rank)

        input = {"rank": self.rank}
        if self.rank == 0 or self.rank == 2:
            # discrepancy #2
            # another weird thing- what's the point of making me specify some empty objects in my list?
            # empty list should be valid imo.  (but it throws an error)
            gather_list = [{}, {}]
            torch.distributed.gather_object(
                input, object_gather_list=gather_list, dst=self.rank, group=subgroup
            )
            for src in range(len(gather_list)):
                self.assertEqual(gather_list[src]["rank"], self.rank + src)
        else:
            torch.distributed.gather_object(
                input, object_gather_list=None, dst=self.rank - 1, group=subgroup
            )

    @requires_nccl()
    @skip_if_lt_x_gpu(4)
    def test_reduce_subgroup(self):
        world_size = 4
        if self.rank >= world_size:
            return
        subgroup = self._init_two_pg2_subgroups(world_size)
        device = torch.device("cuda:%d" % self.rank)
        x = torch.ones((10,), device=device) * self.rank
        if self.rank == 0 or self.rank == 2:
            expected = x + torch.ones((10,), device=device) * (self.rank + 1)
            c10d.reduce(x, dst=self.rank, group=subgroup, async_op=False)
            self.assertEqual(x, expected)
        else:
            c10d.reduce(x, dst=self.rank - 1, group=subgroup, async_op=False)

    @requires_nccl()
    @skip_if_lt_x_gpu(4)
    @parametrize("async_op", [True, False])
    def test_send_recv_subgroup(self, async_op):
        world_size = 4
        if self.rank >= world_size:
            return
        subgroup = self._init_two_pg2_subgroups(world_size)
        device = torch.device("cuda:%d" % self.rank)
        if self.rank == 0 or self.rank == 2:
            x = torch.empty((10,), device=device)
            if async_op:
                c10d.irecv(x, src=self.rank + 1, group=subgroup).wait()
            else:
                c10d.recv(x, src=self.rank + 1, group=subgroup)
            expected = torch.ones((10,), device=device) * (self.rank + 1)
            self.assertEqual(x, expected)
        else:
            x = torch.ones((10,), device=device) * self.rank
            if async_op:
                c10d.isend(x, dst=self.rank - 1, group=subgroup).wait()
            else:
                c10d.send(x, dst=self.rank - 1, group=subgroup)

    @requires_nccl()
    @skip_if_lt_x_gpu(4)
    def test_broadcast_subgroup(self):
        world_size = 4
        if self.rank >= world_size:
            return
        subgroup = self._init_two_pg2_subgroups(world_size)
        device = torch.device("cuda:%d" % self.rank)
        if self.rank == 0 or self.rank == 2:
            x = torch.empty((10,), device=device)
            c10d.broadcast(x, src=self.rank + 1, group=subgroup)
            expected = torch.ones((10,), device=device) * (self.rank + 1)
            self.assertEqual(x, expected)
        else:
            x = torch.ones((10,), device=device) * self.rank
            c10d.broadcast(x, src=self.rank, group=subgroup)

    @requires_nccl()
    @skip_if_lt_x_gpu(4)
    @parametrize(
        "set_device",
        [SetDeviceMethod.TORCH_CUDA_SET, SetDeviceMethod.COLLECTIVE_ARGUMENT],
    )
    def test_send_recv_object_list_subgroup(self, set_device: SetDeviceMethod):
        world_size = 4
        if self.rank >= world_size:
            return
        subgroup = self._init_two_pg2_subgroups(world_size)
        if set_device == SetDeviceMethod.TORCH_CUDA_SET:
            torch.cuda.set_device(self.rank)
            device = None
        else:
            device = torch.device("cuda:%d" % self.rank)
        if self.rank == 0 or self.rank == 2:
            x = [{}]
            c10d.recv_object_list(x, src=self.rank + 1, group=subgroup, device=device)
            expected = [{"rank": self.rank + 1}]
            self.assertEqual(x, expected)
        else:
            x = [{"rank": self.rank}]
            c10d.send_object_list(x, dst=self.rank - 1, group=subgroup, device=device)

    @requires_nccl()
    @skip_if_lt_x_gpu(4)
    @parametrize(
        "set_device",
        [SetDeviceMethod.TORCH_CUDA_SET, SetDeviceMethod.COLLECTIVE_ARGUMENT],
    )
    def test_broadcast_object_list_subgroup(self, set_device: SetDeviceMethod):
        world_size = 4
        if self.rank >= world_size:
            return
        subgroup = self._init_two_pg2_subgroups(world_size)
        if set_device == SetDeviceMethod.TORCH_CUDA_SET:
            torch.cuda.set_device(self.rank)
            device = None
        else:
            device = torch.device("cuda:%d" % self.rank)
        if self.rank == 0 or self.rank == 2:
            x = [{}]
            c10d.broadcast_object_list(
                x, src=self.rank + 1, group=subgroup, device=device
            )
            expected = [{"rank": self.rank + 1}]
            self.assertEqual(x, expected)
        else:
            x = [{"rank": self.rank}]
            c10d.broadcast_object_list(x, src=self.rank, group=subgroup, device=device)

    @requires_nccl()
    @skip_if_lt_x_gpu(4)
    def test_scatter_subgroup(self):
        world_size = 4
        if self.rank >= world_size:
            return
        subgroup = self._init_two_pg2_subgroups(world_size)
        device = torch.device("cuda:%d" % self.rank)
        x = torch.empty((10,), device=device)
        expected = torch.ones((10,), device=device) * self.rank
        if self.rank == 0 or self.rank == 2:
            c10d.scatter(x, scatter_list=None, src=self.rank + 1, group=subgroup)
        else:
            scatter_list = [
                torch.ones((10,), device=device) * (self.rank - 1),
                torch.ones((10,), device=device) * self.rank,
            ]
            c10d.scatter(x, scatter_list=scatter_list, src=self.rank, group=subgroup)
        self.assertEqual(x, expected)

    @requires_nccl()
    @skip_if_lt_x_gpu(4)
    def test_scatter_object_list_subgroup(self):
        world_size = 4
        if self.rank >= world_size:
            return
        subgroup = self._init_two_pg2_subgroups(world_size)
        torch.cuda.set_device(self.rank)
        scatter_object_output_list = [None]
        expected = [{"rank": self.rank}]
        if self.rank == 0 or self.rank == 2:
            c10d.scatter_object_list(
                scatter_object_output_list=scatter_object_output_list,
                scatter_object_input_list=None,
                src=self.rank + 1,
                group=subgroup,
            )

        else:
            scatter_object_input_list = [
                {"rank": self.rank - 1},
                {"rank": self.rank},
            ]
            c10d.scatter_object_list(
                scatter_object_output_list=scatter_object_output_list,
                scatter_object_input_list=scatter_object_input_list,
                src=self.rank,
                group=subgroup,
            )
        self.assertEqual(scatter_object_output_list, expected)


instantiate_parametrized_tests(LargeCommTest)


class SparseCollective(MultiProcessTestCase):
    @property
    def world_size(self):
        return 1

    def setUp(self):
        super().setUp()
        # TORCH_NCCL_BLOCKING_WAIT overrides TORCH_NCCL_ASYNC_ERROR_HANDLING hence tests
        # that use TORCH_NCCL_BLOCKING_WAIT will test it as expected.
        os.environ["TORCH_NCCL_ASYNC_ERROR_HANDLING"] = "1"
        # self.num_gpus = torch.cuda.device_count()
        self._spawn_processes()

    def tearDown(self):
        super().tearDown()
        try:
            os.remove(self.file_name)
        except OSError:
            pass

    class ToyModel(nn.Module):
        def __init__(self, rank, vocab_size, embedding_dim):
            super().__init__()
            self.embedding = nn.Embedding(vocab_size, embedding_dim, sparse=True).to(
                rank
            )
            self.linear = nn.Linear(embedding_dim, 1).to(rank)

        def forward(self, inputs):
            embedded = self.embedding(inputs)
            # embedded shape: (batch_size, sequence_length, embedding_dim)
            flattened = torch.mean(embedded, dim=1)
            # flattened shape: (batch_size, embedding_dim)
            output = self.linear(flattened)
            # output shape: (batch_size, 1)
            return output

    @requires_nccl()
    @skip_if_lt_x_gpu(1)
    def test_ddp_set_sparse_metadata(self):
        store = dist.FileStore(self.file_name, self.world_size)
        dist.init_process_group(
            "nccl",
            world_size=self.world_size,
            rank=self.rank,
            store=store,
        )

        vocab_size = 5

        model = SparseCollective.ToyModel(
            self.rank, vocab_size=vocab_size, embedding_dim=10
        )
        ddp_model = DistributedDataParallel(model)
        inputs = torch.tensor([[1, 0, 0], [0, 0, 0], [0, 0, 0]]).to(self.rank)
        # set sparse metadata on the DDP model
        indices = torch.Tensor(list(range(vocab_size)))
        ddp_model._set_sparse_metadata({"embedding.weight": indices})
        # forward pass
        try:
            output = ddp_model(inputs)
            loss = output.sum()

            # backward pass
            loss.backward()
            self.assertTrue(ddp_model.module.embedding.weight.grad.indices, indices)
        except RuntimeError as e:
            if "NCCL does not support all_reduce with sparse tensors" in str(e):
                pass
            else:
                # Rethrow the exception if it's a different error
                raise


class NCCLTraceTestBase(MultiProcessTestCase):
    def setUp(self):
        super().setUp()
        os.environ[
            "TORCH_NCCL_ENABLE_TIMING"
        ] = "0"  # see 'timing_enabled' parametrized tests
        os.environ["TORCH_NCCL_TRACE_BUFFER_SIZE"] = "1000"
        os.environ["TORCH_NCCL_DUMP_ON_TIMEOUT"] = "1"
        self.tempdir = tempfile.TemporaryDirectory()
        os.environ["TORCH_NCCL_DEBUG_INFO_TEMP_FILE"] = self._trace_basename()
        os.environ["TORCH_NCCL_DEBUG_INFO_PIPE_FILE"] = self._trace_basename()
        self._spawn_processes()

    @classmethod
    def _run(
        cls,
        parent_conn,
        rank: int,
        test_name: str,
        file_name: str,
        parent_pipe,
        **kwargs,
    ) -> None:
        cls.parent = parent_conn
        super()._run(rank, test_name, file_name, parent_pipe)

    @property
    def local_device(self):
        return torch.device("cuda", self.rank_to_GPU[self.rank][0])

    def _join_processes(self, fn):
        # We need to patch sys.exit() as skip_if will use sys.exit() and
        # the exit code from the this process will not be catched.
        with mock.patch("sys.exit") as exit_mock:
            fn()
        super()._join_processes(fn)

    def _spawn_processes(self) -> None:
        proc = torch.multiprocessing.get_context("spawn").Process
        self.children_pipes = []
        parent_pipes = []
        for i in range(self.world_size):
            parent_conn, child_conn = torch.multiprocessing.Pipe()
            self.children_pipes.append(child_conn)
            parent_pipes.append(parent_conn)
        piter = iter(parent_pipes)

        def wrap(*positional, args, **kwargs):
            args = (next(piter), *args)
            return proc(*positional, args=args, **kwargs)

        self._start_processes(wrap)

    def _create_process_group_nccl(self):
        store = dist.FileStore(self.file_name, self.world_size)
        c10d.init_process_group(
            "nccl", world_size=self.world_size, rank=self.rank, store=store
        )
        pg = c10d.distributed_c10d._get_default_group()
        return pg

    def tearDown(self):
        super().tearDown()
        try:
            os.remove(self.file_name)
        except OSError:
            pass

    @property
    def world_size(self):
        return 2

    @property
    def rank_to_GPU(self):
        # return rank to GPU map
        return init_multigpu_helper(self.world_size, "nccl")

    def _trace_basename(self):
        # we pass the base to the env, and the dump util will append rank
        return os.path.join(self.tempdir.name, "trace_")

    def _trace_name(self, rank):
        return self._trace_basename() + str(rank)

    def started_or_scheduled(self, timing_enabled):
        return "started" if timing_enabled else "scheduled"


class NCCLTraceTest(NCCLTraceTestBase):
    def _verify_trace(self, t, include_collectives, timing_enabled, is_json):
        ver = t["version"]
        self.assertEqual(ver, "2.3")
        pg_config = t["pg_config"]
        self.assertEqual(len(pg_config), 1)
        default_pg_info = pg_config["0"]
        self.assertIn("name", default_pg_info)
        self.assertIn("desc", default_pg_info)
        self.assertIn("ranks", default_pg_info)
        pg_status = t["pg_status"]
        self.assertEqual(len(pg_status), 1)
        self.assertEqual(str(pg_status["0"]["last_enqueued_collective"]), "2")
        self.assertEqual(str(pg_status["0"]["last_completed_collective"]), "2")
        self.assertEqual(
            str(pg_status["0"]["last_started_collective"]),
            "2" if timing_enabled else "-1",
        )
        global_ranks = pg_config["0"]["ranks"]
        self.assertEqual(len(json.loads(global_ranks)), self.world_size)
        if include_collectives:
            self.assertEqual(len(t["entries"]), 2)
            t = t["entries"]
            last = t[-1]
            self.assertEqual(last["process_group"], ("0", "default_pg"))
            self.assertEqual(last["state"], "completed")
            s = last["time_discovered_started_ns"]
            f = last["time_discovered_completed_ns"]
            self.assertEqual(last["record_id"], 1)
            self.assertIsNotNone(f)
            if timing_enabled:
                self.assertIsNotNone(s)
                self.assertTrue(s <= f)
            # we don't collect stack traces in JSON at the moment
            if not is_json:
                self.assertIn("test_c10d_nccl.py", str(last["frames"]))
            self.assertEqual(last["input_sizes"], ((3, 4),))
            self.assertEqual(last["input_dtypes"], ["Float"])
            self.assertEqual(last["output_sizes"], ((3, 4),))
            self.assertEqual(last["output_dtypes"], ["Float"])
            self.assertEqual(last["collective_seq_id"], 2)
            self.assertEqual(last["timeout_ms"], 600000)
            now = datetime.now()
            event_created_time = datetime.fromtimestamp(
                last["time_created_ns"] / 1000000000
            )
            before_test = now - timedelta(minutes=1)
            self.assertTrue(before_test < event_created_time < now)
            if timing_enabled:
                # very loose bounds, measured 0.036 ms on devgpu
                self.assertTrue(0 < last["duration_ms"] < 100)
            else:
                self.assertTrue("duration_ms" not in last)
        else:
            self.assertTrue("entries" not in t)

    @requires_nccl()
    @skip_but_pass_in_sandcastle_if(not TEST_MULTIGPU, "NCCL test requires 2+ GPUs")
    @parametrize("timing_enabled", [True, False])
    @parametrize("include_collectives", [True, False])
    def test_short_json(self, timing_enabled, include_collectives):
        if self.rank == self.MAIN_PROCESS_RANK:
            return
        pg = self._create_process_group_nccl()
        if timing_enabled:
            pg._enable_collectives_timing()
        device = self.local_device
        a = torch.full((3, 4), float(self.rank), device=device)
        for i in range(2):
            f = pg.allreduce(a)
        f.wait()
        torch.cuda.synchronize(device=device)
        # gah ok so now the duration_ms is populated best-effort since it can only happen outside "dump()" api
        time.sleep(1)
        t = json.loads(
            torch._C._distributed_c10d._dump_nccl_trace_json(
                includeCollectives=include_collectives
            )
        )
        self._verify_trace(t, include_collectives, timing_enabled, True)
        dist.destroy_process_group()

    @requires_nccl()
    @skip_but_pass_in_sandcastle_if(not TEST_MULTIGPU, "NCCL test requires 2+ GPUs")
    @parametrize("timing_enabled", [True, False])
    @parametrize("include_collectives", [True, False])
    def test_short_pickle(self, timing_enabled, include_collectives):
        if self.rank == self.MAIN_PROCESS_RANK:
            return
        pg = self._create_process_group_nccl()
        if timing_enabled:
            pg._enable_collectives_timing()
        device = self.local_device
        a = torch.full((3, 4), float(self.rank), device=device)
        for i in range(2):
            f = pg.allreduce(a)
        f.wait()
        torch.cuda.synchronize(device=device)
        # gah ok so now the duration_ms is populated best-effort since it can only happen outside "dump()" api
        time.sleep(1)
        t = pickle.loads(
            torch._C._distributed_c10d._dump_nccl_trace(
                includeCollectives=include_collectives
            )
        )
        self._verify_trace(
            t,
            include_collectives=include_collectives,
            timing_enabled=timing_enabled,
            is_json=True,
        )
        dist.destroy_process_group()

    @requires_nccl()
    @skip_but_pass_in_sandcastle_if(not TEST_MULTIGPU, "NCCL test requires 2+ GPUs")
    def test_dump_pipe(self):
        def open_file_with_timeout(file_path, mode, timeout=1.0):
            start_time = time.time()
            while time.time() - start_time < timeout:
                if os.path.exists(file_path):
                    return open(file_path, mode)
                time.sleep(0.1)
            raise FileNotFoundError

        if self.rank == self.MAIN_PROCESS_RANK:
            for c in self.children_pipes:
                self.assertEqual(c.recv(), "next")

            dump_file = self._trace_name(rank=0)
            pipe_file = dump_file + ".pipe"
            with open_file_with_timeout(pipe_file, "w") as f:
                f.write("1\n")
            with open_file_with_timeout(dump_file, "rb", timeout=10.0) as f:
                self.assertTrue("all_reduce" in str(pickle.load(f)))

            for c in self.children_pipes:
                c.send("next")
            return

        pg = self._create_process_group_nccl()
        device = self.local_device
        a = torch.full((3, 4), float(self.rank), device=device)
        for i in range(2):
            f = pg.allreduce(a)
        f.wait()
        torch.cuda.synchronize(device=device)
        self.parent.send("next")
        self.parent.recv()

    @requires_nccl()
    @skip_but_pass_in_sandcastle_if(not TEST_MULTIGPU, "NCCL test requires 2+ GPUs")
    def test_long(self):
        os.environ["TORCH_NCCL_TRACE_BUFFER_SIZE"] = "10"
        if self.rank == self.MAIN_PROCESS_RANK:
            return
        pg = self._create_process_group_nccl()
        device = self.local_device
        a = torch.full((3, 4), float(self.rank), device=device)
        for i in range(2):
            # test some other primitives to make sure
            # their strings are valid
            xs = [torch.ones(3, 4, device=device)]
            pg.broadcast(xs).wait()
            pg.allreduce(xs).wait()
            pg.reduce(xs).wait()
            ys = [[torch.empty(3, 4, device=device) for _ in range(self.world_size)]]
            pg.allgather(ys, xs).wait()
            pg.reduce_scatter(xs, ys).wait()
            f = pg.allreduce(a)
        f.wait()
        torch.cuda.synchronize(device=device)
        t = pickle.loads(torch._C._distributed_c10d._dump_nccl_trace())
        t = t["entries"]
        self.assertEqual(len(t), 10)
        first = t[0]
        last = t[-1]
        self.assertEqual(last["profiling_name"], "nccl:all_reduce")
        self.assertEqual(last["state"], "completed")
        self.assertIn("test_c10d_nccl.py", str(last["frames"]))
        self.assertEqual(last["input_sizes"], ((3, 4),))
        self.assertEqual(last["input_dtypes"], ["Float"])
        self.assertEqual(last["output_sizes"], ((3, 4),))
        self.assertEqual(last["output_dtypes"], ["Float"])
        self.assertEqual(last["timeout_ms"], 600000)
        self.assertEqual(last["collective_seq_id"] - first["collective_seq_id"], 9)
        dist.destroy_process_group()

    @requires_nccl()
    @skip_but_pass_in_sandcastle_if(not TEST_MULTIGPU, "NCCL test requires 2+ GPUs")
    def test_trace_while_all_works_retired(self):
        os.environ["TORCH_NCCL_TRACE_BUFFER_SIZE"] = "10"
        if self.rank == self.MAIN_PROCESS_RANK:
            return
        pg = self._create_process_group_nccl()
        device = self.local_device
        # send more works than the buffer size to overwrite the previous entry
        for i in range(12):
            a = [torch.ones(3, 4, device=device)]
            pg.broadcast(a).wait()
        torch.cuda.synchronize(device=device)

        # wait for all works to be retired
        pg._wait_for_pending_works()
        t = pickle.loads(torch._C._distributed_c10d._dump_nccl_trace())
        t = t["entries"]
        self.assertEqual(len(t), 10)
        last = t[-1]
        self.assertEqual(last["retired"], True)
        self.assertEqual(last["state"], "completed")

    @requires_nccl()
    @skip_but_pass_in_sandcastle_if(not TEST_MULTIGPU, "NCCL test requires 2+ GPUs")
    @parametrize("timing_enabled", [True, False])
    @parametrize("only_active", [True, False])
    def test_trace_while_active(self, timing_enabled, only_active):
        if self.rank == self.MAIN_PROCESS_RANK:
            for c in self.children_pipes:
                self.assertEqual(c.recv(), "next")
            for c in self.children_pipes:
                c.send("next")
            return

        pg = self._create_process_group_nccl()
        if timing_enabled:
            pg._enable_collectives_timing()
        device = self.local_device
        with torch.cuda.device(device):
            a = torch.full((3, 4), float(self.rank), device=device)

            pg.allreduce(a).wait()
            e = torch.cuda.Event()
            e.record()
            if self.rank != 0:
                pg.allreduce(a).wait()
            e.synchronize()
            t = pickle.loads(
                torch._C._distributed_c10d._dump_nccl_trace(onlyActive=only_active)
            )
            t = t["entries"]
            if only_active:
                if self.rank == 0:
                    self.assertEqual(len(t), 0)
                else:
                    self.assertEqual(len(t), 1)
            if not only_active:
                if self.rank == 0:
                    self.assertEqual(t[-1]["profiling_name"], "nccl:all_reduce")
                    self.assertEqual(t[-1]["collective_seq_id"], 1)
                    self.assertEqual(t[-1]["state"], "completed")
                else:
                    self.assertEqual(t[-1]["profiling_name"], "nccl:all_reduce")
                    self.assertEqual(t[-1]["collective_seq_id"], 2)
                    self.assertEqual(
                        t[-1]["state"], self.started_or_scheduled(timing_enabled)
                    )

            self.parent.send("next")
            self.assertEqual("next", self.parent.recv())
            if self.rank == 0:
                pg.allreduce(a).wait()
            torch.cuda.synchronize(device=device)

    @requires_nccl()
    @skip_but_pass_in_sandcastle_if(not TEST_MULTIGPU, "NCCL test requires 2+ GPUs")
    @parametrize("timing_enabled", [True, False])
    def test_trace_while_stuck(self, timing_enabled):
        if self.rank == self.MAIN_PROCESS_RANK:
            for c in self.children_pipes:
                self.assertEqual(c.recv(), "next")
            for c in self.children_pipes:
                c.send("next")
            return

        pg = self._create_process_group_nccl()
        if timing_enabled:
            pg._enable_collectives_timing()

        device = self.local_device
        with torch.cuda.device(device):
            a = torch.full((3, 4), float(self.rank), device=device)

            pg.allreduce(a).wait()
            e = torch.cuda.Event()
            e.record()

            def gather_trace():
                e.synchronize()
                # give the other thread some time to fill the cuda buffer
                time.sleep(5)
                t = pickle.loads(torch._C._distributed_c10d._dump_nccl_trace())
                t = t["entries"]
                self.assertEqual(t[-1]["profiling_name"], "nccl:all_reduce")
                if self.rank == 0:
                    self.assertEqual(t[-1]["collective_seq_id"], 1)
                    self.assertEqual(t[-1]["state"], "completed")
                else:
                    self.assertEqual(t[-1]["collective_seq_id"], 2)
                    self.assertEqual(
                        t[-1]["state"], self.started_or_scheduled(timing_enabled)
                    )
                    self.assertIsNone(t[-1]["time_discovered_completed_ns"])
                # this will eventually cause the missing rank 0
                # to continue which will unblock the non-zero ranks
                self.parent.send("next")

            if self.rank != 0:
                pg.allreduce(a).wait()
                th = threading.Thread(target=gather_trace)
                th.start()
                # fill the cuda buffer, at around 1024 events
                # this will stall
                for i in range(2000):
                    a = a + a
                th.join()
            else:
                gather_trace()

            self.assertEqual("next", self.parent.recv())
            if self.rank == 0:
                pg.allreduce(a).wait()
            torch.cuda.synchronize(device=device)

    @requires_nccl()
    @skip_but_pass_in_sandcastle_if(not TEST_MULTIGPU, "NCCL test requires 2+ GPUs")
    @parametrize(
        "op_sizes_per_coalesce",
        [
            [(2, 3)],
            [(2, 3), (5, 5), (1,)],
        ],
    )
    @parametrize("timing_enabled", [True, False])
    def test_batched_send_recv(self, op_sizes_per_coalesce, timing_enabled):
        """
        'WorkEnqueue' was skipped for isendirecv, leading to segfault on dump_entries when update_state tried to use
        a destructed Work obj's cuda events
        """

        if self.rank == self.MAIN_PROCESS_RANK:
            return
        pg = self._create_process_group_nccl()
        if timing_enabled:
            pg._enable_collectives_timing()

        num_coalesced_ops = 20
        ops_per_coalesce = len(op_sizes_per_coalesce)
        for i in range(num_coalesced_ops):
            ops = []
            for input_sizes in op_sizes_per_coalesce:
                tensor = torch.zeros(input_sizes).to(self.local_device)
                if self.rank == 0:
                    ops.append(dist.P2POp(dist.irecv, tensor, 1))
                elif self.rank == 1:
                    tensor *= 2
                    ops.append(dist.P2POp(dist.isend, tensor, 0))

            dist.batch_isend_irecv(ops).pop().wait()

        torch.cuda.synchronize(device=self.local_device)

        if timing_enabled:
            # wait for watchdog thread to process the queue of works
            time.sleep(1)

        t = pickle.loads(torch._C._distributed_c10d._dump_nccl_trace())
        self.assertEqual(len(t["entries"]), num_coalesced_ops * (ops_per_coalesce + 1))

        expected_record_id = 0
        expected_seq = 1
        expected_op_id = 1
        for seq in range(num_coalesced_ops):
            first_op = seq * (ops_per_coalesce + 1)
            coalesced_op = first_op + ops_per_coalesce
            for p2p_op_idx, input_sizes in zip(
                range(first_op, coalesced_op, 1), op_sizes_per_coalesce
            ):
                # the indivudal ops inside the coalescing group the individual op metadata,
                # but not the timing info coming from the actual coalesced kernel
                profiling_name = (
                    "nccl:recv 0<-1" if self.rank == 0 else "nccl:send 1->0"
                )
                self.assertEqual(
                    t["entries"][p2p_op_idx]["record_id"], expected_record_id
                )
                expected_record_id += 1
                self.assertEqual(
                    t["entries"][p2p_op_idx]["profiling_name"], profiling_name
                )
                self.assertEqual(
                    t["entries"][p2p_op_idx]["collective_seq_id"], expected_seq
                )
                self.assertEqual(t["entries"][p2p_op_idx]["op_id"], expected_op_id)
                expected_op_id += 1
                self.assertEqual(t["entries"][p2p_op_idx]["input_sizes"], [input_sizes])
                self.assertEqual(
                    t["entries"][p2p_op_idx]["output_sizes"], [input_sizes]
                )
                # duration doesn't get tagged onto individual ops yet, nor is their state updated
                self.assertEqual(t["entries"][p2p_op_idx]["state"], "scheduled")
                self.assertTrue("duration_ms" not in t["entries"][p2p_op_idx])

            # the coalesced op has no metadata but indicates that coalescing was used,
            # and accurately reflects the timing and state info for the whole group
            self.assertEqual(
                t["entries"][coalesced_op]["record_id"], expected_record_id
            )
            expected_record_id += 1
            self.assertEqual(
                t["entries"][coalesced_op]["profiling_name"], "nccl:coalesced"
            )
            self.assertEqual(
                t["entries"][coalesced_op]["collective_seq_id"], expected_seq
            )
            expected_seq += 1
            self.assertEqual(t["entries"][coalesced_op]["state"], "completed")
            self.assertEqual(t["entries"][coalesced_op]["input_sizes"], [])
            self.assertEqual(t["entries"][coalesced_op]["output_sizes"], [])
            if timing_enabled:
                duration = t["entries"][coalesced_op]["duration_ms"]
                self.assertTrue(0.001 < duration < 10000, duration)
            else:
                self.assertTrue("duration_ms" not in t["entries"][coalesced_op])
            self.assertEqual(t["entries"][coalesced_op]["timeout_ms"], 600000)

    @requires_nccl()
    @skip_but_pass_in_sandcastle_if(not TEST_MULTIGPU, "NCCL test requires 2+ GPUs")
    @parametrize(
        "op_sizes",
        [
            [(2, 3)],
            [(2, 3), (5, 5), (1,)],
        ],
    )
    @parametrize("timing_enabled", [True, False])
    def test_individual_send_recv(self, op_sizes, timing_enabled):
        """
        'WorkEnqueue' was skipped for isendirecv, leading to segfault on dump_entries when update_state tried to use
        a destructed Work obj's cuda events
        """

        if self.rank == self.MAIN_PROCESS_RANK:
            return
        pg = self._create_process_group_nccl()
        if timing_enabled:
            pg._enable_collectives_timing()
        num_repeats = 10
        ops_per_repeat = len(op_sizes)
        for i in range(num_repeats):
            for input_sizes in op_sizes:
                tensor = torch.zeros(input_sizes).to(self.local_device)
                if self.rank == 0:
                    dist.recv(tensor, 1)
                elif self.rank == 1:
                    tensor *= 2
                    dist.send(tensor, 0)

        torch.cuda.synchronize(device=self.local_device)
        if timing_enabled:
            # wait for watchdog thread to process the queue of works
            time.sleep(1)

        t = pickle.loads(torch._C._distributed_c10d._dump_nccl_trace())
        self.assertEqual(len(t["entries"]), num_repeats * (ops_per_repeat))
        expected_seq = 1
        expected_op_id = 1
        for seq in range(num_repeats * ops_per_repeat):
            input_sizes = op_sizes[seq % ops_per_repeat]
            profiling_name = "nccl:recv 0<-1" if self.rank == 0 else "nccl:send 1->0"
            self.assertEqual(t["entries"][seq]["profiling_name"], profiling_name)
            self.assertEqual(t["entries"][seq]["p2p_seq_id"], expected_seq)
            expected_seq += 1
            self.assertEqual(t["entries"][seq]["op_id"], expected_op_id)
            expected_op_id += 1
            self.assertEqual(t["entries"][seq]["input_sizes"], [input_sizes])
            self.assertEqual(t["entries"][seq]["output_sizes"], [input_sizes])
            self.assertEqual(t["entries"][seq]["state"], "completed")

            if timing_enabled:
                duration = t["entries"][seq]["duration_ms"]
                self.assertTrue(0.001 < duration < 10000, duration)
            else:
                self.assertTrue("duration_ms" not in t["entries"][seq])

    # TODO(whc) support and test coalesced collectives that use the c++ start/end group thingy instead of python
    # coalescing manager

    # TODO(whc) test out other ops (And combinations of ops, if that's valid?)
    @requires_nccl()
    @skip_if_lt_x_gpu(2)
    @parametrize("timing_enabled", [True, False])
    def test_coalescing_manager_collective(self, timing_enabled):
        """
        The coalescing manager api works by accumulating operations in python via a contextmanager, and then making
        one call into c++ to an <op>_coalesced API.  It has limited support for ops and has been added recently to
        avoid overheads of making individual py-cpp calls.  This complicates flight recording..

        For now, flight recording of coalescing_manager collectives is less detailed than cpp coalesced collectives.
        """
        if self.rank == self.MAIN_PROCESS_RANK:
            return
        pg = self._create_process_group_nccl()
        if timing_enabled:
            pg._enable_collectives_timing()

        output_tensors = torch.zeros(2, 2).to(self.rank)
        input_tensors = [torch.ones(2, 2).to(self.rank) for _ in range(self.world_size)]

        # TODO(whc) make this work with bigger world or something
        self.assertEqual(self.world_size, 2, self.world_size)

        with dist._coalescing_manager():
            for i in range(self.world_size):
                dist.reduce_scatter_tensor(output_tensors[i], input_tensors[i])
        self.assertEqual(output_tensors, input_tensors[self.rank] * self.world_size)

        torch.cuda.synchronize(device=self.rank)

        if timing_enabled:
            # wait for watchdog thread to process the queue of works
            time.sleep(1)

        t = pickle.loads(torch._C._distributed_c10d._dump_nccl_trace())

        self.assertEqual(
            len(t["entries"]), 1
        )  # one for the reduce_scatter_tensor_coalesced, one for the endCoalescing
        self.assertEqual(
            t["entries"][0]["profiling_name"], "nccl:reduce_scatter_tensor_coalesced"
        )
        self.assertEqual(t["entries"][0]["collective_seq_id"], 1)
        self.assertEqual(t["entries"][0]["input_sizes"], [[2, 2], [2, 2]])
        self.assertEqual(
            t["entries"][0]["output_sizes"],
            [
                [
                    2,
                ],
                [
                    2,
                ],
            ],
        )
        self.assertEqual(t["entries"][0]["state"], "completed")
        if timing_enabled:
            duration = t["entries"][0]["duration_ms"]
            self.assertTrue(0.001 < duration < 10000, duration)
        else:
            self.assertTrue("duration_ms" not in t["entries"][0])


def check_if_test_is_skipped(fn):
    def wrapper(self, *args, **kwargs):
        for skip in TEST_SKIPS.values():
            if self.processes[0].exitcode == skip.exit_code:
                return MultiProcessTestCase._check_return_codes(self, *args, **kwargs)
        return fn(self, *args, **kwargs)

    return wrapper


class NCCLTraceTestDumpOnTimeoutBase(NCCLTraceTestBase):
    timeout_sec = 1

    def _create_process_group_nccl(self):
        store = dist.FileStore(self.file_name, self.world_size)
        c10d.init_process_group(
            "nccl",
            world_size=self.world_size,
            rank=self.rank,
            store=store,
            timeout=timedelta(seconds=NCCLTraceTestDumpOnTimeoutBase.timeout_sec),
        )
        pg = c10d.distributed_c10d._get_default_group()
        return pg

    @check_if_test_is_skipped
    def _check_return_codes(self, elapsed_time):
        # the base test infra assumes processes exit with matching return codes,
        # but we want rank0 to abort and rank1 to exit cleanly in this test
        self.assertEqual(self.processes[0].exitcode, -6)
        self.assertEqual(self.processes[1].exitcode, 0)

    def _wait_process(self, rank, timeout):
        try:
            self.processes[rank].join(timeout)
            return self.processes[rank].exitcode
        except TimeoutError:
            return None


@skip_but_pass_in_sandcastle
class NCCLTraceTestDumpOnTimeout(NCCLTraceTestDumpOnTimeoutBase):
    @requires_nccl()
    @skip_if_lt_x_gpu(2)
    @parametrize("timing_enabled", [True, False])
    def test_timeout_dumps(self, timing_enabled):
        # dump on heartbeatmonitor thread
        os.environ["TORCH_NCCL_COORD_CHECK_MILSEC"] = "1000"
        # need rank0 to crash before looking for its output file
        os.environ["TORCH_NCCL_HEARTBEAT_TIMEOUT_SEC"] = "1"

        if self.rank == self.MAIN_PROCESS_RANK:
            # wait for rank0 to crash before looking for its output file
            # we rely on rank0 holding off its abort long enough to dump the debug info
            self.assertEqual(self._wait_process(0, timeout=90), -6)
            with open(self._trace_name(rank=0), "rb") as f:
                t = pickle.load(f)
                t = t["entries"]
                self.assertEqual(len(t), 2)
                self.assertEqual(t[0]["collective_seq_id"], 1)
                self.assertEqual(t[0]["state"], "completed")
                self.assertEqual(t[1]["collective_seq_id"], 2)
                self.assertEqual(
                    t[1]["state"], self.started_or_scheduled(timing_enabled)
                )

            self.assertFalse(os.path.exists(self._trace_name(rank=1)))

            return

        pg = self._create_process_group_nccl()
        if timing_enabled:
            # we force disabled timing in setup, since there is no 'disable' function
            pg._enable_collectives_timing()

        device = self.local_device
        with torch.cuda.device(device):
            a = torch.full((3, 4), float(self.rank), device=device)

            pg.allreduce(a).wait()
            if self.rank == 0:
                pg.allreduce(a).wait()

            # rank 0 will crash before it passes the sync, but rank1 will exit quickly and cleanly
            torch.cuda.synchronize(device=device)


instantiate_parametrized_tests(ProcessGroupNCCLGroupTest)
instantiate_parametrized_tests(NCCLTraceTestDumpOnTimeout)
instantiate_parametrized_tests(NCCLTraceTest)


@skip_but_pass_in_sandcastle
class NCCLTraceTestTimeoutDumpOnStuckRanks(NCCLTraceTestDumpOnTimeoutBase):
    @check_if_test_is_skipped
    def _check_return_codes(self, elapsed_time):
        # the base test infra assumes processes exit with matching return codes,
        # but we want rank0 to abort and rank1 to exit cleanly in this test
        self.assertEqual(self.processes[0].exitcode, -6)
        self.assertEqual(self.processes[1].exitcode, -6)

    @requires_nccl()
    @skip_if_lt_x_gpu(2)
    def test_timeout_dumps_on_stuck_ranks(self):
        # need rank0 to crash quicker after detecting timeout
        os.environ["TORCH_NCCL_HEARTBEAT_TIMEOUT_SEC"] = "1"
        # restore this env var to its prior default in case another test changed it
        os.environ["TORCH_NCCL_COORD_CHECK_MILSEC"] = "1000"

        if self.rank == self.MAIN_PROCESS_RANK:
            # wait for both rank0 and 1 to crash before looking for both ranks' output
            # file, and we rely on rank1 to sleep long enough to dump the debug info.
            self.assertEqual(self._wait_process(0, timeout=90), -6)
            self.assertEqual(self._wait_process(1, timeout=90), -6)
            self.assertTrue(os.path.exists(self._trace_name(rank=1)))
            self.assertTrue(os.path.exists(self._trace_name(rank=0)))
            with open(self._trace_name(rank=0), "rb") as f:
                t = pickle.load(f)
                t = t["entries"]
                self.assertEqual(len(t), 2)
            with open(self._trace_name(rank=1), "rb") as f:
                t = pickle.load(f)
                t = t["entries"]
                self.assertEqual(len(t), 1)
                self.assertEqual(t[0]["collective_seq_id"], 1)
                self.assertEqual(t[0]["state"], "completed")
            return

        pg = self._create_process_group_nccl()
        device = self.local_device
        with torch.cuda.device(device):
            a = torch.full((3, 4), float(self.rank), device=device)

            pg.allreduce(a).wait()
            if self.rank == 0:
                pg.allreduce(a).wait()

            # rank 0 will get stuck, timeout and then signal a timeout to all ranks.
            torch.cuda.synchronize(device=device)

            if self.rank == 1:
                # Force rank 1 to idle so that it will eventually timeout as well after
                # getting the global signal to dump the debugging info.
                time.sleep(600)


@skip_but_pass_in_sandcastle
class NcclErrorDumpTest(NCCLTraceTestBase):
    def _wait_process(self, rank, timeout):
        try:
            self.processes[rank].join(timeout)
            return self.processes[rank].exitcode
        except TimeoutError:
            return None

    @check_if_test_is_skipped
    def _check_return_codes(self, elapsed_time):
        # the base test infra assumes processes exit with matching return codes,
        # but we want rank0 to abort with exception and rank1 to exit with exit 1
        self.assertEqual(self.processes[0].exitcode, -6)
        self.assertEqual(self.processes[1].exitcode, 1)

    @requires_nccl()
    @requires_nccl_version((2, 4, 0), "Need NCCL 2.4+ for error checking")
    @skip_if_lt_x_gpu(2)
    @skip_if_rocm
    def test_nccl_errors_dump(self):
        os.environ["TORCH_NCCL_ASYNC_ERROR_HANDLING"] = "1"
        os.environ["TORCH_NCCL_TRACE_BUFFER_SIZE"] = "1000"
        os.environ["TORCH_NCCL_DUMP_ON_TIMEOUT"] = "1"
        # need rank0 to dump before abort
        os.environ["TORCH_NCCL_HEARTBEAT_TIMEOUT_SEC"] = "5"

        if self.rank == self.MAIN_PROCESS_RANK:
            # wait for both rank0 and 1 to crash before looking for dump
            self.assertEqual(self._wait_process(0, timeout=90), -6)
            self.assertEqual(self._wait_process(1, timeout=90), 1)
            # verify that the trace file exists for rank0
            self.assertTrue(os.path.exists(self._trace_name(rank=0)))
            return

        store = c10d.FileStore(self.file_name, self.world_size)
        process_group = c10d.ProcessGroupNCCL(
            store,
            self.rank,
            self.world_size,
            timeout=timedelta(seconds=10),
        )
        process_group.allreduce(torch.rand(10).cuda(self.rank))
        if self.rank == 0:
            work = process_group.allreduce(torch.rand(10).cuda(self.rank))
            # expect an error to be raised
            with self.assertRaisesRegex(dist.DistBackendError, ""):
                # Block the current stream on the NCCL stream
                work.wait()
                # Run some GPU operations
                a = torch.rand(10).cuda(self.rank)
        elif self.rank == 1:
            # Clean up structures (ex: files for FileStore before going down)
            del process_group
            sys.exit(1)


# tests that needs to be run with a larger world size
class ProcessGroupNCCLLargerScaleTest(MultiProcessTestCase):
    def _create_process_group_nccl(self, store, opts, device_id=None):
        # create nccl processgroup with opts
        c10d.init_process_group(
            "nccl",
            world_size=self.world_size,
            rank=self.rank,
            store=store,
            pg_options=opts,
            device_id=device_id,
        )
        pg = c10d.distributed_c10d._get_default_group()
        return pg

    def opts(self, high_priority_stream=False):
        opts = c10d.ProcessGroupNCCL.Options()
        opts.is_high_priority_stream = high_priority_stream
        return opts

    def setUp(self):
        super().setUp()
        # TORCH_NCCL_BLOCKING_WAIT overrides TORCH_NCCL_ASYNC_ERROR_HANDLING hence tests
        # that use TORCH_NCCL_BLOCKING_WAIT will test it as expected.
        os.environ["TORCH_NCCL_ASYNC_ERROR_HANDLING"] = "1"
        # self.num_gpus = torch.cuda.device_count()
        self._spawn_processes()

    def tearDown(self):
        super().tearDown()
        try:
            os.remove(self.file_name)
        except OSError:
            pass

    @property
    def world_size(self):
        return 8

    @property
    def rank_to_GPU(self):
        # return rank to GPU map
        return init_multigpu_helper(self.world_size, "nccl")

    @requires_nccl_version((2, 18), "Need NCCL 2.18+ for ncclCommSplit")
    @skip_if_lt_x_gpu(8)
    def test_comm_split_group_larger_scale(self):
        store = c10d.FileStore(self.file_name, self.world_size)
        device = torch.device(f"cuda:{self.rank}")
        pg = self._create_process_group_nccl(store, self.opts(), device_id=device)
        backend = pg._get_backend(torch.device(device))

        tensor = torch.full((1,), self.rank).cuda(device)
        ng1 = c10d.split_group(pg, [[0, 1], [2, 3, 4, 5, 6, 7]])
        backend1 = ng1._get_backend(torch.device(device))

        # comm split happens eagerly since device_id is passed to init_process_group.
        self.assertEqual(backend.comm_split_count(), 1)
        # dist.broadcast take Source rank on global process group
        if self.rank < 2:
            dist.broadcast(tensor, 0, group=ng1)
            self.assertEqual(tensor, torch.full((1,), 0))
        else:
            dist.broadcast(tensor, 2, group=ng1)
            self.assertEqual(tensor, torch.full((1,), 2))

        # test split with only one colored group, other ranks should be no color split.
        ng2 = c10d.split_group(pg, [[5, 6, 7]])
        self.assertEqual(backend.comm_split_count(), 2)

        if self.rank >= 5:
            tensor2 = torch.full((1,), self.rank).cuda(device)
            dist.broadcast(tensor2, 7, group=ng2)
            self.assertEqual(tensor2, torch.full((1,), 7))
        else:
            self.assertEqual(ng2, None)
        # a barrier and a cuda sync before destroying all pgs.
        dist.barrier(pg)
        torch.cuda.synchronize()
        dist.destroy_process_group()

    @requires_nccl_version((2, 18), "Need NCCL 2.18+ for ncclCommSplit")
    @skip_if_lt_x_gpu(8)
    def test_comm_recursive_split_group(self):
        store = c10d.FileStore(self.file_name, self.world_size)
        device = torch.device(f"cuda:{self.rank}")
        pg = self._create_process_group_nccl(store, self.opts(), device_id=device)
        backend = pg._get_backend(torch.device(device))

        # split the default PG into 2 subgroups, each subgroup (ng1) has 4 ranks.
        tensor1 = torch.full((1,), self.rank).cuda(device)
        ng1 = c10d.split_group(pg, [[0, 1, 2, 3], [4, 5, 6, 7]])
        backend1 = ng1._get_backend(torch.device(device))
        if self.rank < 4:
            dist.broadcast(tensor1, 0, group=ng1)
            self.assertEqual(tensor1, torch.full((1,), 0))
        else:
            dist.broadcast(tensor1, 4, group=ng1)
            self.assertEqual(tensor1, torch.full((1,), 4))

        # comm split happens eagerly since device_id is passed to init_process_group.
        self.assertEqual(backend.comm_split_count(), 1)
        self.assertEqual(backend1.comm_split_count(), 0)

        # further split ng1 into 2 subgroups, each subgroup (ng2) has 2 ranks.
        tensor2 = torch.full((1,), self.rank).cuda(device)
        ng2 = c10d.split_group(ng1, [[0, 1], [2, 3]])
        backend2 = ng2._get_backend(torch.device(device))
        self.assertEqual(backend.comm_split_count(), 1)
        self.assertEqual(backend1.comm_split_count(), 1)
        self.assertEqual(backend2.comm_split_count(), 0)

        # execute collective calls within each 2-rank pg
        if self.rank == 0 or self.rank == 1:
            dist.broadcast(tensor2, 1, group=ng2)
            self.assertEqual(tensor2, torch.full((1,), 1))

        if self.rank == 2 or self.rank == 3:
            dist.broadcast(tensor2, 2, group=ng2)
            self.assertEqual(tensor2, torch.full((1,), 2))

        if self.rank == 4 or self.rank == 5:
            dist.broadcast(tensor2, 5, group=ng2)
            self.assertEqual(tensor2, torch.full((1,), 5))

        if self.rank == 6 or self.rank == 7:
            dist.broadcast(tensor2, 6, group=ng2)
            self.assertEqual(tensor2, torch.full((1,), 6))
        # a barrier and a cuda sync before destroying all pgs.
        dist.barrier(pg)
        torch.cuda.synchronize()
        dist.destroy_process_group()


if __name__ == "__main__":
    assert (
        not torch.cuda._initialized
    ), "test_distributed must not have initialized CUDA context on main process"

    run_tests()<|MERGE_RESOLUTION|>--- conflicted
+++ resolved
@@ -369,26 +369,15 @@
 
     @requires_nccl()
     @skip_if_lt_x_gpu(2)
-<<<<<<< HEAD
-    def test_nan_check(self):
-        # Not expecting an error, NaN check should not make legit code fail
-=======
     def test_nan_p2p(self):
         # Putting NaN at recv buffer, program should not fail as NaN checker
         # should not check on receive buffer
->>>>>>> b71817a0
         os.environ["TORCH_NCCL_NAN_CHECK"] = "1"
         store = c10d.FileStore(self.file_name, self.world_size)
         device = torch.device("cuda:%d" % self.rank)
         c10d.init_process_group(
             backend="nccl", store=store, rank=self.rank, world_size=self.world_size
         )
-<<<<<<< HEAD
-        x = torch.ones((10,), dtype=torch.bfloat16, device=device) * self.rank
-        t = torch.ones(3, 4, dtype=torch.bfloat16, device=device)
-        c10d.broadcast(x, src=0)
-        c10d.all_reduce(t)
-=======
         t = torch.ones(3, 4, dtype=torch.bfloat16, device=device)
         if self.rank == 0:
             c10d.send(t, 1)
@@ -396,7 +385,24 @@
             # Putting NaN at recv buffer
             t[1, 1] = float("nan")
             c10d.recv(t, 0)
->>>>>>> b71817a0
+        c10d.destroy_process_group()
+        # reset env
+        os.environ["TORCH_NCCL_NAN_CHECK"] = "0"
+
+    @requires_nccl()
+    @skip_if_lt_x_gpu(2)
+    def test_nan_check(self):
+        # Not expecting an error, NaN check should not make legit code fail
+        os.environ["TORCH_NCCL_NAN_CHECK"] = "1"
+        store = c10d.FileStore(self.file_name, self.world_size)
+        device = torch.device("cuda:%d" % self.rank)
+        c10d.init_process_group(
+            backend="nccl", store=store, rank=self.rank, world_size=self.world_size
+        )
+        x = torch.ones((10,), dtype=torch.bfloat16, device=device) * self.rank
+        t = torch.ones(3, 4, dtype=torch.bfloat16, device=device)
+        c10d.broadcast(x, src=0)
+        c10d.all_reduce(t)
         c10d.destroy_process_group()
         # reset env
         os.environ["TORCH_NCCL_NAN_CHECK"] = "0"
