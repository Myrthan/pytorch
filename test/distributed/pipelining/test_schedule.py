# Copyright (c) Meta Platforms, Inc. and affiliates
# Owner(s): ["oncall: distributed"]
import logging
from typing import List

import torch
from torch.distributed.pipelining import (
    ScheduleFlexibleInterleaved1F1B,
    ScheduleInterleaved1F1B,
    ScheduleLoopedBFS,
)
from torch.distributed.pipelining.schedules import (
    _Action,
    _add_send_recv,
    _add_unshard_reshard,
    _dump_chrometrace,
    _format_pipeline_order,
<<<<<<< HEAD
    _merge_bw,
=======
    _PipelineSchedule,
>>>>>>> fc8591c0
    _simulate_comms_compute,
    _validate_pipeline_order,
    B,
    BW,
    F,
    get_schedule_class,
    RECV_F,
    RESHARD,
    SEND_B,
    SEND_B_RECV_F,
    UNSHARD,
    W,
)
from torch.distributed.pipelining.stage import _PipelineStageBase
from torch.testing._internal.common_utils import (
    instantiate_parametrized_tests,
    parametrize,
    run_tests,
    TestCase,
)


logger = logging.getLogger(__name__)
torch.manual_seed(0)


class MockPipelineStage(_PipelineStageBase):
    def __init__(self, *args, **kwargs):
        # Mock the necessary attributes
        self.num_stages = kwargs.get("num_stages", 1)
        self.group_size = kwargs.get("group_size", 1)
        self.group_rank = kwargs.get("group_rank", 0)
        self.group = kwargs.get("group", None)
        self.stage_index_to_group_rank = kwargs.get("stage_index_to_group_rank", None)

    def _create_grad_recv_info(self, *args, **kwargs):
        return None

    def _prepare_forward_infra(self, n_microbatches):
        pass

    def _prepare_backward_infra(self, n_microbatches):
        pass


class ScheduleTest(TestCase):
    def test_get_schedule_class(self):
        # List of all expected schedule names
        schedule_names = [
            "1F1B",
            "Interleaved1F1B",
            "GPipe",
            "FlexibleInterleaved1F1B",
            "LoopedBFS",
            "PipelineScheduleSingle",
            "PipelineScheduleMulti",
        ]

        # Test each schedule name
        for name in schedule_names:
            with self.subTest(name=name):
                schedule_class = get_schedule_class(name)
                self.assertIsNotNone(
                    schedule_class, f"Class for {name} should not be None"
                )
                self.assertTrue(
                    issubclass(schedule_class, _PipelineSchedule),
                    f"{name} should be a subclass of _PipelineSchedule",
                )


class TestSchedulePlan(TestCase):
    def setUp(self):
        # Define a list of test cases with varying num_local_stages, num_microbatches, and group_size
        # These should succeed since num_microbatches % group_size == 0
        self.test_cases = [
            # small number of stages
            (2, 2, 2),
            (2, 4, 4),
            (2, 8, 2),
            (2, 8, 4),
            (2, 8, 8),
            (4, 4, 4),
            (4, 8, 4),
            (4, 8, 8),
            # large microbatches
            (4, 16, 4),
            (4, 32, 4),
            (4, 64, 4),
            # large groups
            (4, 16, 16),
            (4, 32, 32),
            (4, 128, 64),
            # odd num pipeline stages
            (3, 2, 2),
            (3, 8, 2),
            (3, 12, 4),
            # odd group_sizes
            (4, 6, 3),
            (4, 10, 5),
            # n_mb non divisible by group_size
            (2, 3, 4),
            (2, 4, 4),
            (2, 10, 4),
            (2, 15, 4),
        ]

    @parametrize(
        "ScheduleClass",
        [ScheduleInterleaved1F1B, ScheduleLoopedBFS],
    )
    def test_pipeline_order(self, ScheduleClass):
        for num_local_stages, num_microbatches, group_size in self.test_cases:
            with self.subTest(
                num_local_stages=num_local_stages,
                num_microbatches=num_microbatches,
                group_size=group_size,
            ):
                if num_microbatches % group_size != 0:
                    continue

                logger.info(
                    "num_local_stages=%d num_microbatches=%d group_size=%d",
                    num_local_stages,
                    num_microbatches,
                    group_size,
                )
                num_stages = num_local_stages * group_size
                stages = [
                    MockPipelineStage(group_size=group_size, num_stages=num_stages)
                    for i in range(num_local_stages)
                ]

                schedule = ScheduleClass(stages, num_microbatches)
                formatted_pipeline_order = _format_pipeline_order(
                    schedule.pipeline_order
                )
                # print(formatted_pipeline_order)
                _validate_pipeline_order(
                    schedule.pipeline_order, num_microbatches, num_stages
                )

    @parametrize(
        "ScheduleClass",
        [ScheduleFlexibleInterleaved1F1B],
    )
    def test_pipeline_order_flex_and_zero_bubble(self, ScheduleClass):
        for num_local_stages, num_microbatches, group_size in self.test_cases:
            with self.subTest(
                num_local_stages=num_local_stages,
                num_microbatches=num_microbatches,
                group_size=group_size,
            ):
                warmups_ops_last_stage = (num_local_stages - 1) * (
                    num_microbatches // max(1, num_microbatches // group_size)
                )
                warmup_ops = warmups_ops_last_stage + 2 * (group_size - 1)
                warmup_ops = min(warmup_ops, num_microbatches * num_local_stages)

                for i in range(2):
                    num_stages = num_local_stages * group_size
                    stages = [
                        MockPipelineStage(group_size=group_size, num_stages=num_stages)
                        for i in range(num_local_stages)
                    ]
                    schedule = ScheduleClass(
                        stages, num_microbatches, enable_zero_bubble=(i == 0)
                    )
                    formatted_pipeline_order = _format_pipeline_order(
                        schedule.pipeline_order
                    )
                    # print(formatted_pipeline_order)
                    _validate_pipeline_order(
                        schedule.pipeline_order,
                        num_microbatches,
                        num_stages,
                        enable_zero_bubble=(i == 0),
                    )


instantiate_parametrized_tests(TestSchedulePlan)


class TestScheduleLowering(TestCase):
    """Tests lowering passes that convert simple compute-only (FBW) schedules into compute+comms schedules"""

    def _parse_actions(self, actions: List[str]) -> List[_Action]:
        return [_Action.from_str(s) for s in actions]

    @parametrize(
        "action_str_and_ref",
        [
            ("1F0", _Action(1, F, 0)),
            ("2B1", _Action(2, B, 1)),
            ("0W3", _Action(0, W, 3)),
            ("0BW3", _Action(0, BW, 3)),
            ("1UNSHARD", _Action(1, UNSHARD, None)),
            ("3RESHARD", _Action(3, RESHARD, None)),
            ("2SEND_B2", _Action(2, SEND_B, 2)),
            ("1RECV_F1", _Action(1, RECV_F, 1)),
            ("1SEND_B2_0RECV_F4", _Action(1, SEND_B_RECV_F, 2, 0, 4)),
            ("17SEND_B0_1RECV_F14", _Action(17, SEND_B_RECV_F, 0, 1, 14)),
        ],
    )
    def test_action_parse(self, action_str_and_ref):
        """Test that actions can be parsed from strings and round-tripped back to the same strings."""
        act_str, ref = action_str_and_ref
        act = _Action.from_str(act_str)
        self.assertEqual(act, ref)
        self.assertEqual(act_str, act.__repr__())

    @parametrize(
        "test_info",
        [
            {
                "compute": ["0F0", "0F1", "   ", "0B0", "0B1"],
                "comms": ["0UNSHARD", "0F0", "0F1", "0B0", "0B1", "0RESHARD"],
            },
        ],
    )
    def test_unshard_reshard(self, test_info):
        """Test the lowering pass that takes a 'compute only' schedule (with only F,B,W ops) and adds
        FSDP unshard/reshard operations to the schedule.  This is just part of the process of adding communication
        ops and producing a complete schedule.
        """
        compute_sch = self._parse_actions(test_info["compute"])
        expected_comms_sch = self._parse_actions(test_info["comms"])

        comms_sch = _add_unshard_reshard(compute_sch)
        for expected, actual in zip(expected_comms_sch, comms_sch):
            self.assertEqual(
                expected,
                actual,
                (
                    f"Mismatch: expected action {expected} but found {actual}."
                    f"\nWhole Schedule: {comms_sch}"
                ),
            )

    @parametrize(
        "test_info",
        [
            {
                "compute": [
                    "0F0",
                    "0F1",
                    "0F2",
                    "0B0",
                    "0B1",
                    "0W0",
                    "0B2",
                    "0W2",
                    "0W1",
                ],
                "comms": ["0F0", "0F1", "0F2", "0B0", "0B1", "0W0", "0BW2", "0W1"],
            },
        ],
    )
    def test_merge_bw(self, test_info):
        """Test the pass that merges adjacent B and W operations into a BW operation."""
        compute_sch = self._parse_actions(test_info["compute"])
        expected_merged_sch = self._parse_actions(test_info["comms"])

        merged_sch = _merge_bw(compute_sch)
        for expected, actual in zip(expected_merged_sch, merged_sch):
            self.assertEqual(
                expected,
                actual,
                (
                    f"Mismatch: expected action {expected} but found {actual}."
                    f"\nWhole Schedule: {merged_sch}"
                ),
            )

    @parametrize(
        "test_info",
        [
            {
                "compute": {
                    0: ["0F0", "0F1", "   ", "0B0", "   ", "0B1"],
                    1: ["   ", "1F0", "1B0", "1F1", "1B1", "   "],
                },
                "comms": {
                    0: [
                        "0F0",
                        "0SEND_F0",
                        "0F1",
                        "0SEND_F1",
                        "0RECV_B0",
                        "0B0",
                        "0RECV_B1",
                        "0B1",
                    ],
                    1: [
                        "1RECV_F0",
                        "1F0",
                        "1RECV_F1",
                        "1B0",
                        "1SEND_B0",
                        "1F1",
                        "1B1",
                        "1SEND_B1",
                    ],
                },
                "stage_to_rank": lambda stage_idx: stage_idx,
                "num_stages": 2,
            },
        ],
    )
    def test_send_recv(self, test_info):
        """Tests the lowering pass that adds send/recv ops to a compute-only schedule."""
        compute_sch = {
            rank: self._parse_actions(test_info["compute"][rank])
            for rank in test_info["compute"]
        }
        expected_comms_sch = {
            rank: self._parse_actions(test_info["comms"][rank])
            for rank in test_info["comms"]
        }

        comms_sch = _add_send_recv(
            compute_sch,
            test_info["stage_to_rank"],
            test_info["num_stages"],
            enable_batching=True,
        )
        for rank in expected_comms_sch:
            for i, (expected, actual) in enumerate(
                zip(expected_comms_sch[rank], comms_sch[rank])
            ):
                self.assertEqual(
                    expected,
                    actual,
                    (
                        f"Mismatch on rank {rank} at position {i}."
                        f"\nExpected: {expected_comms_sch[rank]}"
                        f"\nActual:   {comms_sch[rank]}"
                    ),
                )
            self.assertEqual(len(comms_sch[rank]), len(expected_comms_sch[rank]))

    def test_csv(self):
        def _dump_csv(pipeline_order_with_comms, filename: str):
            """Dump a CSV representation of the compute + comms schedule into a file with the provided filename."""
            with open(filename, "w", newline="") as csvfile:
                writer = csv.writer(csvfile)
                for rank in pipeline_order_with_comms:
                    writer.writerow(pipeline_order_with_comms[rank])

        import csv

        compute_sch = {}
        with open("lowered_compute.csv", newline="") as csvfile:
            for rank, row in enumerate(csv.reader(csvfile)):
                compute_sch[rank] = [_Action.from_str(s) for s in row]
        # print(_format_pipeline_order(compute_sch))
        num_model_chunks = 3
        pipeline_parallel_size = 8
        num_stages = num_model_chunks * pipeline_parallel_size

        for rank in compute_sch:
            compute_sch[rank] = _merge_bw(compute_sch[rank])

        comms_sch = _add_send_recv(
            compute_sch,
            stage_to_rank=lambda chunk_index: chunk_index % pipeline_parallel_size,
            num_stages=num_stages,
            enable_batching=True,
        )

        simulated_schedule = _simulate_comms_compute(
            comms_sch,
            stage_to_rank=lambda s: s % pipeline_parallel_size,
            num_stages=num_stages,
        )
        _dump_chrometrace(simulated_schedule, "lowered_comms.json")
        # _dump_csv(comms_sch, "lowered_comms.csv")

        sch_ref = {}
        with open("lowered_comms.csv", newline="") as ref:
            for rank, row in enumerate(csv.reader(ref)):
                sch_ref[rank] = [_Action.from_str(s) for s in row]

        for rank in sch_ref:
            for timestep, (a, b) in enumerate(zip(comms_sch[rank], sch_ref[rank])):
                self.assertEqual(a, b, f"Mismatch at {timestep=}, {a=}, expected {b}")

        num_steps = max([len(simulated_schedule[rank]) for rank in simulated_schedule])
        # print(_format_pipeline_order(simulated_schedule))
        self.assertEqual(num_steps, 271)


instantiate_parametrized_tests(TestScheduleLowering)

if __name__ == "__main__":
    run_tests()<|MERGE_RESOLUTION|>--- conflicted
+++ resolved
@@ -15,11 +15,8 @@
     _add_unshard_reshard,
     _dump_chrometrace,
     _format_pipeline_order,
-<<<<<<< HEAD
+    _PipelineSchedule,
     _merge_bw,
-=======
-    _PipelineSchedule,
->>>>>>> fc8591c0
     _simulate_comms_compute,
     _validate_pipeline_order,
     B,
