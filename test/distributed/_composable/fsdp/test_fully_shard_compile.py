--- conflicted
+++ resolved
@@ -729,17 +729,10 @@
     @torch._inductor.config.patch(fallback_random=True)
     def test_transformer_backend_inductor(self):
         # TODO: enable fullgraph=False case
-<<<<<<< HEAD
         for fullgraph, all_requires_grad, activation_checkpoint in itertools.product(
             [True], [True, False], [True, False]
         ):
-            log.warn(f"fullgraph={fullgraph}, all_requires_grad={all_requires_grad}, activation_checkpoint={activation_checkpoint}")
-=======
-        for fullgraph, all_requires_grad in itertools.product([True], [True, False]):
-            log.warning(
-                f"fullgraph={fullgraph}, all_requires_grad={all_requires_grad}"  # noqa: G004, G001
-            )
->>>>>>> efc8a04d
+            log.warn(f"fullgraph={fullgraph}, all_requires_grad={all_requires_grad}, activation_checkpoint={activation_checkpoint}")  # noqa: G004, G001
             with self._maybe_add_graph_break_to_sdpa(
                 fullgraph
             ), self._reinplace_all_gather_with_optional_checks(
