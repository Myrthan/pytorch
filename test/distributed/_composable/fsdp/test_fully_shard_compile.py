# Owner(s): ["oncall: distributed"]


import contextlib
import copy
import functools
import itertools
import unittest
from collections import defaultdict
from unittest import mock

import torch
import torch._dynamo.testing
import torch.distributed._composable.fsdp._fsdp_param
import torch.nn.functional as F
from torch import nn
from torch._dynamo import compiled_autograd
from torch._inductor import comms
from torch._inductor.utils import is_fallback_op, run_and_get_code
from torch.distributed._composable.fsdp import fully_shard
from torch.distributed._composable.fsdp._fsdp_common import TrainingState
from torch.distributed._composable.fsdp._fsdp_param_group import FSDPParamGroup
from torch.distributed._tensor import init_device_mesh
from torch.testing import FileCheck
from torch.testing._internal.common_distributed import at_least_x_gpu, skip_if_lt_x_gpu
from torch.testing._internal.common_fsdp import FSDPTest, MLP
from torch.testing._internal.common_utils import run_tests, skipIfRocm
from torch.testing._internal.distributed._tensor.common_dtensor import (
    ModelArgs,
    Transformer,
)
from torch.utils._triton import has_triton


def _is_op_in_graph(graph, op):
    return any(node.target is op for node in graph.nodes)


def _is_fallback_op_in_snodes(snodes, op):
    return any(is_fallback_op(snode.node, op) for snode in snodes)


class TestFullyShardCompileCompute(FSDPTest):
    @unittest.skipIf(not has_triton(), "Inductor+gpu needs triton and recent GPU arch")
    @skip_if_lt_x_gpu(2)
    def test_disable_compiling_hooks(self):
        self.run_subtests(
            {
                "skip_fsdp_hooks": [False, True],
            },
            self._test_disable_compiling_hooks,
        )

    def _test_disable_compiling_hooks(
        self,
        skip_fsdp_hooks: bool,
    ):
        torch._dynamo.reset()
        trace_rules_check_count = 0
        HOOKS_FILE_NAME = "torch/distributed/_composable/fsdp/_fsdp_state.py"
        HOOK_WRAPPER_NAME = "fsdp_hook_wrapper"

        def patched_trace_rules_check(*args, **kwargs):
            nonlocal trace_rules_check_count
            f_code = args[0]
            if (
                hasattr(f_code, "co_filename")
                and f_code.co_filename.endswith(HOOKS_FILE_NAME)
                and f_code.co_name != HOOK_WRAPPER_NAME
            ):
                trace_rules_check_count += 1
            return orig_trace_rules_check(*args, **kwargs)

        original_skip_fsdp_hooks = torch._dynamo.config.skip_fsdp_hooks
        orig_trace_rules_check = torch._dynamo.trace_rules.check
        torch.distributed.barrier()
        torch._dynamo.config.skip_fsdp_hooks = skip_fsdp_hooks
        torch._dynamo.trace_rules.check = patched_trace_rules_check
        model = MLP(4)
        fully_shard(model)
        model.compile()
        model(torch.randn((4, 4), device="cuda"))
        torch.distributed.barrier()
        torch._dynamo.config.skip_fsdp_hooks = original_skip_fsdp_hooks
        torch._dynamo.trace_rules.check = orig_trace_rules_check
        if skip_fsdp_hooks:
            self.assertEqual(trace_rules_check_count, 0)
        else:
            self.assertTrue(trace_rules_check_count > 0)


def assert_no_aliased_graph_inputs(graph: torch.fx.Graph) -> None:
    storage_id_to_graph_inputs = defaultdict(list)
    for node in graph.nodes:
        if node.op == "placeholder" and isinstance(
            node.meta.get("val", None), torch.Tensor
        ):
            storage_id_to_graph_inputs[id(node.meta["val"].untyped_storage())].append(
                node
            )
    for aliased_graph_inputs in storage_id_to_graph_inputs.values():
        assert (
            len(aliased_graph_inputs) == 1
        ), f"""
Found aliased graph inputs: {aliased_graph_inputs},
val.shape: {[node.meta['val'].shape for node in aliased_graph_inputs]},
"""


class TestFullyShardCompile(FSDPTest):
    fake_pg = not at_least_x_gpu(2)

    @property
    def world_size(self) -> int:
        return 2

    def test_dynamo_trace_use_training_state(self):
        torch._dynamo.reset()
        # Construct a dummy FSDPParamGroup, since we just want to test the `use_training_state` ctx manager.
        param_group = FSDPParamGroup(
            [],  # params: List[nn.Parameter],
            (torch.nn.Linear(1, 1),),  # module: Tuple[nn.Module, ...],
            None,  # mesh_info: FSDPMeshInfo,
            None,  # post_forward_mesh_info: Optional[FSDPMeshInfo],
            None,  # device: torch.device,
            None,  # mp_policy: MixedPrecisionPolicy,
            None,  # offload_policy: OffloadPolicy,
        )

        def f(x):
            param_group._training_state = TrainingState.IDLE
            with param_group.use_training_state(TrainingState.FORWARD):
                if param_group._training_state == TrainingState.FORWARD:
                    return x + 1
                else:
                    return x

        inp = torch.zeros(1)
        self.assertEqual(param_group._training_state, TrainingState.IDLE)

        eager_out = f(inp)
        self.assertEqual(param_group._training_state, TrainingState.IDLE)
        self.assertEqual(eager_out, inp + 1)

        cnt = torch._dynamo.testing.CompileCounterWithBackend("aot_eager")
        compiled_out = torch.compile(f, backend=cnt, fullgraph=True)(inp)
        self.assertEqual(param_group._training_state, TrainingState.IDLE)
        self.assertEqual(eager_out, compiled_out)
        self.assertEqual(cnt.frame_count, 1)
        self.assertEqual(cnt.op_count, 1)
        self.assertEqual(len(cnt.graphs), 1)

    def test_trace_fsdp_copy_(self):
        @torch.library.custom_op("mylib::add_one_out", mutates_args={"out"})
        def add_one_out(x: torch.Tensor, out: torch.Tensor) -> None:
            torch.add(x, 1, out=out)

        def f(x):
            buf = torch.zeros(2)
            buf_view = buf.view(-1)
            torch.ops.mylib.add_one_out(x, out=buf_view)
            buf_view2 = buf.view(-1)
            torch.ops.fsdp.copy_(x, buf_view2)

        ref_x = torch.zeros(2)
        x = copy.deepcopy(ref_x)
        f(ref_x)
        torch.compile(f, backend="aot_eager")(x)
        self.assertEqual(x, ref_x)

    def _reinplace_all_gather_with_optional_checks(self, fullgraph):
        def _run_with_checks(graph, orig_fn):
            self.assertTrue(
                _is_op_in_graph(
                    graph,
                    torch.ops._c10d_functional.all_gather_into_tensor.default,
                )
            )
            orig_fn(graph)
            self.assertFalse(
                _is_op_in_graph(
                    graph,
                    torch.ops._c10d_functional.all_gather_into_tensor.default,
                )
            )
            self.assertTrue(
                _is_op_in_graph(
                    graph,
                    torch.ops._c10d_functional.all_gather_into_tensor_out.default,
                )
            )

        if fullgraph:
            return mock.patch.object(
                comms,
                "reinplace_fsdp_all_gather",
                functools.partial(
                    _run_with_checks,
                    orig_fn=comms.reinplace_fsdp_all_gather,
                ),
            )
        else:
            return contextlib.nullcontext()

    def _is_fwd_graph(self, snodes):
        ag_copy_in_snode = None
        for snode in snodes:
            if is_fallback_op(snode.node, torch.ops.fsdp.all_gather_copy_in.default):
                ag_copy_in_snode = snode
                break
        self.assertTrue(ag_copy_in_snode is not None)
        if any(
            dep.name.startswith("primals_")
            for dep in ag_copy_in_snode.read_writes.reads
        ):
            return True
        else:
            return False

    def _maybe_run_decide_global_ordering_of_comms_with_checks(self, fullgraph):
        def _check_fsdp_ops_in_snodes(snodes, is_fwd_graph, expect=True):
            assert_method = self.assertTrue if expect else self.assertFalse
            common_ops = {
                torch.ops.fsdp.all_gather_copy_in.default,
                torch.ops._c10d_functional.all_gather_into_tensor_out.default,
                torch.ops.fsdp.split_with_sizes_copy.default,
            }
            bwd_only_ops = {
                torch.ops.fsdp.chunk_cat.default,
                torch.ops._c10d_functional.reduce_scatter_tensor.default,
            }
            for op in common_ops:
                assert_method(
                    _is_fallback_op_in_snodes(
                        snodes,
                        op,
                    ),
                    msg=f"{op}",
                )
            if not is_fwd_graph:
                for op in bwd_only_ops:
                    assert_method(
                        _is_fallback_op_in_snodes(
                            snodes,
                            op,
                        ),
                        msg=f"{op}",
                    )

        def _decide_global_ordering_of_comms_with_checks(
            snodes, name_to_buf, name_to_fused_node, orig_fn
        ):
            is_fwd_graph = self._is_fwd_graph(snodes)
            _check_fsdp_ops_in_snodes(snodes, is_fwd_graph, expect=True)
            new_snodes = orig_fn(snodes, name_to_buf, name_to_fused_node)
            _check_fsdp_ops_in_snodes(new_snodes, is_fwd_graph, expect=False)
            return new_snodes

        if fullgraph:
            return mock.patch.object(
                comms,
                "decide_global_ordering_of_comms",
                functools.partial(
                    _decide_global_ordering_of_comms_with_checks,
                    orig_fn=comms.decide_global_ordering_of_comms,
                ),
            )
        else:
            return contextlib.nullcontext()

    def inductor_code_check_no_compute_op(self, file_check):
        return (
            file_check.check_not(" = aten.")
            .check_not(" = extern_kernels.")
            .check_not(" = triton_")
            .check_not(" = torch.ops.")
            .check_not(" = inductor_ops.")
            .check_not("    aten.")
            .check_not("    extern_kernels.")
            .check_not("    triton_")
            .check_not("    torch.ops.")
            .check_not("    inductor_ops.")
        )

    def inductor_code_check_fsdp_all_gather(
        self,
        file_check,
        overlapped_compute_op_str,
        num_copy,
        last_all_gather=False,
    ):
        file_check = file_check.check("torch.ops.fsdp.all_gather_copy_in.")
        file_check = self.inductor_code_check_no_compute_op(file_check)
        file_check = file_check.check(
            "torch.ops._c10d_functional.all_gather_into_tensor_out."
        )
        # Checks that AGWait is delayed, making the AG overlap with some compute op.
        if overlapped_compute_op_str is not None:
            file_check = file_check.check(f"{overlapped_compute_op_str}")
        file_check = file_check.check("torch.ops._c10d_functional.wait_tensor.")
        file_check = self.inductor_code_check_no_compute_op(file_check)
        file_check = file_check.check("torch.ops.fsdp.split_with_sizes_copy.")
        file_check = self.inductor_code_check_no_compute_op(file_check)
        file_check = file_check.check_count(
            "torch.ops.aten.copy_.", num_copy, exactly=True
        )
        if not last_all_gather:
            # Checks that there is no compute op between this AGWait and next AG.
            file_check = self.inductor_code_check_no_compute_op(file_check)
        return file_check

    def inductor_code_check_fsdp_reduce_scatter(
        self, file_check, overlapped_compute_op_str
    ):
        file_check = file_check.check("torch.ops.fsdp.chunk_cat.")
        file_check = self.inductor_code_check_no_compute_op(file_check)
        file_check = file_check.check(
            "torch.ops._c10d_functional.reduce_scatter_tensor."
        )
        # Checks that RSWait is delayed, making the RS overlap with some compute op.
        if overlapped_compute_op_str is not None:
            file_check = file_check.check(f"{overlapped_compute_op_str}")
        file_check = file_check.check("torch.ops._c10d_functional.wait_tensor.")
        return file_check

<<<<<<< HEAD
    @torch._dynamo.config.patch(
        inline_inbuilt_nn_modules=True,
        skip_fsdp_hooks=False,
        warmup_runs=1,
    )
    @torch._functorch.config.patch(recompute_views=True)
    @torch._functorch.config.patch(cse=False)
    @torch._inductor.config.patch(
        reorder_for_compute_comm_overlap=True,
        reorder_for_compute_comm_overlap_passes=[
            "sink_waits",
            "raise_comms",
            "reorder_compute_for_overlap",
        ],
    )
=======
>>>>>>> daa92c22
    def _test_traceable_fsdp(
        self, model_init_fn, input_creation_fn, backend, fullgraph
    ):
        def compiler_fn(compiled_autograd_backend):
            def _fn(gm):
                # fullgraph=True because graph-break in Compiled Autograd BWD graph is not supported by Traceable FSDP2 yet
                # (main difficulty comes from queue_callback not working well when BWD has graph break).
                return torch.compile(
                    gm, backend=compiled_autograd_backend, fullgraph=True
                )

            return _fn

        def run_iters(model, optim, n_iter=10, compiled_autograd_backend=None):
            torch.manual_seed(42)
            losses = []
            if compiled_autograd_backend is not None:
                # Compiled autograd context must be reused across iterations
                # in order to track # of warmup runs.
                maybe_compiled_autograd_ctx = compiled_autograd.enable(
                    compiler_fn(compiled_autograd_backend)
                )
            else:
                maybe_compiled_autograd_ctx = contextlib.nullcontext()
            for i in range(n_iter):
                inp = input_creation_fn()
                with maybe_compiled_autograd_ctx:
                    out = model(inp)
                    loss = out.sum()
                    losses.append(loss.item())
                    loss.backward()
                optim.step()
                optim.zero_grad(set_to_none=True)
            return losses

        def test_compiled():
            model, optim = model_init_fn()
            model_compiled = torch.compile(model, backend=backend, fullgraph=fullgraph)
            res = run_iters(model_compiled, optim, compiled_autograd_backend=backend)
            return res

        def test_eager():
            model, optim = model_init_fn()
            res = run_iters(model, optim)
            return res

<<<<<<< HEAD
        torch._dynamo.reset()
        torch._dynamo.compiled_autograd.reset()
=======
        with torch._dynamo.config.patch(
            inline_inbuilt_nn_modules=True,
            skip_fsdp_hooks=False,
        ), torch._functorch.config.patch(
            recompute_views=True, cse=False
        ), torch._inductor.config.patch(
            reorder_for_compute_comm_overlap=True,
            reorder_for_compute_comm_overlap_passes=[
                "sink_waits",
                "raise_comms",
                "reorder_compute_for_overlap",
            ],
            post_grad_custom_pre_pass=assert_no_aliased_graph_inputs
            if fullgraph
            else None,
        ):
            losses_compiled = test_compiled()
>>>>>>> daa92c22
        losses_eager = test_eager()
        losses_compiled = test_compiled()
        if not self.fake_pg:
            for loss_compiled, loss_eager in zip(losses_compiled, losses_eager):
                self.assertTrue(
                    torch.allclose(
                        torch.tensor(loss_compiled),
                        torch.tensor(loss_eager),
                        rtol=1e-5,
                        atol=1e-8,
                    ),
                    f"{loss_compiled} vs {loss_eager}",
                )

    def _create_simple_mlp_factory_fns(self):
        hidden_dim = 16

        def model_init_fn():
            torch.manual_seed(self.rank)
            fsdp_config = {}
            model = nn.Sequential(
                nn.Linear(hidden_dim, hidden_dim, device="cuda"),
                nn.ReLU(),
                nn.Linear(hidden_dim, hidden_dim, device="cuda"),
                nn.ReLU(),
                nn.Linear(hidden_dim, hidden_dim, device="cuda"),
            )
            fully_shard(model, reshard_after_forward=True, **fsdp_config)
            optim = torch.optim.SGD(model.parameters(), lr=1e-4)
            return model, optim

        def input_creation_fn():
            torch.manual_seed(self.rank)
            inp = torch.randn((2, hidden_dim), device="cuda", requires_grad=False)
            return inp

        return model_init_fn, input_creation_fn

    @skipIfRocm
    @unittest.skipIf(not has_triton(), "Inductor+gpu needs triton and recent GPU arch")
    def test_simple_mlp_fullgraph_backend_aot_eager(self):
        self._test_traceable_fsdp(
            *self._create_simple_mlp_factory_fns(), "aot_eager", fullgraph=True
        )

    @skipIfRocm
    @unittest.skipIf(not has_triton(), "Inductor+gpu needs triton and recent GPU arch")
    def test_simple_mlp_fullgraph_backend_aot_eager_decomp_partition(self):
        self._test_traceable_fsdp(
            *self._create_simple_mlp_factory_fns(),
            "aot_eager_decomp_partition",
            fullgraph=True,
        )

    @skipIfRocm
    @unittest.skipIf(not has_triton(), "Inductor+gpu needs triton and recent GPU arch")
    def test_simple_mlp_fullgraph_backend_inductor(self):
        self._test_traceable_fsdp(
            *self._create_simple_mlp_factory_fns(), "inductor", fullgraph=True
        )

    def _create_nested_fully_shard_factory_fns(self, fullgraph):
        hidden_dim = 16

        class TestSubmodule(nn.Module):
            def __init__(self, hidden_dim):
                super().__init__()
                self.param1 = nn.Parameter(
                    torch.zeros(
                        hidden_dim, hidden_dim, dtype=torch.float, device="cuda"
                    )
                )
                self.param2 = nn.Parameter(
                    torch.zeros(hidden_dim, dtype=torch.float, device="cuda")
                )

            def forward(self, x):
                if not fullgraph:
                    torch._dynamo.graph_break()
                ret = torch.matmul(x, self.param1)
                ret = ret * self.param2
                ret = torch.relu(ret)
                return ret

        class TestModule(nn.Module):
            def __init__(self, n_layers):
                super().__init__()
                self.layers = torch.nn.ModuleList()
                for layer_id in range(n_layers):
                    self.layers.append(TestSubmodule(hidden_dim))

            def forward(self, x):
                # Intentionally reusing all layers a few times,
                # to test "multiple all-gathers for the same parameter" case.
                for layer in self.layers:
                    x = layer(x)
                for layer in self.layers:
                    x = layer(x)
                for layer in self.layers:
                    x = layer(x)
                return x

        def model_init_fn():
            torch.manual_seed(self.rank)
            fsdp_config = {}
            mesh = init_device_mesh("cuda", (self.world_size,))
            model = TestModule(n_layers=3)
            for layer_id, mod in enumerate(model.layers):
                fully_shard(mod, mesh=mesh, reshard_after_forward=True, **fsdp_config)
            model = fully_shard(
                model, mesh=mesh, reshard_after_forward=True, **fsdp_config
            )
            optim = torch.optim.SGD(model.parameters(), lr=1e-4)
            return model, optim

        def input_creation_fn():
            torch.manual_seed(self.rank)
            inp = torch.randn((2, hidden_dim), device="cuda", requires_grad=False)
            return inp

        return model_init_fn, input_creation_fn

    @skipIfRocm
    @unittest.skipIf(not has_triton(), "Inductor+gpu needs triton and recent GPU arch")
    def test_nested_fully_shard_backend_aot_eager(self):
        # TODO: make fullgraph=False work
        for fullgraph in [True]:
            self._test_traceable_fsdp(
                *self._create_nested_fully_shard_factory_fns(fullgraph=fullgraph),
                "aot_eager",
                fullgraph=fullgraph,
            )

    @skipIfRocm
    @unittest.skipIf(not has_triton(), "Inductor+gpu needs triton and recent GPU arch")
    def test_nested_fully_shard_backend_aot_eager_decomp_partition(self):
        # TODO: make fullgraph=False work
        for fullgraph in [True]:
            self._test_traceable_fsdp(
                *self._create_nested_fully_shard_factory_fns(fullgraph=fullgraph),
                "aot_eager_decomp_partition",
                fullgraph=fullgraph,
            )

    @skipIfRocm
    @unittest.skipIf(not has_triton(), "Inductor+gpu needs triton and recent GPU arch")
    def test_nested_fully_shard_backend_inductor(self):
        # TODO: make fullgraph=False work
        for fullgraph in [True]:
            with self._reinplace_all_gather_with_optional_checks(
                fullgraph
            ), self._maybe_run_decide_global_ordering_of_comms_with_checks(fullgraph):
                _, triton_codes = run_and_get_code(
                    lambda: self._test_traceable_fsdp(
                        *self._create_nested_fully_shard_factory_fns(
                            fullgraph=fullgraph
                        ),
                        "inductor",
                        fullgraph=fullgraph,
                    )
                )
            if fullgraph:
                self.assertTrue(
                    len(triton_codes) == 2,
                    "Expected two separate lowerings to Triton code, one from FWD graph and one from Compiled Autograd BWD graph",
                )
                fwd_code = triton_codes[0]
                file_check = FileCheck().check("def call(args):")
                for fwd_ag_block_info in [
                    dict(overlapped_compute_op_str=None, num_copy=2),
                    dict(
                        overlapped_compute_op_str="extern_kernels.mm(",
                        num_copy=2,
                    ),
                    dict(
                        overlapped_compute_op_str="extern_kernels.mm(",
                        num_copy=2,
                    ),
                    dict(
                        overlapped_compute_op_str="extern_kernels.mm(",
                        num_copy=2,
                    ),
                    dict(
                        overlapped_compute_op_str="extern_kernels.mm(",
                        num_copy=2,
                    ),
                    dict(
                        overlapped_compute_op_str="extern_kernels.mm(",
                        num_copy=2,
                    ),
                    dict(
                        overlapped_compute_op_str="extern_kernels.mm(",
                        num_copy=2,
                    ),
                    dict(
                        overlapped_compute_op_str="extern_kernels.mm(",
                        num_copy=2,
                    ),
                    dict(
                        overlapped_compute_op_str="extern_kernels.mm(",
                        num_copy=2,
                        last_all_gather=True,
                    ),
                ]:
                    file_check = self.inductor_code_check_fsdp_all_gather(
                        file_check, **fwd_ag_block_info
                    )
                file_check.run(fwd_code)

                bwd_code = triton_codes[1]
                file_check = FileCheck().check("def call(args):")
                for bwd_ag_block_info in [
                    dict(overlapped_compute_op_str=None, num_copy=2),
                    dict(
                        overlapped_compute_op_str="extern_kernels.mm(",
                        num_copy=2,
                    ),
                    dict(
                        overlapped_compute_op_str="extern_kernels.mm(",
                        num_copy=2,
                        last_all_gather=True,
                    ),
                ]:
                    file_check = self.inductor_code_check_fsdp_all_gather(
                        file_check, **bwd_ag_block_info
                    )
                for bwd_rs_block_info in [
                    dict(overlapped_compute_op_str="extern_kernels.mm("),
                    dict(
                        overlapped_compute_op_str=None
                    ),  # TODO: improve compute/comm overlap, so that `overlapped_compute_op_str` is not None
                    dict(overlapped_compute_op_str=None),
                ]:
                    file_check = self.inductor_code_check_fsdp_reduce_scatter(
                        file_check, **bwd_rs_block_info
                    )
                file_check.run(bwd_code)
            else:
                # TODO: when fullgraph=False and there is graph break in FWD graph,
                # there are several recompiles, need to figure out why.
                self.assertTrue(
                    len(triton_codes) > 2,
                    "Expected at least 3 separate lowerings to Triton code, which means at least 1 graph break in FWD graph",
                )

    def _create_transformer_factory_fns(self, all_requires_grad):
        seq_len = 16
        vocab_size = 8
        n_layers = 3

        def model_init_fn():
            torch.manual_seed(self.rank)
            fsdp_config = {}
            mesh = init_device_mesh("cuda", (self.world_size,))
            model_args = ModelArgs(
                vocab_size=vocab_size,
                n_layers=n_layers,
            )
            model = Transformer(model_args)
            if not all_requires_grad:
                requires_grad_params = ["attention.wq", "attention.wv"]
                requires_grad_param_count = 0
                for k, v in model.named_parameters():
                    for substring in requires_grad_params:
                        if substring in k:
                            v.requires_grad_(True)
                            requires_grad_param_count += 1
                        else:
                            v.requires_grad_(False)
                assert requires_grad_param_count == n_layers * len(requires_grad_params)
            for layer_id, mod in enumerate(model.layers):
                fully_shard(mod, mesh=mesh, reshard_after_forward=True, **fsdp_config)
            model = fully_shard(
                model, mesh=mesh, reshard_after_forward=True, **fsdp_config
            )
            optim = torch.optim.SGD(model.parameters(), lr=1e-4)
            return model, optim

        def input_creation_fn():
            torch.manual_seed(self.rank)
            inp = torch.randint(
                0, vocab_size, (2, seq_len), device="cuda", requires_grad=False
            )
            return inp

        return model_init_fn, input_creation_fn

    def _maybe_add_graph_break_to_sdpa(self, fullgraph):
        def _sdpa_with_graph_break(orig_fn, fullgraph, *args, **kwargs):
            if not fullgraph:
                torch._dynamo.graph_break()
            return orig_fn(*args, **kwargs)

        return mock.patch.object(
            F,
            "scaled_dot_product_attention",
            functools.partial(
                _sdpa_with_graph_break,
                F.scaled_dot_product_attention,
                fullgraph,
            ),
        )

    @skipIfRocm
    @unittest.skipIf(not has_triton(), "Inductor+gpu needs triton and recent GPU arch")
    def test_transformer_backend_aot_eager(self):
        for fullgraph in [True]:  # TODO: fix bug and enable [True, False]:
            with self._maybe_add_graph_break_to_sdpa(
                fullgraph
            ), self._reinplace_all_gather_with_optional_checks(fullgraph):
                self._test_traceable_fsdp(
                    *self._create_transformer_factory_fns(),
                    "aot_eager",
                    fullgraph=fullgraph,
                )

    @skipIfRocm
    @unittest.skipIf(not has_triton(), "Inductor+gpu needs triton and recent GPU arch")
    # TODO: native_dropout has worse accuracy after decomp, need to figure out why
    @torch._inductor.config.patch(fallback_random=True)
    def test_transformer_backend_aot_eager_decomp_partition(self):
        for fullgraph in [True]:  # TODO: fix bug and enable [True, False]:
            with self._maybe_add_graph_break_to_sdpa(fullgraph):
                self._test_traceable_fsdp(
                    *self._create_transformer_factory_fns(),
                    "aot_eager_decomp_partition",
                    fullgraph=fullgraph,
                )

    @skipIfRocm
    @unittest.skipIf(not has_triton(), "Inductor+gpu needs triton and recent GPU arch")
    # TODO: native_dropout causes CUDA IMA error, need to figure out why
    @torch._inductor.config.patch(fallback_random=True)
    def test_transformer_backend_inductor(self):
<<<<<<< HEAD
        for fullgraph in [True]:  # TODO: fix bug and enable [True, False]:
=======
        for fullgraph, all_requires_grad in itertools.product(
            [True, False], [True, False]
        ):
>>>>>>> daa92c22
            with self._maybe_add_graph_break_to_sdpa(
                fullgraph
            ), self._reinplace_all_gather_with_optional_checks(
                fullgraph
            ), self._maybe_run_decide_global_ordering_of_comms_with_checks(
                fullgraph
            ):
                _, triton_codes = run_and_get_code(
                    lambda: self._test_traceable_fsdp(
                        *self._create_transformer_factory_fns(
                            all_requires_grad=all_requires_grad
                        ),
                        "inductor",
                        fullgraph=fullgraph,
                    )
                )
            if fullgraph:
                self.assertTrue(
                    len(triton_codes) == 2,
                    "Expected two separate lowerings to Triton code, one from FWD graph and one from Compiled Autograd BWD graph",
                )
                fwd_code = triton_codes[0]
                file_check = FileCheck().check("def call(args):")
                for fwd_ag_block_info in [
                    dict(
                        overlapped_compute_op_str="triton_"
                        if all_requires_grad
                        else None,
                        num_copy=4,
                    ),
                    dict(
                        overlapped_compute_op_str="aten.native_dropout.",
                        num_copy=12,
                    ),
                    dict(
                        overlapped_compute_op_str="aten._scaled_dot_product_efficient_attention.",
                        num_copy=12,
                    ),
                    dict(
                        overlapped_compute_op_str="aten._scaled_dot_product_efficient_attention.",
                        num_copy=12,
                        last_all_gather=True,
                    ),
                ]:
                    file_check = self.inductor_code_check_fsdp_all_gather(
                        file_check, **fwd_ag_block_info
                    )
                file_check.run(fwd_code)

                bwd_code = triton_codes[1]
                file_check = FileCheck().check("def call(args):")
                for bwd_ag_block_info in [
                    dict(
                        overlapped_compute_op_str="extern_kernels.mm(",
                        num_copy=12,
                    ),
                    dict(
                        overlapped_compute_op_str="aten._scaled_dot_product_efficient_attention_backward.",
                        num_copy=12,
                    ),
                    dict(
                        overlapped_compute_op_str="aten._scaled_dot_product_efficient_attention_backward.",
                        num_copy=12,
                        last_all_gather=True,
                    ),
                ]:
                    file_check = self.inductor_code_check_fsdp_all_gather(
                        file_check, **bwd_ag_block_info
                    )
                for bwd_rs_block_info in (
                    [
                        dict(
                            overlapped_compute_op_str="extern_kernels.mm("
                            if all_requires_grad
                            else None
                        ),
                        dict(
                            overlapped_compute_op_str=None
                        ),  # TODO: improve compute/comm overlap, so that `overlapped_compute_op_str` is not None
                        dict(overlapped_compute_op_str=None),
                    ]
                    + [dict(overlapped_compute_op_str=None)]
                    if all_requires_grad
                    else []
                ):
                    file_check = self.inductor_code_check_fsdp_reduce_scatter(
                        file_check, **bwd_rs_block_info
                    )
                file_check.run(bwd_code)
            else:
                # TODO: when fullgraph=False and there is graph break in FWD graph,
                # there are several recompiles, need to figure out why.
                self.assertTrue(
                    len(triton_codes) > 2,
                    "Expected at least 3 separate lowerings to Triton code, which means at least 1 graph break in FWD graph",
                )


if __name__ == "__main__":
    run_tests()<|MERGE_RESOLUTION|>--- conflicted
+++ resolved
@@ -323,24 +323,6 @@
         file_check = file_check.check("torch.ops._c10d_functional.wait_tensor.")
         return file_check
 
-<<<<<<< HEAD
-    @torch._dynamo.config.patch(
-        inline_inbuilt_nn_modules=True,
-        skip_fsdp_hooks=False,
-        warmup_runs=1,
-    )
-    @torch._functorch.config.patch(recompute_views=True)
-    @torch._functorch.config.patch(cse=False)
-    @torch._inductor.config.patch(
-        reorder_for_compute_comm_overlap=True,
-        reorder_for_compute_comm_overlap_passes=[
-            "sink_waits",
-            "raise_comms",
-            "reorder_compute_for_overlap",
-        ],
-    )
-=======
->>>>>>> daa92c22
     def _test_traceable_fsdp(
         self, model_init_fn, input_creation_fn, backend, fullgraph
     ):
@@ -387,13 +369,13 @@
             res = run_iters(model, optim)
             return res
 
-<<<<<<< HEAD
         torch._dynamo.reset()
         torch._dynamo.compiled_autograd.reset()
-=======
+        losses_eager = test_eager()
         with torch._dynamo.config.patch(
             inline_inbuilt_nn_modules=True,
             skip_fsdp_hooks=False,
+            warmup_runs=1,
         ), torch._functorch.config.patch(
             recompute_views=True, cse=False
         ), torch._inductor.config.patch(
@@ -408,7 +390,6 @@
             else None,
         ):
             losses_compiled = test_compiled()
->>>>>>> daa92c22
         losses_eager = test_eager()
         losses_compiled = test_compiled()
         if not self.fake_pg:
@@ -743,13 +724,11 @@
     # TODO: native_dropout causes CUDA IMA error, need to figure out why
     @torch._inductor.config.patch(fallback_random=True)
     def test_transformer_backend_inductor(self):
-<<<<<<< HEAD
-        for fullgraph in [True]:  # TODO: fix bug and enable [True, False]:
-=======
         for fullgraph, all_requires_grad in itertools.product(
-            [True, False], [True, False]
+            [True],
+            [True]
+            # [True, False], [True, False]
         ):
->>>>>>> daa92c22
             with self._maybe_add_graph_break_to_sdpa(
                 fullgraph
             ), self._reinplace_all_gather_with_optional_checks(
