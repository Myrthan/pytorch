--- conflicted
+++ resolved
@@ -2427,15 +2427,10 @@
 
 
 class HigherOrderOpVmapGuardTests(LoggingTestCase):
-<<<<<<< HEAD
-    @config.patch(capture_func_transforms=True)
-=======
->>>>>>> f34905f6
     @make_logging_test(recompiles=True)
     def test_vmap_grad_guard_ok(self, records):
         vmap = torch.vmap
         grad = torch.func.grad
-<<<<<<< HEAD
 
         def g(x):
             return vmap(grad(torch.sin))(x)
@@ -2455,7 +2450,6 @@
         self.assertEqual(len(records), 0)
 
     @xfailIfTorchDynamo
-    @config.patch(capture_func_transforms=True)
     @make_logging_test(recompiles=True)
     def test_grad_guard_fail(self, records):
         grad = torch.func.grad
@@ -2517,7 +2511,6 @@
         )
 
     @xfailIfTorchDynamo
-    @config.patch(capture_func_transforms=True)
     @make_logging_test(recompiles=True)
     def test_jvp_guard_fail(self, records):
         jvp = torch.func.jvp
@@ -2557,7 +2550,6 @@
                 munge_exc(record.getMessage()),
             )
 
-    @config.patch(capture_func_transforms=True)
     @make_logging_test(recompiles=True)
     def test_vmap_guard_ok(self, records):
         @torch.compile(backend="eager")
@@ -2581,7 +2573,6 @@
         self.assertEqual(z.sin(), w)
 
     @xfailIfTorchDynamo
-    @config.patch(capture_func_transforms=True)
     @make_logging_test(recompiles=True)
     def test_vmap_guard_fail_different_state(self, records):
         @torch.compile(backend="eager")
@@ -2606,7 +2597,6 @@
         )
 
     @xfailIfTorchDynamo
-    @config.patch(capture_func_transforms=True)
     @make_logging_test(recompiles=True)
     def test_vmap_guard_fail(self, records):
         @torch.compile(backend="eager")
@@ -2633,7 +2623,6 @@
         )
 
     @xfailIfTorchDynamo
-    @config.patch(capture_func_transforms=True)
     @make_logging_test(recompiles=True)
     def test_vmap_grad_vmap_guard_fail(self, records):
         vmap = torch.vmap
@@ -2664,7 +2653,6 @@
         )
 
     @xfailIfTorchDynamo
-    @config.patch(capture_func_transforms=True)
     @make_logging_test(recompiles=True)
     def test_vmap_recompile_different_states(self, records):
         @torch.compile(backend="eager")
@@ -2685,6 +2673,25 @@
             munge_exc(record.getMessage()),
         )
 
+    @config.patch(capture_func_transforms=True)
+    @make_logging_test(guards=True)
+    def test_emit_functorch_guard_if_active(self, records):
+        @torch.compile(backend="eager")
+        def fn(x):
+            return torch.sin(x)
+
+        x = torch.randn(3, 4)
+        _ = fn(x)
+        self.assertFalse(self.hasRecord(records, "pyfunctorch"))  # sanity check
+
+        _ = torch.vmap(fn)(x)
+        self.assertTrue(self.hasRecord(records, "pyfunctorch"))
+        record = self.getRecord(records, "pyfunctorch")
+        self.assertIn(
+            """torch._functorch.pyfunctorch.compare_functorch_state([('Vmap', 1, 'error')])""",
+            munge_exc(record.getMessage()),
+        )
+
 
 class FuncTorchHigherOrderOpTests(torch._dynamo.test_case.TestCase):
     def tearDown(self):
@@ -2714,88 +2721,31 @@
         backend = EagerAndRecordGraphs()
         actual = fn(*inputs)
         expected = torch.compile(fn, backend=backend, fullgraph=fullgraph)(*inputs)
-=======
->>>>>>> f34905f6
-
-        def g(x):
-            return vmap(grad(torch.sin))(x)
-
-        @torch.compile(backend="eager")
-        def fn(x):
-            return vmap(g)(x)
-
-<<<<<<< HEAD
-    @config.patch(capture_func_transforms=True)
-    def test_jacrev(self):
+
+        self.assertEqual(actual, expected)
+
+        wrapped_gm = backend.graphs[graph_idx]
+        return wrapped_gm
+
+    def test_hessian(self):
         counters.clear()
 
         def wrapper_fn(x):
-            return torch.func.jacrev(torch.sin)(x)
+            return torch.func.hessian(torch.sin)(x)
 
         x = torch.randn(4, 3)
         wrapped_gm = self._compile_check(wrapper_fn, (x,))
         # Dynamic shapes produce a slightly different graph.
         if check_dynamic_shape_capture():
             return
-=======
-        x = torch.randn(4, 5)
-        y = fn(x)
-        # sanity check
-        self.assertEqual(len(records), 0)
-        self.assertEqual(x.cos(), y)
-
-        # Calling the same function again won't have any effect on guards
-        fn(x)
-        self.assertEqual(len(records), 0)
-
-    @xfailIfTorchDynamo
-    @make_logging_test(recompiles=True)
-    def test_grad_guard_fail(self, records):
-        grad = torch.func.grad
-
-        @torch.compile(backend="eager")
-        def fn(x):
-            return grad(torch.sin)(x.sum())
-
-        x = torch.randn([])
-        fn(x)
-        self.assertEqual(len(records), 0)
->>>>>>> f34905f6
-
-        # calling again should not invalidate the graph
-        fn(x)
-        self.assertEqual(len(records), 0)
-
-        # call grad should retrigger compilation
-        x = torch.randn(3)
-        grad(fn)(x)
-        self.assertGreater(len(records), 0)
-        record = self.getRecord(records, "pyfunctorch")
-        self.assertIn(
+
+        actual = normalize_gm(wrapped_gm.print_readable(print_output=False))
+        self.assertExpectedInline(
+            actual,
             """\
-    triggered by the following guard failure(s):
-    - torch._functorch.pyfunctorch.compare_functorch_state([])""",
-            munge_exc(record.getMessage()),
-        )
-
-<<<<<<< HEAD
-        _saved_tensors_hooks_disable = torch._C._autograd._saved_tensors_hooks_disable("torch.func transforms don't yet support saved tensor hooks. Please open an issue with your use case.")
-        _grad_increment_nesting = torch._C._functorch._grad_increment_nesting()
-
-        diff_primals = torch._C._functorch._wrap_for_grad(l_x_, 1);  l_x_ = None
-
-        set_inplace_requires_grad_allowed = torch._C._functorch.set_inplace_requires_grad_allowed(True)
-
-        _set_tensor_requires_grad = torch._functorch.eager_transforms._set_tensor_requires_grad(diff_primals)
-
-        set_inplace_requires_grad_allowed_1 = torch._C._functorch.set_inplace_requires_grad_allowed(False)
-
-        o = torch.sin(diff_primals)
-
-        results = torch._C._functorch._unwrap_for_grad(o, 1)
-
-        _grad_decrement_nesting = torch._C._functorch._grad_decrement_nesting()
-        _saved_tensors_hooks_enable = torch._C._autograd._saved_tensors_hooks_enable()
+class GraphModule(torch.nn.Module):
+    def forward(self, L_x_ : torch.Tensor):
+        l_x_ = L_x_
 
         tensor = torch.tensor((12,))
         cumsum = tensor.cumsum(dim = 0);  tensor = None
@@ -2803,390 +2753,122 @@
         neg = getitem.neg();  getitem = None
         unbind = neg.unbind();  neg = None
 
-        chunk = results.new_zeros(12, 12);  results = None
+        chunk = l_x_.new_zeros(12, 12)
 
         diagonal = chunk.diagonal(0)
         fill_ = diagonal.fill_(1);  diagonal = None
 
-        basis = chunk.view(12, 4, 3);  chunk = None
+        child = chunk.view(12, 4, 3);  chunk = None
 
         lazy_load_decompositions = torch._functorch.vmap.lazy_load_decompositions()
 
+        _saved_tensors_hooks_disable = torch._C._autograd._saved_tensors_hooks_disable("torch.func transforms don't yet support saved tensor hooks. Please open an issue with your use case.")
+        _vmap_increment_nesting = torch._C._functorch._vmap_increment_nesting(12, 'error')
+
+        child_1 = torch._C._functorch._add_batch_dim(child, 0, 1);  child = None
+
         _saved_tensors_hooks_disable_1 = torch._C._autograd._saved_tensors_hooks_disable("torch.func transforms don't yet support saved tensor hooks. Please open an issue with your use case.")
-        _vmap_increment_nesting = torch._C._functorch._vmap_increment_nesting(12, 'error')
-
-        _add_batch_dim = torch._C._functorch._add_batch_dim(basis, 0, 1);  basis = None
-
-        _vjp_treespec_compare = torch._functorch.eager_transforms._vjp_treespec_compare(o, _add_batch_dim)
-
-        _autograd_grad = torch._functorch.eager_transforms._autograd_grad([o], [diff_primals], [_add_batch_dim], retain_graph = True, create_graph = True);  _add_batch_dim = None
+
+        _jvp_treespec_compare = torch._functorch.eager_transforms._jvp_treespec_compare((l_x_,), (child_1,))
+
+        _jvp_increment_nesting = torch._C._functorch._jvp_increment_nesting()
+        _set_fwd_grad_enabled = torch._C._set_fwd_grad_enabled(True)
+        _enter_dual_level = torch._C._enter_dual_level()
+
+        _maybe_load_decompositions = torch.autograd.forward_ad._maybe_load_decompositions()
+
+        child_2 = torch._make_dual(l_x_, child_1, level = 0);  child_1 = None
+
+        _wrap_for_grad = torch._C._functorch._wrap_for_grad(l_x_, 2);  l_x_ = None
+
+        _saved_tensors_hooks_disable_2 = torch._C._autograd._saved_tensors_hooks_disable("torch.func transforms don't yet support saved tensor hooks. Please open an issue with your use case.")
+        _grad_increment_nesting = torch._C._functorch._grad_increment_nesting()
+
+        diff_primals = torch._C._functorch._wrap_for_grad(child_2, 3);  child_2 = None
+
+        set_inplace_requires_grad_allowed = torch._C._functorch.set_inplace_requires_grad_allowed(True)
+
+        _set_tensor_requires_grad = torch._functorch.eager_transforms._set_tensor_requires_grad(diff_primals)
+
+        set_inplace_requires_grad_allowed_1 = torch._C._functorch.set_inplace_requires_grad_allowed(False)
+
+        o = torch.sin(diff_primals)
+
+        results = torch._C._functorch._unwrap_for_grad(o, 3)
+
+        _grad_decrement_nesting = torch._C._functorch._grad_decrement_nesting()
+        _saved_tensors_hooks_disable_3 = torch._C._autograd._saved_tensors_hooks_disable("torch.func transforms don't yet support saved tensor hooks. Please open an issue with your use case.")
+
+        tensor_1 = torch.tensor((12,))
+        cumsum_1 = tensor_1.cumsum(dim = 0);  tensor_1 = None
+        getitem_1 = cumsum_1[slice(None, -1, None)];  cumsum_1 = None
+        neg_1 = getitem_1.neg();  getitem_1 = None
+        unbind_1 = neg_1.unbind();  neg_1 = None
+
+        chunk_1 = results.new_zeros(12, 12);  results = None
+
+        diagonal_1 = chunk_1.diagonal(0)
+        fill__1 = diagonal_1.fill_(1);  diagonal_1 = None
+
+        basis = chunk_1.view(12, 4, 3);  chunk_1 = None
+
+        lazy_load_decompositions_1 = torch._functorch.vmap.lazy_load_decompositions()
+
+        _saved_tensors_hooks_disable_4 = torch._C._autograd._saved_tensors_hooks_disable("torch.func transforms don't yet support saved tensor hooks. Please open an issue with your use case.")
+        _vmap_increment_nesting_1 = torch._C._functorch._vmap_increment_nesting(12, 'error')
+
+        _add_batch_dim_1 = torch._C._functorch._add_batch_dim(basis, 0, 3);  basis = None
+
+        _vjp_treespec_compare = torch._functorch.eager_transforms._vjp_treespec_compare(o, _add_batch_dim_1)
+
+        _autograd_grad = torch._functorch.eager_transforms._autograd_grad([o], [diff_primals], [_add_batch_dim_1], retain_graph = True, create_graph = True);  _add_batch_dim_1 = None
         batched_outputs = _autograd_grad[0];  _autograd_grad = None
 
-        chunked_result = torch._C._functorch._remove_batch_dim(batched_outputs, 1, 12, 0);  batched_outputs = None
+        chunked_result = torch._C._functorch._remove_batch_dim(batched_outputs, 3, 12, 0);  batched_outputs = None
 
         _vmap_decrement_nesting = torch._C._functorch._vmap_decrement_nesting()
-        _saved_tensors_hooks_enable_1 = torch._C._autograd._saved_tensors_hooks_enable()
+        _saved_tensors_hooks_disable_5 = torch._C._autograd._saved_tensors_hooks_disable("torch.func transforms don't yet support saved tensor hooks. Please open an issue with your use case.")
 
         split = chunked_result.split((12,), dim = 0);  chunked_result = None
         split_1 = split[0];  split = None
 
         output_input = split_1.view((4, 3, 4, 3));  split_1 = None
-        return (output_input, diff_primals, o)
+
+        _unpack_dual = torch._unpack_dual(output_input, level = 0);  output_input = None
+        primal = _unpack_dual[0]
+        dual = _unpack_dual[1];  _unpack_dual = None
+
+        primals_out_unflatten = torch._C._functorch._unwrap_for_grad(primal, 2);  primal = None
+
+        tangents_out_unflatten = torch._C._functorch._unwrap_for_grad(dual, 2);  dual = None
+
+        _exit_dual_level = torch._C._exit_dual_level(0)
+        _set_fwd_grad_enabled_1 = torch._C._set_fwd_grad_enabled(True)
+        _jvp_decrement_nesting = torch._C._functorch._jvp_decrement_nesting()
+        _saved_tensors_hooks_disable_6 = torch._C._autograd._saved_tensors_hooks_disable("torch.func transforms don't yet support saved tensor hooks. Please open an issue with your use case.")
+
+        results_1 = torch._C._functorch._remove_batch_dim(tangents_out_unflatten, 1, 12, 0);  tangents_out_unflatten = None
+
+        _vmap_decrement_nesting_1 = torch._C._functorch._vmap_decrement_nesting()
+        _saved_tensors_hooks_enable = torch._C._autograd._saved_tensors_hooks_enable()
+
+        movedim = results_1.movedim(0, -1);  results_1 = None
+        split_2 = movedim.split((12,), dim = -1);  movedim = None
+        jac_out_in = split_2[0];  split_2 = None
+
+        unflatten = jac_out_in.unflatten(-1, (4, 3));  jac_out_in = None
+        return (unflatten, diff_primals, o)
 """,
         )
 
-    @config.patch(capture_func_transforms=True)
-    def test_jacrev_two_tensors_argnums(self):
+    def test_hessian_argnums(self):
         counters.clear()
 
         def fn(x, y):
-            return y.sin()
+            return x.sin()
 
         def wrapper_fn(x, y):
-            return torch.func.jacrev(fn, argnums=1)(x, y)
-
-        x = torch.randn(4, 3)
-        y = torch.randn(3, 4)
-        wrapped_gm = self._compile_check(wrapper_fn, (x, y))
-=======
-    @make_logging_test(recompiles=True)
-    def test_dual_level_guard(self, records):
-        fwAD = torch.autograd.forward_ad
-
-        @torch.compile(backend="eager", fullgraph=True)
-        def fn(foo, tangent):
-            with fwAD.dual_level():
-                dual = fwAD.make_dual(foo, tangent[1:])
-                return dual
-
-        foo = torch.rand(2)
-        tangent = torch.rand(3)
-        fn(foo, tangent)
-        self.assertEqual(len(records), 0)
-
-        # calling again should not invalidate the graph
-        fn(foo, tangent)
-        self.assertEqual(len(records), 0)
-
-        # assertRaises is only here because Nested forward mode AD is not supported
-        with self.assertRaises(torch._dynamo.exc.InternalTorchDynamoError):
-            with fwAD.dual_level():
-                fn(foo, tangent)
-        self.assertGreater(len(records), 0)
-        record = self.getRecord(records, "forward_ad")
-        self.assertIn(
-            """\
-    triggered by the following guard failure(s):
-    - torch.autograd.forward_ad._current_level == -1""",
-            munge_exc(record.getMessage()),
-        )
-
-    @xfailIfTorchDynamo
-    @make_logging_test(recompiles=True)
-    def test_jvp_guard_fail(self, records):
-        jvp = torch.func.jvp
-        vmap = torch.func.vmap
-
-        @torch.compile(backend="eager")
-        def fn(x):
-            return jvp(torch.sin, (x,), (x,))
-
-        x = torch.randn(3, 4)
-        fn(x)
-        self.assertEqual(len(records), 0)
-
-        # calling again should not invalidate the graph
-        fn(x)
-        self.assertEqual(len(records), 0)
-
-        # call jvp should retrigger compilation
-        x = torch.randn(3, 4, 5)
-        jvp(vmap(fn), (x,), (x,))
-
-        self.assertGreater(len(records), 0)
-        if self.hasRecord(records, "pyfunctorch"):
-            record = self.getRecord(records, "pyfunctorch")
-            self.assertIn(
-                """\
-    triggered by the following guard failure(s):
-    - torch._functorch.pyfunctorch.compare_functorch_state([])""",
-                munge_exc(record.getMessage()),
-            )
-        elif self.hasRecord(records, "forward_ad"):
-            record = self.getRecord(records, "forward_ad")
-            self.assertIn(
-                """\
-    triggered by the following guard failure(s):
-    - torch.autograd.forward_ad._current_level == -1""",
-                munge_exc(record.getMessage()),
-            )
-
-    @make_logging_test(recompiles=True)
-    def test_vmap_guard_ok(self, records):
-        @torch.compile(backend="eager")
-        def fn(x):
-            return torch.vmap(lambda x: x.sin())(x)
-
-        x = torch.randn(3, 3, 4, 5)
-        y = fn(x)
-        # sanity check
-        self.assertEqual(len(records), 0)
-        self.assertEqual(x.sin(), y)
-
-        # Calling the same function again won't have any effect on guards
-        z = fn(x)
-        self.assertEqual(len(records), 0)
-        self.assertEqual(x.sin(), z)
-
-        # calling with a different object will also not affect guards
-        w = fn(z)
-        self.assertEqual(len(records), 0)
-        self.assertEqual(z.sin(), w)
-
-    @xfailIfTorchDynamo
-    @make_logging_test(recompiles=True)
-    def test_vmap_guard_fail_different_state(self, records):
-        @torch.compile(backend="eager")
-        def fn(x):
-            return torch.vmap(lambda x: x.sin())(x)
-
-        x = torch.zeros(3, 4)
-        y = torch.vmap(fn, randomness="same")(x)
-        self.assertEqual(x.sin(), y)
-        self.assertEqual(len(records), 0)
-
-        # call vmap(vmap(fn))(x) should retrigger compilation
-        y = torch.vmap(fn, randomness="different")(x)
-        self.assertEqual(x.sin(), y)
-        self.assertGreater(len(records), 0)
-        record = self.getRecord(records, "pyfunctorch")
-        self.assertIn(
-            """\
-    triggered by the following guard failure(s):
-    - torch._functorch.pyfunctorch.compare_functorch_state([('Vmap', 1, 'same')])""",
-            record.getMessage(),
-        )
-
-    @xfailIfTorchDynamo
-    @make_logging_test(recompiles=True)
-    def test_vmap_guard_fail(self, records):
-        @torch.compile(backend="eager")
-        def fn(x):
-            return torch.vmap(lambda x: x.sin())(x)
-
-        x = torch.zeros(3, 3, 4, 5)
-        y = torch.vmap(fn)(x)
-        self.assertEqual(x.sin(), y)
-        self.assertEqual(len(records), 0)
-
-        # call vmap(vmap(fn))(x) should retrigger compilation as
-        # _functorch.current_level() is not the same
-        x = torch.zeros(3, 3, 3, 4, 5)
-        y = torch.vmap(torch.vmap(fn))(x)
-        self.assertEqual(x.sin(), y)
-        self.assertGreater(len(records), 0)
-        record = self.getRecord(records, "pyfunctorch")
-        self.assertIn(
-            """\
-    triggered by the following guard failure(s):
-    - torch._functorch.pyfunctorch.compare_functorch_state([('Vmap', 1, 'error')])""",
-            record.getMessage(),
-        )
-
-    @xfailIfTorchDynamo
-    @make_logging_test(recompiles=True)
-    def test_vmap_grad_vmap_guard_fail(self, records):
-        vmap = torch.vmap
-        grad = torch.func.grad
-
-        def g(x):
-            y = vmap(torch.sin, randomness="same")(x)
-            return y.sum(0)
-
-        @torch.compile(backend="eager")
-        def fn(x):
-            return grad(g)(x)
-
-        x = torch.randn(3, 3)
-        y = vmap(fn, randomness="error")(x)
-        self.assertEqual(x.cos(), y)
-
-        # previous FX graph should be invalidated
-        x = torch.randn(3, 3, 4)
-        y = vmap(vmap(fn, randomness="different"))(x)
-        self.assertGreater(len(records), 0)
-        record = self.getRecord(records, "pyfunctorch")
-        self.assertIn(
-            """\
-    triggered by the following guard failure(s):
-    - torch._functorch.pyfunctorch.compare_functorch_state([('Vmap', 1, 'error')])""",
-            munge_exc(record.getMessage()),
-        )
-
-    @xfailIfTorchDynamo
-    @make_logging_test(recompiles=True)
-    def test_vmap_recompile_different_states(self, records):
-        @torch.compile(backend="eager")
-        def fn(x):
-            return torch.vmap(lambda x: x.sin())(x)
-
-        x = torch.zeros(3, 3, 4, 5)
-        y = torch.vmap(fn, randomness="same")(x)
-        self.assertEqual(len(records), 0)  # sanity check
-
-        y = torch.vmap(fn, randomness="different")(x)
-        self.assertGreater(len(records), 0)
-        record = self.getRecord(records, "pyfunctorch")
-        self.assertIn(
-            """\
-    triggered by the following guard failure(s):
-    - torch._functorch.pyfunctorch.compare_functorch_state([('Vmap', 1, 'same')])""",
-            munge_exc(record.getMessage()),
-        )
-
-    @config.patch(capture_func_transforms=True)
-    @make_logging_test(guards=True)
-    def test_emit_functorch_guard_if_active(self, records):
-        @torch.compile(backend="eager")
-        def fn(x):
-            return torch.sin(x)
-
-        x = torch.randn(3, 4)
-        _ = fn(x)
-        self.assertFalse(self.hasRecord(records, "pyfunctorch"))  # sanity check
-
-        _ = torch.vmap(fn)(x)
-        self.assertTrue(self.hasRecord(records, "pyfunctorch"))
-        record = self.getRecord(records, "pyfunctorch")
-        self.assertIn(
-            """torch._functorch.pyfunctorch.compare_functorch_state([('Vmap', 1, 'error')])""",
-            munge_exc(record.getMessage()),
-        )
-
-
-class FuncTorchHigherOrderOpTests(torch._dynamo.test_case.TestCase):
-    def tearDown(self):
-        # Ensure that in the case of a test failure, the next test won't fail
-        # because of a previous call to _vmap_increment_nesting that wasn't undone
-        # i.e. test_vmap_free_tensor fails when PYTORCH_TEST_WITH_DYNAMO=1
-        # and the call to increment nesting is not undone
-        if not TEST_WITH_TORCHDYNAMO:
-            return
-
-        warn = False
-        while ci := torch._C._functorch.peek_interpreter_stack():
-            if ci.key() == torch._C._functorch.TransformType.Vmap:
-                warn = True
-                torch._C._functorch._vmap_decrement_nesting()
-            else:
-                break
-
-        if warn:
-            msg = (
-                "Interpreter stack is not empty. Test should have called "
-                "'torch._C._functorch._vmap_decrement_nesting()'"
-            )
-            warnings.warn(msg)
-
-    def _compile_check(self, fn, inputs, fullgraph=True, graph_idx=0):
-        backend = EagerAndRecordGraphs()
-        actual = fn(*inputs)
-        expected = torch.compile(fn, backend=backend, fullgraph=fullgraph)(*inputs)
-
-        self.assertEqual(actual, expected)
-
-        wrapped_gm = backend.graphs[graph_idx]
-        return wrapped_gm
-
-    def test_hessian(self):
-        counters.clear()
-
-        def wrapper_fn(x):
-            return torch.func.hessian(torch.sin)(x)
-
-        x = torch.randn(4, 3)
-        wrapped_gm = self._compile_check(wrapper_fn, (x,))
->>>>>>> f34905f6
-        # Dynamic shapes produce a slightly different graph.
-        if check_dynamic_shape_capture():
-            return
-
-        actual = normalize_gm(wrapped_gm.print_readable(print_output=False))
-        self.assertExpectedInline(
-            actual,
-            """\
-class GraphModule(torch.nn.Module):
-    def forward(self, L_x_ : torch.Tensor, L_y_ : torch.Tensor):
-        l_x_ = L_x_
-        l_y_ = L_y_
-
-<<<<<<< HEAD
-        _saved_tensors_hooks_disable = torch._C._autograd._saved_tensors_hooks_disable("torch.func transforms don't yet support saved tensor hooks. Please open an issue with your use case.")
-        _grad_increment_nesting = torch._C._functorch._grad_increment_nesting()
-
-        _wrap_for_grad = torch._C._functorch._wrap_for_grad(l_x_, 1);  l_x_ = None
-        diff_primals = torch._C._functorch._wrap_for_grad(l_y_, 1);  l_y_ = None
-
-        set_inplace_requires_grad_allowed = torch._C._functorch.set_inplace_requires_grad_allowed(True)
-
-        _set_tensor_requires_grad = torch._functorch.eager_transforms._set_tensor_requires_grad(diff_primals)
-
-        set_inplace_requires_grad_allowed_1 = torch._C._functorch.set_inplace_requires_grad_allowed(False)
-
-        o = diff_primals.sin()
-
-        results = torch._C._functorch._unwrap_for_grad(o, 1)
-
-        _grad_decrement_nesting = torch._C._functorch._grad_decrement_nesting()
-        _saved_tensors_hooks_enable = torch._C._autograd._saved_tensors_hooks_enable()
-
-        tensor = torch.tensor((12,))
-        cumsum = tensor.cumsum(dim = 0);  tensor = None
-        getitem = cumsum[slice(None, -1, None)];  cumsum = None
-        neg = getitem.neg();  getitem = None
-        unbind = neg.unbind();  neg = None
-
-        chunk = results.new_zeros(12, 12);  results = None
-
-        diagonal = chunk.diagonal(0)
-        fill_ = diagonal.fill_(1);  diagonal = None
-
-        basis = chunk.view(12, 3, 4);  chunk = None
-
-        lazy_load_decompositions = torch._functorch.vmap.lazy_load_decompositions()
-
-        _saved_tensors_hooks_disable_1 = torch._C._autograd._saved_tensors_hooks_disable("torch.func transforms don't yet support saved tensor hooks. Please open an issue with your use case.")
-        _vmap_increment_nesting = torch._C._functorch._vmap_increment_nesting(12, 'error')
-
-        _add_batch_dim = torch._C._functorch._add_batch_dim(basis, 0, 1);  basis = None
-
-        _vjp_treespec_compare = torch._functorch.eager_transforms._vjp_treespec_compare(o, _add_batch_dim)
-
-        _autograd_grad = torch._functorch.eager_transforms._autograd_grad([o], [diff_primals], [_add_batch_dim], retain_graph = True, create_graph = True);  _add_batch_dim = None
-        batched_outputs = _autograd_grad[0];  _autograd_grad = None
-
-        chunked_result = torch._C._functorch._remove_batch_dim(batched_outputs, 1, 12, 0);  batched_outputs = None
-
-        _vmap_decrement_nesting = torch._C._functorch._vmap_decrement_nesting()
-        _saved_tensors_hooks_enable_1 = torch._C._autograd._saved_tensors_hooks_enable()
-
-        split = chunked_result.split((12,), dim = 0);  chunked_result = None
-        split_1 = split[0];  split = None
-
-        output_input = split_1.view((3, 4, 3, 4));  split_1 = None
-        return (output_input, diff_primals, o)
-""",
-        )
-
-    @config.patch(capture_func_transforms=True)
-    def test_jacrev_has_aux(self):
-        counters.clear()
-
-        def fn(x, y):
-            return y.sin(), x
-
-        def wrapper_fn(x, y):
-            return torch.func.jacrev(fn, argnums=1, has_aux=True)(x, y)
+            return torch.func.hessian(fn, argnums=(1,))(x, y)
 
         x = torch.randn(4, 3)
         y = torch.randn(3, 4)
@@ -3197,99 +2879,25 @@
 
         actual = normalize_gm(wrapped_gm.print_readable(print_output=False))
         self.assertExpectedInline(
-            actual,
+            "\n".join(actual.split("\n")[:-2]),
             """\
 class GraphModule(torch.nn.Module):
     def forward(self, L_x_ : torch.Tensor, L_y_ : torch.Tensor):
         l_x_ = L_x_
         l_y_ = L_y_
 
-        _saved_tensors_hooks_disable = torch._C._autograd._saved_tensors_hooks_disable("torch.func transforms don't yet support saved tensor hooks. Please open an issue with your use case.")
-        _grad_increment_nesting = torch._C._functorch._grad_increment_nesting()
-
-        aux = torch._C._functorch._wrap_for_grad(l_x_, 1);  l_x_ = None
-        diff_primals = torch._C._functorch._wrap_for_grad(l_y_, 1);  l_y_ = None
-
-        set_inplace_requires_grad_allowed = torch._C._functorch.set_inplace_requires_grad_allowed(True)
-
-        _set_tensor_requires_grad = torch._functorch.eager_transforms._set_tensor_requires_grad(diff_primals)
-
-        set_inplace_requires_grad_allowed_1 = torch._C._functorch.set_inplace_requires_grad_allowed(False)
-
-        o = diff_primals.sin()
-
-        aux_1 = torch._C._functorch._unwrap_for_grad(aux, 1);  aux = None
-
-        results = torch._C._functorch._unwrap_for_grad(o, 1)
-
-        _grad_decrement_nesting = torch._C._functorch._grad_decrement_nesting()
-        _saved_tensors_hooks_enable = torch._C._autograd._saved_tensors_hooks_enable()
-
         tensor = torch.tensor((12,))
         cumsum = tensor.cumsum(dim = 0);  tensor = None
         getitem = cumsum[slice(None, -1, None)];  cumsum = None
         neg = getitem.neg();  getitem = None
         unbind = neg.unbind();  neg = None
 
-        chunk = results.new_zeros(12, 12);  results = None
+        chunk = l_y_.new_zeros(12, 12)
 
         diagonal = chunk.diagonal(0)
         fill_ = diagonal.fill_(1);  diagonal = None
 
-        basis = chunk.view(12, 3, 4);  chunk = None
-
-        lazy_load_decompositions = torch._functorch.vmap.lazy_load_decompositions()
-
-        _saved_tensors_hooks_disable_1 = torch._C._autograd._saved_tensors_hooks_disable("torch.func transforms don't yet support saved tensor hooks. Please open an issue with your use case.")
-        _vmap_increment_nesting = torch._C._functorch._vmap_increment_nesting(12, 'error')
-
-        _add_batch_dim = torch._C._functorch._add_batch_dim(basis, 0, 1);  basis = None
-
-        _vjp_treespec_compare = torch._functorch.eager_transforms._vjp_treespec_compare(o, _add_batch_dim)
-
-        _autograd_grad = torch._functorch.eager_transforms._autograd_grad([o], [diff_primals], [_add_batch_dim], retain_graph = True, create_graph = True);  _add_batch_dim = None
-        batched_outputs = _autograd_grad[0];  _autograd_grad = None
-
-        chunked_result = torch._C._functorch._remove_batch_dim(batched_outputs, 1, 12, 0);  batched_outputs = None
-
-        _vmap_decrement_nesting = torch._C._functorch._vmap_decrement_nesting()
-        _saved_tensors_hooks_enable_1 = torch._C._autograd._saved_tensors_hooks_enable()
-
-        split = chunked_result.split((12,), dim = 0);  chunked_result = None
-        split_1 = split[0];  split = None
-
-        output_input = split_1.view((3, 4, 3, 4));  split_1 = None
-        return (output_input, aux_1, diff_primals, o)
-""",
-        )
-
-    @config.patch(capture_func_transforms=True)
-    def test_vjp(self):
-        counters.clear()
-
-        def fn(x):
-            return x.sin().sum()
-
-        def wrapper_fn(x, v):
-            (out, vjpfunc) = torch.func.vjp(fn, x)
-            return out
-
-        x = torch.randn([5])
-        v = torch.randn(5)
-        wrapped_gm = self._compile_check(wrapper_fn, (x, v))
-=======
-        tensor = torch.tensor((12,))
-        cumsum = tensor.cumsum(dim = 0);  tensor = None
-        getitem = cumsum[slice(None, -1, None)];  cumsum = None
-        neg = getitem.neg();  getitem = None
-        unbind = neg.unbind();  neg = None
-
-        chunk = l_x_.new_zeros(12, 12)
-
-        diagonal = chunk.diagonal(0)
-        fill_ = diagonal.fill_(1);  diagonal = None
-
-        child = chunk.view(12, 4, 3);  chunk = None
+        child = chunk.view(12, 3, 4);  chunk = None
 
         lazy_load_decompositions = torch._functorch.vmap.lazy_load_decompositions()
 
@@ -3300,235 +2908,8 @@
 
         _saved_tensors_hooks_disable_1 = torch._C._autograd._saved_tensors_hooks_disable("torch.func transforms don't yet support saved tensor hooks. Please open an issue with your use case.")
 
-        _jvp_treespec_compare = torch._functorch.eager_transforms._jvp_treespec_compare((l_x_,), (child_1,))
-
-        _jvp_increment_nesting = torch._C._functorch._jvp_increment_nesting()
-        _set_fwd_grad_enabled = torch._C._set_fwd_grad_enabled(True)
-        _enter_dual_level = torch._C._enter_dual_level()
-
-        _maybe_load_decompositions = torch.autograd.forward_ad._maybe_load_decompositions()
-
-        child_2 = torch._make_dual(l_x_, child_1, level = 0);  child_1 = None
-
-        _wrap_for_grad = torch._C._functorch._wrap_for_grad(l_x_, 2);  l_x_ = None
-
-        _saved_tensors_hooks_disable_2 = torch._C._autograd._saved_tensors_hooks_disable("torch.func transforms don't yet support saved tensor hooks. Please open an issue with your use case.")
-        _grad_increment_nesting = torch._C._functorch._grad_increment_nesting()
-
-        diff_primals = torch._C._functorch._wrap_for_grad(child_2, 3);  child_2 = None
-
-        set_inplace_requires_grad_allowed = torch._C._functorch.set_inplace_requires_grad_allowed(True)
-
-        _set_tensor_requires_grad = torch._functorch.eager_transforms._set_tensor_requires_grad(diff_primals)
-
-        set_inplace_requires_grad_allowed_1 = torch._C._functorch.set_inplace_requires_grad_allowed(False)
->>>>>>> f34905f6
-
-        o = torch.sin(diff_primals)
-
-        results = torch._C._functorch._unwrap_for_grad(o, 3)
-
-<<<<<<< HEAD
-        _saved_tensors_hooks_disable = torch._C._autograd._saved_tensors_hooks_disable("torch.func transforms don't yet support saved tensor hooks. Please open an issue with your use case.")
-        _grad_increment_nesting = torch._C._functorch._grad_increment_nesting()
-
-        child = torch._C._functorch._wrap_for_grad(l_x_, 1);  l_x_ = None
-
-        set_inplace_requires_grad_allowed = torch._C._functorch.set_inplace_requires_grad_allowed(True)
-
-        child_1 = torch._functorch.eager_transforms._set_tensor_requires_grad(child)
-
-        set_inplace_requires_grad_allowed_1 = torch._C._functorch.set_inplace_requires_grad_allowed(False)
-
-        sin = child.sin();  child = None
-        o = sin.sum();  sin = None
-
-        results = torch._C._functorch._unwrap_for_grad(o, 1);  o = None
-
-        _grad_decrement_nesting = torch._C._functorch._grad_decrement_nesting()
-        _saved_tensors_hooks_enable = torch._C._autograd._saved_tensors_hooks_enable()
-        return (results,)
-""",
-        )
-
-    @config.patch(capture_func_transforms=True)
-    def test_vjp_multiple_outputs(self):
-        counters.clear()
-
-        def wrapper_fn(x, v):
-            fn = lambda x: (x.sin(), x.cos())  # noqa: E731
-            (out, vjpfunc) = torch.func.vjp(fn, x)
-            vjps = vjpfunc((v, v))
-            return out, vjps
-
-        x = torch.randn([5])
-        v = torch.randn(5)
-        wrapped_gm = self._compile_check(wrapper_fn, (x, v))
-
-=======
-        _grad_decrement_nesting = torch._C._functorch._grad_decrement_nesting()
-        _saved_tensors_hooks_disable_3 = torch._C._autograd._saved_tensors_hooks_disable("torch.func transforms don't yet support saved tensor hooks. Please open an issue with your use case.")
-
-        tensor_1 = torch.tensor((12,))
-        cumsum_1 = tensor_1.cumsum(dim = 0);  tensor_1 = None
-        getitem_1 = cumsum_1[slice(None, -1, None)];  cumsum_1 = None
-        neg_1 = getitem_1.neg();  getitem_1 = None
-        unbind_1 = neg_1.unbind();  neg_1 = None
-
-        chunk_1 = results.new_zeros(12, 12);  results = None
-
-        diagonal_1 = chunk_1.diagonal(0)
-        fill__1 = diagonal_1.fill_(1);  diagonal_1 = None
-
-        basis = chunk_1.view(12, 4, 3);  chunk_1 = None
-
-        lazy_load_decompositions_1 = torch._functorch.vmap.lazy_load_decompositions()
-
-        _saved_tensors_hooks_disable_4 = torch._C._autograd._saved_tensors_hooks_disable("torch.func transforms don't yet support saved tensor hooks. Please open an issue with your use case.")
-        _vmap_increment_nesting_1 = torch._C._functorch._vmap_increment_nesting(12, 'error')
-
-        _add_batch_dim_1 = torch._C._functorch._add_batch_dim(basis, 0, 3);  basis = None
-
-        _vjp_treespec_compare = torch._functorch.eager_transforms._vjp_treespec_compare(o, _add_batch_dim_1)
-
-        _autograd_grad = torch._functorch.eager_transforms._autograd_grad([o], [diff_primals], [_add_batch_dim_1], retain_graph = True, create_graph = True);  _add_batch_dim_1 = None
-        batched_outputs = _autograd_grad[0];  _autograd_grad = None
-
-        chunked_result = torch._C._functorch._remove_batch_dim(batched_outputs, 3, 12, 0);  batched_outputs = None
-
-        _vmap_decrement_nesting = torch._C._functorch._vmap_decrement_nesting()
-        _saved_tensors_hooks_disable_5 = torch._C._autograd._saved_tensors_hooks_disable("torch.func transforms don't yet support saved tensor hooks. Please open an issue with your use case.")
-
-        split = chunked_result.split((12,), dim = 0);  chunked_result = None
-        split_1 = split[0];  split = None
-
-        output_input = split_1.view((4, 3, 4, 3));  split_1 = None
-
-        _unpack_dual = torch._unpack_dual(output_input, level = 0);  output_input = None
-        primal = _unpack_dual[0]
-        dual = _unpack_dual[1];  _unpack_dual = None
-
-        primals_out_unflatten = torch._C._functorch._unwrap_for_grad(primal, 2);  primal = None
-
-        tangents_out_unflatten = torch._C._functorch._unwrap_for_grad(dual, 2);  dual = None
-
-        _exit_dual_level = torch._C._exit_dual_level(0)
-        _set_fwd_grad_enabled_1 = torch._C._set_fwd_grad_enabled(True)
-        _jvp_decrement_nesting = torch._C._functorch._jvp_decrement_nesting()
-        _saved_tensors_hooks_disable_6 = torch._C._autograd._saved_tensors_hooks_disable("torch.func transforms don't yet support saved tensor hooks. Please open an issue with your use case.")
-
-        results_1 = torch._C._functorch._remove_batch_dim(tangents_out_unflatten, 1, 12, 0);  tangents_out_unflatten = None
-
-        _vmap_decrement_nesting_1 = torch._C._functorch._vmap_decrement_nesting()
-        _saved_tensors_hooks_enable = torch._C._autograd._saved_tensors_hooks_enable()
-
-        movedim = results_1.movedim(0, -1);  results_1 = None
-        split_2 = movedim.split((12,), dim = -1);  movedim = None
-        jac_out_in = split_2[0];  split_2 = None
-
-        unflatten = jac_out_in.unflatten(-1, (4, 3));  jac_out_in = None
-        return (unflatten, diff_primals, o)
-""",
-        )
-
-    def test_hessian_argnums(self):
-        counters.clear()
-
-        def fn(x, y):
-            return x.sin()
-
-        def wrapper_fn(x, y):
-            return torch.func.hessian(fn, argnums=(1,))(x, y)
-
-        x = torch.randn(4, 3)
-        y = torch.randn(3, 4)
-        wrapped_gm = self._compile_check(wrapper_fn, (x, y))
->>>>>>> f34905f6
-        # Dynamic shapes produce a slightly different graph.
-        if check_dynamic_shape_capture():
-            return
-
-        actual = normalize_gm(wrapped_gm.print_readable(print_output=False))
-        self.assertExpectedInline(
-            "\n".join(actual.split("\n")[:-2]),
-            """\
-class GraphModule(torch.nn.Module):
-    def forward(self, L_x_ : torch.Tensor, L_v_ : torch.Tensor):
-        l_x_ = L_x_
-        l_v_ = L_v_
-
-<<<<<<< HEAD
-        _saved_tensors_hooks_disable = torch._C._autograd._saved_tensors_hooks_disable("torch.func transforms don't yet support saved tensor hooks. Please open an issue with your use case.")
-        _grad_increment_nesting = torch._C._functorch._grad_increment_nesting()
-
-        child = torch._C._functorch._wrap_for_grad(l_x_, 1);  l_x_ = None
-
-        set_inplace_requires_grad_allowed = torch._C._functorch.set_inplace_requires_grad_allowed(True)
-
-        child_3 = torch._functorch.eager_transforms._set_tensor_requires_grad(child)
-
-        set_inplace_requires_grad_allowed_1 = torch._C._functorch.set_inplace_requires_grad_allowed(False)
-
-        child_1 = child.sin()
-        child_2 = child.cos();  child = None
-
-        _unwrap_for_grad = torch._C._functorch._unwrap_for_grad(child_1, 1)
-        _unwrap_for_grad_1 = torch._C._functorch._unwrap_for_grad(child_2, 1)
-
-        _grad_decrement_nesting = torch._C._functorch._grad_decrement_nesting()
-        _saved_tensors_hooks_enable = torch._C._autograd._saved_tensors_hooks_enable()
-
-        _vjp_treespec_compare = torch._functorch.eager_transforms._vjp_treespec_compare((child_1, child_2), (l_v_, l_v_))
-
-        _autograd_grad = torch._functorch.eager_transforms._autograd_grad([child_1, child_2], [child_3], [l_v_, l_v_], retain_graph = True, create_graph = True);  child_1 = child_2 = child_3 = l_v_ = None
-        getitem = _autograd_grad[0];  _autograd_grad = None
-        return (_unwrap_for_grad, _unwrap_for_grad_1, getitem)
-""",
-        )
-
-    @config.patch(capture_func_transforms=True)
-    def test_vjp_multiple_outputs_python_struct(self):
-        counters.clear()
-
-        def wrapper_fn(x, v):
-            fn = lambda x: {"first": x.sin(), "second": x.cos()}  # noqa: E731
-            (out, vjpfunc) = torch.func.vjp(fn, x)
-            vjps = vjpfunc({"first": v, "second": v.sin()})
-            return out, vjps
-
-        x = torch.randn([5])
-        v = torch.randn(5)
-        wrapped_gm = self._compile_check(wrapper_fn, (x, v))
-=======
-        tensor = torch.tensor((12,))
-        cumsum = tensor.cumsum(dim = 0);  tensor = None
-        getitem = cumsum[slice(None, -1, None)];  cumsum = None
-        neg = getitem.neg();  getitem = None
-        unbind = neg.unbind();  neg = None
-
-        chunk = l_y_.new_zeros(12, 12)
-
-        diagonal = chunk.diagonal(0)
-        fill_ = diagonal.fill_(1);  diagonal = None
-
-        child = chunk.view(12, 3, 4);  chunk = None
-
-        lazy_load_decompositions = torch._functorch.vmap.lazy_load_decompositions()
-
-        _saved_tensors_hooks_disable = torch._C._autograd._saved_tensors_hooks_disable("torch.func transforms don't yet support saved tensor hooks. Please open an issue with your use case.")
-        _vmap_increment_nesting = torch._C._functorch._vmap_increment_nesting(12, 'error')
-
-        child_1 = torch._C._functorch._add_batch_dim(child, 0, 1);  child = None
-
-        _saved_tensors_hooks_disable_1 = torch._C._autograd._saved_tensors_hooks_disable("torch.func transforms don't yet support saved tensor hooks. Please open an issue with your use case.")
->>>>>>> f34905f6
-
         _jvp_treespec_compare = torch._functorch.eager_transforms._jvp_treespec_compare((l_y_,), (child_1,))
 
-<<<<<<< HEAD
-        actual = normalize_gm(wrapped_gm.print_readable(print_output=False))
-        self.assertExpectedInline(
-=======
         _jvp_increment_nesting = torch._C._functorch._jvp_increment_nesting()
         _set_fwd_grad_enabled = torch._C._set_fwd_grad_enabled(True)
         _enter_dual_level = torch._C._enter_dual_level()
@@ -5130,59 +4511,13 @@
 
         actual = normalize_gm(wrapped_gm.print_readable(print_output=False))
         self.assertExpectedInline(
->>>>>>> f34905f6
             actual,
             """\
 class GraphModule(torch.nn.Module):
-    def forward(self, L_x_ : torch.Tensor, L_v_ : torch.Tensor):
+    def forward(self, L_x_ : torch.Tensor, L_y_ : torch.Tensor):
         l_x_ = L_x_
-        l_v_ = L_v_
-
-<<<<<<< HEAD
-        _saved_tensors_hooks_disable = torch._C._autograd._saved_tensors_hooks_disable("torch.func transforms don't yet support saved tensor hooks. Please open an issue with your use case.")
-        _grad_increment_nesting = torch._C._functorch._grad_increment_nesting()
-
-        child = torch._C._functorch._wrap_for_grad(l_x_, 1);  l_x_ = None
-
-        set_inplace_requires_grad_allowed = torch._C._functorch.set_inplace_requires_grad_allowed(True)
-
-        child_3 = torch._functorch.eager_transforms._set_tensor_requires_grad(child)
-
-        set_inplace_requires_grad_allowed_1 = torch._C._functorch.set_inplace_requires_grad_allowed(False)
-
-        child_1 = child.sin()
-        child_2 = child.cos();  child = None
-
-        _unwrap_for_grad = torch._C._functorch._unwrap_for_grad(child_1, 1)
-        _unwrap_for_grad_1 = torch._C._functorch._unwrap_for_grad(child_2, 1)
-
-        _grad_decrement_nesting = torch._C._functorch._grad_decrement_nesting()
-        _saved_tensors_hooks_enable = torch._C._autograd._saved_tensors_hooks_enable()
-
-        child_4 = l_v_.sin()
-
-        _vjp_treespec_compare = torch._functorch.eager_transforms._vjp_treespec_compare({'first': child_1, 'second': child_2}, {'first': l_v_, 'second': child_4})
-
-        _autograd_grad = torch._functorch.eager_transforms._autograd_grad([child_1, child_2], [child_3], [l_v_, child_4], retain_graph = True, create_graph = True);  child_1 = child_2 = child_3 = l_v_ = child_4 = None
-        getitem = _autograd_grad[0];  _autograd_grad = None
-        return (_unwrap_for_grad, _unwrap_for_grad_1, getitem)
-""",
-        )
-
-    @config.patch(capture_func_transforms=True)
-    def test_vjp_has_aux(self):
-        counters.clear()
-
-        def fn(x):
-            return x.sin().sum(), x
-
-        def wrapper_fn(x, v):
-            (out, vjpfunc, _) = torch.func.vjp(fn, x, has_aux=True)
-            return out
-
-        x = torch.randn([5])
-        v = torch.randn(5)
-=======
+        l_y_ = L_y_
+
         tensor = torch.tensor((12,))
         cumsum = tensor.cumsum(dim = 0);  tensor = None
         getitem = cumsum[slice(None, -1, None)];  cumsum = None
@@ -5298,105 +4633,7 @@
 
         x = torch.randn(3, 3)
         v = torch.randn(3, 3)
->>>>>>> f34905f6
         wrapped_gm = self._compile_check(wrapper_fn, (x, v))
-
-        # Dynamic shapes produce a slightly different graph.
-        if check_dynamic_shape_capture():
-            return
-
-        actual = normalize_gm(wrapped_gm.print_readable(print_output=False))
-        self.assertExpectedInline(
-            actual,
-            """\
-class GraphModule(torch.nn.Module):
-<<<<<<< HEAD
-    def forward(self, L_x_ : torch.Tensor):
-        l_x_ = L_x_
-
-        _saved_tensors_hooks_disable = torch._C._autograd._saved_tensors_hooks_disable("torch.func transforms don't yet support saved tensor hooks. Please open an issue with your use case.")
-        _grad_increment_nesting = torch._C._functorch._grad_increment_nesting()
-
-        child = torch._C._functorch._wrap_for_grad(l_x_, 1);  l_x_ = None
-
-        set_inplace_requires_grad_allowed = torch._C._functorch.set_inplace_requires_grad_allowed(True)
-
-        child_1 = torch._functorch.eager_transforms._set_tensor_requires_grad(child)
-
-        set_inplace_requires_grad_allowed_1 = torch._C._functorch.set_inplace_requires_grad_allowed(False)
-
-        sin = child.sin()
-        o = sin.sum();  sin = None
-
-        aux = torch._C._functorch._unwrap_for_grad(child, 1);  child = None
-
-        results = torch._C._functorch._unwrap_for_grad(o, 1);  o = None
-
-        _grad_decrement_nesting = torch._C._functorch._grad_decrement_nesting()
-        _saved_tensors_hooks_enable = torch._C._autograd._saved_tensors_hooks_enable()
-        return (results,)
-""",
-        )
-
-    @config.patch(capture_func_transforms=True)
-    def test_grad(self):
-=======
-    def forward(self, L_x_ : torch.Tensor, L_v_ : torch.Tensor):
-        l_x_ = L_x_
-        l_v_ = L_v_
-
-        _saved_tensors_hooks_disable = torch._C._autograd._saved_tensors_hooks_disable("torch.func transforms don't yet support saved tensor hooks. Please open an issue with your use case.")
-
-        _jvp_treespec_compare = torch._functorch.eager_transforms._jvp_treespec_compare((l_x_,), (l_v_,))
-
-        _jvp_increment_nesting = torch._C._functorch._jvp_increment_nesting()
-        _set_fwd_grad_enabled = torch._C._set_fwd_grad_enabled(True)
-        _enter_dual_level = torch._C._enter_dual_level()
-
-        _maybe_load_decompositions = torch.autograd.forward_ad._maybe_load_decompositions()
-
-        _make_dual = torch._make_dual(l_x_, l_v_, level = 0);  l_x_ = l_v_ = None
-
-        sin = _make_dual.sin();  _make_dual = None
-        result_duals = sin.sum();  sin = None
-
-        _unpack_dual = torch._unpack_dual(result_duals, level = 0);  result_duals = None
-        primal = _unpack_dual[0]
-        dual = _unpack_dual[1];  _unpack_dual = None
-
-        primals_out_unflatten = torch._C._functorch._unwrap_for_grad(primal, 1);  primal = None
-
-        tangents_out_unflatten = torch._C._functorch._unwrap_for_grad(dual, 1);  dual = None
-
-        _exit_dual_level = torch._C._exit_dual_level(0)
-        _set_fwd_grad_enabled_1 = torch._C._set_fwd_grad_enabled(True)
-        _jvp_decrement_nesting = torch._C._functorch._jvp_decrement_nesting()
-        _saved_tensors_hooks_enable = torch._C._autograd._saved_tensors_hooks_enable()
-        return (primals_out_unflatten, tangents_out_unflatten)
-""",
-        )
-
-    def test_jvp_has_aux(self):
->>>>>>> f34905f6
-        counters.clear()
-
-        def fn(x):
-            return x.sin().sum(), x
-
-<<<<<<< HEAD
-        def wrapper_fn(x):
-            return torch.func.grad(fn)(x)
-
-        x = torch.randn(3, 3, 3)
-        wrapped_gm = self._compile_check(wrapper_fn, (x,))
-=======
-        def wrapper_fn(x, v):
-            return torch.func.jvp(fn, (x,), (v,), has_aux=True)
-
-        x = torch.randn(3, 3)
-        v = torch.randn(3, 3)
-        wrapped_gm = self._compile_check(wrapper_fn, (x, v))
->>>>>>> f34905f6
 
         # Dynamic shapes produce a slightly different graph.
         if check_dynamic_shape_capture():
@@ -5412,36 +4649,63 @@
         l_v_ = L_v_
 
         _saved_tensors_hooks_disable = torch._C._autograd._saved_tensors_hooks_disable("torch.func transforms don't yet support saved tensor hooks. Please open an issue with your use case.")
-<<<<<<< HEAD
-        _grad_increment_nesting = torch._C._functorch._grad_increment_nesting()
-
-        diff_args = torch._C._functorch._wrap_for_grad(l_x_, 1);  l_x_ = None
-
-        set_inplace_requires_grad_allowed = torch._C._functorch.set_inplace_requires_grad_allowed(True)
-
-        _set_tensor_requires_grad = torch._functorch.eager_transforms._set_tensor_requires_grad(diff_args)
-
-        set_inplace_requires_grad_allowed_1 = torch._C._functorch.set_inplace_requires_grad_allowed(False)
-
-        sin = diff_args.sin()
-        output = sin.sum();  sin = None
-
-        _autograd_grad = torch._functorch.eager_transforms._autograd_grad((output,), [diff_args], create_graph = True);  diff_args = None
-        grad_input = _autograd_grad[0];  _autograd_grad = None
-
-        grad_input_1 = torch._C._functorch._unwrap_for_grad(grad_input, 1);  grad_input = None
-
-        output_1 = torch._C._functorch._unwrap_for_grad(output, 1);  output = None
-
-        _grad_decrement_nesting = torch._C._functorch._grad_decrement_nesting()
+
+        _jvp_treespec_compare = torch._functorch.eager_transforms._jvp_treespec_compare((l_x_,), (l_v_,))
+
+        _jvp_increment_nesting = torch._C._functorch._jvp_increment_nesting()
+        _set_fwd_grad_enabled = torch._C._set_fwd_grad_enabled(True)
+        _enter_dual_level = torch._C._enter_dual_level()
+
+        _maybe_load_decompositions = torch.autograd.forward_ad._maybe_load_decompositions()
+
+        _make_dual = torch._make_dual(l_x_, l_v_, level = 0);  l_x_ = l_v_ = None
+
+        sin = _make_dual.sin();  _make_dual = None
+        result_duals = sin.sum();  sin = None
+
+        _unpack_dual = torch._unpack_dual(result_duals, level = 0);  result_duals = None
+        primal = _unpack_dual[0]
+        dual = _unpack_dual[1];  _unpack_dual = None
+
+        primals_out_unflatten = torch._C._functorch._unwrap_for_grad(primal, 1);  primal = None
+
+        tangents_out_unflatten = torch._C._functorch._unwrap_for_grad(dual, 1);  dual = None
+
+        _exit_dual_level = torch._C._exit_dual_level(0)
+        _set_fwd_grad_enabled_1 = torch._C._set_fwd_grad_enabled(True)
+        _jvp_decrement_nesting = torch._C._functorch._jvp_decrement_nesting()
         _saved_tensors_hooks_enable = torch._C._autograd._saved_tensors_hooks_enable()
-        return (grad_input_1,)
+        return (primals_out_unflatten, tangents_out_unflatten)
 """,
         )
 
-    @config.patch(capture_func_transforms=True)
-    def test_grad_freevar_tensor(self):
-=======
+    def test_jvp_has_aux(self):
+        counters.clear()
+
+        def fn(x):
+            return x.sin().sum(), x
+
+        def wrapper_fn(x, v):
+            return torch.func.jvp(fn, (x,), (v,), has_aux=True)
+
+        x = torch.randn(3, 3)
+        v = torch.randn(3, 3)
+        wrapped_gm = self._compile_check(wrapper_fn, (x, v))
+
+        # Dynamic shapes produce a slightly different graph.
+        if check_dynamic_shape_capture():
+            return
+
+        actual = normalize_gm(wrapped_gm.print_readable(print_output=False))
+        self.assertExpectedInline(
+            actual,
+            """\
+class GraphModule(torch.nn.Module):
+    def forward(self, L_x_ : torch.Tensor, L_v_ : torch.Tensor):
+        l_x_ = L_x_
+        l_v_ = L_v_
+
+        _saved_tensors_hooks_disable = torch._C._autograd._saved_tensors_hooks_disable("torch.func transforms don't yet support saved tensor hooks. Please open an issue with your use case.")
 
         _jvp_treespec_compare = torch._functorch.eager_transforms._jvp_treespec_compare((l_x_,), (l_v_,))
 
@@ -5542,677 +4806,22 @@
         )
 
     def test_jvp_two_tensors_disable_grad(self):
->>>>>>> f34905f6
         counters.clear()
-        y = torch.randn(3, 3)
 
         def fn(x):
-<<<<<<< HEAD
-            return (x.sin() + y).sum()
-=======
             return x.sin().sum()
->>>>>>> f34905f6
 
         def wrapper_fn(x, v):
             with torch.autograd.forward_ad._set_fwd_grad_enabled(False):
                 return torch.func.jvp(fn, (x,), (v,))
 
-<<<<<<< HEAD
-        x = torch.randn(3, 3, 3)
-        expected = wrapper_fn(x)
-        actual = torch.compile(wrapper_fn, backend="aot_eager", fullgraph=True)(x)
-        self.assertEqual(actual, expected)
-
-    @config.patch(capture_func_transforms=True)
-    def test_grad_freevar_python_scalar(self):
-        counters.clear()
-        y = 3
-
-        def fn(x):
-            return (x.sin() + y).sum()
-
-        def wrapper_fn(x):
-            return torch.func.grad(fn)(x)
-
-        x = torch.randn(3, 3, 3)
-        wrapped_gm = self._compile_check(wrapper_fn, (x,))
+        x = torch.randn(3, 3)
+        v = torch.randn(3, 3)
+        wrapped_gm = self._compile_check(wrapper_fn, (x, v))
 
         # Dynamic shapes produce a slightly different graph.
         if check_dynamic_shape_capture():
             return
-
-        actual = normalize_gm(wrapped_gm.print_readable(print_output=False))
-        self.assertExpectedInline(
-            actual,
-            """\
-class GraphModule(torch.nn.Module):
-    def forward(self, L_x_ : torch.Tensor):
-        l_x_ = L_x_
-
-        _saved_tensors_hooks_disable = torch._C._autograd._saved_tensors_hooks_disable("torch.func transforms don't yet support saved tensor hooks. Please open an issue with your use case.")
-        _grad_increment_nesting = torch._C._functorch._grad_increment_nesting()
-
-        diff_args = torch._C._functorch._wrap_for_grad(l_x_, 1);  l_x_ = None
-
-        set_inplace_requires_grad_allowed = torch._C._functorch.set_inplace_requires_grad_allowed(True)
-
-        _set_tensor_requires_grad = torch._functorch.eager_transforms._set_tensor_requires_grad(diff_args)
-
-        set_inplace_requires_grad_allowed_1 = torch._C._functorch.set_inplace_requires_grad_allowed(False)
-
-        sin = diff_args.sin()
-        add = sin + 3;  sin = None
-        output = add.sum();  add = None
-
-        _autograd_grad = torch._functorch.eager_transforms._autograd_grad((output,), [diff_args], create_graph = True);  diff_args = None
-        grad_input = _autograd_grad[0];  _autograd_grad = None
-
-        grad_input_1 = torch._C._functorch._unwrap_for_grad(grad_input, 1);  grad_input = None
-
-        output_1 = torch._C._functorch._unwrap_for_grad(output, 1);  output = None
-
-        _grad_decrement_nesting = torch._C._functorch._grad_decrement_nesting()
-        _saved_tensors_hooks_enable = torch._C._autograd._saved_tensors_hooks_enable()
-        return (grad_input_1,)
-""",
-        )
-
-    @config.patch(capture_func_transforms=True)
-    def test_grad_capture_tensor(self):
-        counters.clear()
-
-        def wrapper_fn(x):
-            y = torch.randn(3)
-
-            def fn(x):
-                return (x.sin() + y).sum()
-
-            return torch.func.grad(fn)(x)
-
-        x = torch.randn(3, 3, 3)
-
-        wrapped_gm = self._compile_check(wrapper_fn, (x,))
-
-        # Dynamic shapes produce a slightly different graph.
-        if check_dynamic_shape_capture():
-            return
-
-        actual = normalize_gm(wrapped_gm.print_readable(print_output=False))
-        self.assertExpectedInline(
-            actual,
-            """\
-class GraphModule(torch.nn.Module):
-    def forward(self, L_x_ : torch.Tensor):
-        l_x_ = L_x_
-
-        y = torch.randn(3)
-
-        _saved_tensors_hooks_disable = torch._C._autograd._saved_tensors_hooks_disable("torch.func transforms don't yet support saved tensor hooks. Please open an issue with your use case.")
-        _grad_increment_nesting = torch._C._functorch._grad_increment_nesting()
-
-        diff_args = torch._C._functorch._wrap_for_grad(l_x_, 1);  l_x_ = None
-
-        set_inplace_requires_grad_allowed = torch._C._functorch.set_inplace_requires_grad_allowed(True)
-
-        _set_tensor_requires_grad = torch._functorch.eager_transforms._set_tensor_requires_grad(diff_args)
-
-        set_inplace_requires_grad_allowed_1 = torch._C._functorch.set_inplace_requires_grad_allowed(False)
-
-        sin = diff_args.sin()
-        add = sin + y;  sin = None
-        output = add.sum();  add = None
-
-        _autograd_grad = torch._functorch.eager_transforms._autograd_grad((output,), [diff_args], create_graph = True);  diff_args = None
-        grad_input = _autograd_grad[0];  _autograd_grad = None
-
-        grad_input_1 = torch._C._functorch._unwrap_for_grad(grad_input, 1);  grad_input = None
-
-        output_1 = torch._C._functorch._unwrap_for_grad(output, 1);  output = None
-
-        _grad_decrement_nesting = torch._C._functorch._grad_decrement_nesting()
-        _saved_tensors_hooks_enable = torch._C._autograd._saved_tensors_hooks_enable()
-        return (grad_input_1, y)
-""",
-        )
-
-    @config.patch(capture_func_transforms=True)
-    def test_grad_closure_scalar(self):
-        counters.clear()
-
-        def wrapper_fn(x):
-            y = 3.14
-
-            def fn(x):
-                return (x.sin() + y).sum()
-
-            return torch.func.grad(fn)(x)
-
-        x = torch.randn(3, 3, 3)
-
-        # Graph break because dynamo is unable to get source `fn` and
-        # functools.wraps in `grad` leads to graph-break
-        wrapped_gm = self._compile_check(wrapper_fn, (x,), fullgraph=False)
-
-        # Dynamic shapes produce a slightly different graph.
-        if check_dynamic_shape_capture():
-            return
-
-        actual = normalize_gm(wrapped_gm.print_readable(print_output=False))
-        self.assertExpectedInline(
-            actual,
-            """\
-class GraphModule(torch.nn.Module):
-    def forward(self, L_x_ : torch.Tensor):
-        l_x_ = L_x_
-
-        _saved_tensors_hooks_disable = torch._C._autograd._saved_tensors_hooks_disable("torch.func transforms don't yet support saved tensor hooks. Please open an issue with your use case.")
-        _grad_increment_nesting = torch._C._functorch._grad_increment_nesting()
-
-        diff_args = torch._C._functorch._wrap_for_grad(l_x_, 1);  l_x_ = None
-
-        set_inplace_requires_grad_allowed = torch._C._functorch.set_inplace_requires_grad_allowed(True)
-
-        _set_tensor_requires_grad = torch._functorch.eager_transforms._set_tensor_requires_grad(diff_args)
-
-        set_inplace_requires_grad_allowed_1 = torch._C._functorch.set_inplace_requires_grad_allowed(False)
-
-        sin = diff_args.sin()
-        add = sin + 3.14;  sin = None
-        output = add.sum();  add = None
-
-        _autograd_grad = torch._functorch.eager_transforms._autograd_grad((output,), [diff_args], create_graph = True);  diff_args = None
-        grad_input = _autograd_grad[0];  _autograd_grad = None
-
-        grad_input_1 = torch._C._functorch._unwrap_for_grad(grad_input, 1);  grad_input = None
-
-        output_1 = torch._C._functorch._unwrap_for_grad(output, 1);  output = None
-
-        _grad_decrement_nesting = torch._C._functorch._grad_decrement_nesting()
-        _saved_tensors_hooks_enable = torch._C._autograd._saved_tensors_hooks_enable()
-        return (grad_input_1,)
-""",
-        )
-
-    @config.patch(capture_func_transforms=True)
-    def test_grad_has_aux(self):
-        counters.clear()
-
-        y = 3.14
-
-        def fn(x):
-            return ((x.sin() + y).sum(), x.cos())
-
-        def wrapper_fn(x):
-            return torch.func.grad(fn, has_aux=True)(x)
-
-        x = torch.randn(3, 3, 3)
-        wrapped_gm = self._compile_check(wrapper_fn, (x,))
-
-        # Dynamic shapes produce a slightly different graph.
-        if check_dynamic_shape_capture():
-            return
-
-        actual = normalize_gm(wrapped_gm.print_readable(print_output=False))
-        self.assertExpectedInline(
-            actual,
-            """\
-class GraphModule(torch.nn.Module):
-    def forward(self, L_x_ : torch.Tensor):
-        l_x_ = L_x_
-
-        _saved_tensors_hooks_disable = torch._C._autograd._saved_tensors_hooks_disable("torch.func transforms don't yet support saved tensor hooks. Please open an issue with your use case.")
-        _grad_increment_nesting = torch._C._functorch._grad_increment_nesting()
-
-        diff_args = torch._C._functorch._wrap_for_grad(l_x_, 1);  l_x_ = None
-
-        set_inplace_requires_grad_allowed = torch._C._functorch.set_inplace_requires_grad_allowed(True)
-
-        _set_tensor_requires_grad = torch._functorch.eager_transforms._set_tensor_requires_grad(diff_args)
-
-        set_inplace_requires_grad_allowed_1 = torch._C._functorch.set_inplace_requires_grad_allowed(False)
-
-        sin = diff_args.sin()
-        add = sin + 3.14;  sin = None
-        output = add.sum();  add = None
-        aux = diff_args.cos()
-
-        _autograd_grad = torch._functorch.eager_transforms._autograd_grad((output,), [diff_args], create_graph = True);  diff_args = None
-        grad_input = _autograd_grad[0];  _autograd_grad = None
-
-        grad_input_1 = torch._C._functorch._unwrap_for_grad(grad_input, 1);  grad_input = None
-
-        output_1 = torch._C._functorch._unwrap_for_grad(output, 1);  output = None
-
-        aux_1 = torch._C._functorch._unwrap_for_grad(aux, 1);  aux = None
-
-        _grad_decrement_nesting = torch._C._functorch._grad_decrement_nesting()
-        _saved_tensors_hooks_enable = torch._C._autograd._saved_tensors_hooks_enable()
-        return (grad_input_1, aux_1)
-""",
-        )
-
-    @config.patch(capture_func_transforms=True)
-    def test_grad_two_tensor_has_aux(self):
-        counters.clear()
-
-        def fn(x, y):
-            return ((x.sin() + y).sum(), x.cos())
-
-        def wrapper_fn(x, y):
-            return torch.func.grad(fn, has_aux=True)(x, y)
-
-        y = torch.randn(3, 3, 3)
-        x = torch.randn(3, 3, 3)
-        wrapped_gm = self._compile_check(wrapper_fn, (x, y))
-
-        # Dynamic shapes produce a slightly different graph.
-        if check_dynamic_shape_capture():
-            return
-
-        actual = normalize_gm(wrapped_gm.print_readable(print_output=False))
-        self.assertExpectedInline(
-            actual,
-            """\
-class GraphModule(torch.nn.Module):
-    def forward(self, L_x_ : torch.Tensor, L_y_ : torch.Tensor):
-        l_x_ = L_x_
-        l_y_ = L_y_
-
-        _saved_tensors_hooks_disable = torch._C._autograd._saved_tensors_hooks_disable("torch.func transforms don't yet support saved tensor hooks. Please open an issue with your use case.")
-        _grad_increment_nesting = torch._C._functorch._grad_increment_nesting()
-
-        diff_args = torch._C._functorch._wrap_for_grad(l_x_, 1);  l_x_ = None
-        _wrap_for_grad_1 = torch._C._functorch._wrap_for_grad(l_y_, 1);  l_y_ = None
-
-        set_inplace_requires_grad_allowed = torch._C._functorch.set_inplace_requires_grad_allowed(True)
-
-        _set_tensor_requires_grad = torch._functorch.eager_transforms._set_tensor_requires_grad(diff_args)
-
-        set_inplace_requires_grad_allowed_1 = torch._C._functorch.set_inplace_requires_grad_allowed(False)
-
-        sin = diff_args.sin()
-        add = sin + _wrap_for_grad_1;  sin = _wrap_for_grad_1 = None
-        output = add.sum();  add = None
-        aux = diff_args.cos()
-
-        _autograd_grad = torch._functorch.eager_transforms._autograd_grad((output,), [diff_args], create_graph = True);  diff_args = None
-        grad_input = _autograd_grad[0];  _autograd_grad = None
-
-        grad_input_1 = torch._C._functorch._unwrap_for_grad(grad_input, 1);  grad_input = None
-
-        output_1 = torch._C._functorch._unwrap_for_grad(output, 1);  output = None
-
-        aux_1 = torch._C._functorch._unwrap_for_grad(aux, 1);  aux = None
-
-        _grad_decrement_nesting = torch._C._functorch._grad_decrement_nesting()
-        _saved_tensors_hooks_enable = torch._C._autograd._saved_tensors_hooks_enable()
-        return (grad_input_1, aux_1)
-""",
-        )
-
-    @config.patch(capture_func_transforms=True)
-    def test_grad_two_tensor_all_grad_has_aux(self):
-        counters.clear()
-
-        nums = (0, 1)
-
-        def fn(x, y):
-            return ((x.sin() + y).sum(), x.cos())
-
-        def wrapper_fn_const_var(x, y):
-            return torch.func.grad(fn, argnums=(0, 1), has_aux=True)(x, y)
-
-        def wrapper_fn_tuple_var(x, y):
-            return torch.func.grad(fn, argnums=nums, has_aux=True)(x, y)
-
-        y = torch.randn(3, 3, 3)
-        x = torch.randn(3, 3, 3)
-        wrapped_gm_const_var = self._compile_check(wrapper_fn_const_var, (x, y))
-        wrapped_gm_tuple_var = self._compile_check(wrapper_fn_tuple_var, (x, y))
-
-        # Dynamic shapes produce a slightly different graph.
-        if check_dynamic_shape_capture():
-            return
-
-        actual_const_var = normalize_gm(
-            wrapped_gm_const_var.print_readable(print_output=False)
-        )
-        actual_tuple_var = normalize_gm(
-            wrapped_gm_tuple_var.print_readable(print_output=False)
-        )
-        self.assertExpectedInline(
-            actual_const_var,
-            """\
-class GraphModule(torch.nn.Module):
-    def forward(self, L_x_ : torch.Tensor, L_y_ : torch.Tensor):
-        l_x_ = L_x_
-        l_y_ = L_y_
-
-        _saved_tensors_hooks_disable = torch._C._autograd._saved_tensors_hooks_disable("torch.func transforms don't yet support saved tensor hooks. Please open an issue with your use case.")
-        _grad_increment_nesting = torch._C._functorch._grad_increment_nesting()
-
-        child = torch._C._functorch._wrap_for_grad(l_x_, 1);  l_x_ = None
-        child_1 = torch._C._functorch._wrap_for_grad(l_y_, 1);  l_y_ = None
-
-        set_inplace_requires_grad_allowed = torch._C._functorch.set_inplace_requires_grad_allowed(True)
-
-        _set_tensor_requires_grad = torch._functorch.eager_transforms._set_tensor_requires_grad(child)
-
-        set_inplace_requires_grad_allowed_1 = torch._C._functorch.set_inplace_requires_grad_allowed(False)
-        set_inplace_requires_grad_allowed_2 = torch._C._functorch.set_inplace_requires_grad_allowed(True)
-
-        _set_tensor_requires_grad_1 = torch._functorch.eager_transforms._set_tensor_requires_grad(child_1)
-
-        set_inplace_requires_grad_allowed_3 = torch._C._functorch.set_inplace_requires_grad_allowed(False)
-
-        sin = child.sin()
-        add = sin + child_1;  sin = None
-        output = add.sum();  add = None
-        aux = child.cos()
-
-        _autograd_grad = torch._functorch.eager_transforms._autograd_grad((output,), [child, child_1], create_graph = True);  child = child_1 = None
-        child_2 = _autograd_grad[0]
-        child_3 = _autograd_grad[1];  _autograd_grad = None
-
-        _unwrap_for_grad = torch._C._functorch._unwrap_for_grad(child_2, 1);  child_2 = None
-        _unwrap_for_grad_1 = torch._C._functorch._unwrap_for_grad(child_3, 1);  child_3 = None
-
-        output_1 = torch._C._functorch._unwrap_for_grad(output, 1);  output = None
-
-        aux_1 = torch._C._functorch._unwrap_for_grad(aux, 1);  aux = None
-
-        _grad_decrement_nesting = torch._C._functorch._grad_decrement_nesting()
-        _saved_tensors_hooks_enable = torch._C._autograd._saved_tensors_hooks_enable()
-        return (_unwrap_for_grad, _unwrap_for_grad_1, aux_1)
-""",
-        )
-        self.assertExpectedInline(
-            actual_tuple_var,
-            """\
-class GraphModule(torch.nn.Module):
-    def forward(self, L_x_ : torch.Tensor, L_y_ : torch.Tensor):
-        l_x_ = L_x_
-        l_y_ = L_y_
-
-        _saved_tensors_hooks_disable = torch._C._autograd._saved_tensors_hooks_disable("torch.func transforms don't yet support saved tensor hooks. Please open an issue with your use case.")
-        _grad_increment_nesting = torch._C._functorch._grad_increment_nesting()
-
-        child = torch._C._functorch._wrap_for_grad(l_x_, 1);  l_x_ = None
-        child_1 = torch._C._functorch._wrap_for_grad(l_y_, 1);  l_y_ = None
-
-        set_inplace_requires_grad_allowed = torch._C._functorch.set_inplace_requires_grad_allowed(True)
-
-        _set_tensor_requires_grad = torch._functorch.eager_transforms._set_tensor_requires_grad(child)
-
-        set_inplace_requires_grad_allowed_1 = torch._C._functorch.set_inplace_requires_grad_allowed(False)
-        set_inplace_requires_grad_allowed_2 = torch._C._functorch.set_inplace_requires_grad_allowed(True)
-
-        _set_tensor_requires_grad_1 = torch._functorch.eager_transforms._set_tensor_requires_grad(child_1)
-
-        set_inplace_requires_grad_allowed_3 = torch._C._functorch.set_inplace_requires_grad_allowed(False)
-
-        sin = child.sin()
-        add = sin + child_1;  sin = None
-        output = add.sum();  add = None
-        aux = child.cos()
-
-        _autograd_grad = torch._functorch.eager_transforms._autograd_grad((output,), [child, child_1], create_graph = True);  child = child_1 = None
-        child_2 = _autograd_grad[0]
-        child_3 = _autograd_grad[1];  _autograd_grad = None
-
-        _unwrap_for_grad = torch._C._functorch._unwrap_for_grad(child_2, 1);  child_2 = None
-        _unwrap_for_grad_1 = torch._C._functorch._unwrap_for_grad(child_3, 1);  child_3 = None
-
-        output_1 = torch._C._functorch._unwrap_for_grad(output, 1);  output = None
-
-        aux_1 = torch._C._functorch._unwrap_for_grad(aux, 1);  aux = None
-
-        _grad_decrement_nesting = torch._C._functorch._grad_decrement_nesting()
-        _saved_tensors_hooks_enable = torch._C._autograd._saved_tensors_hooks_enable()
-        return (_unwrap_for_grad, _unwrap_for_grad_1, aux_1)
-""",
-        )
-
-    @config.patch(capture_func_transforms=True)
-    def test_grad_over_grad(self):
-        counters.clear()
-
-        def fn(x):
-            return x.sin().sum()
-
-        def wrapper_fn(x):
-            return torch.func.grad(torch.func.grad(fn))(x)
-
-        x = torch.randn(())
-        wrapped_gm = self._compile_check(wrapper_fn, (x,), fullgraph=False)
-
-        if check_dynamic_shape_capture():
-            return
-
-        actual = normalize_gm(wrapped_gm.print_readable(print_output=False))
-        self.assertExpectedInline(
-            actual,
-            """\
-class GraphModule(torch.nn.Module):
-    def forward(self, L_x_ : torch.Tensor):
-        l_x_ = L_x_
-
-        _saved_tensors_hooks_disable = torch._C._autograd._saved_tensors_hooks_disable("torch.func transforms don't yet support saved tensor hooks. Please open an issue with your use case.")
-        _grad_increment_nesting = torch._C._functorch._grad_increment_nesting()
-
-        diff_args = torch._C._functorch._wrap_for_grad(l_x_, 1);  l_x_ = None
-
-        set_inplace_requires_grad_allowed = torch._C._functorch.set_inplace_requires_grad_allowed(True)
-
-        _set_tensor_requires_grad = torch._functorch.eager_transforms._set_tensor_requires_grad(diff_args)
-
-        set_inplace_requires_grad_allowed_1 = torch._C._functorch.set_inplace_requires_grad_allowed(False)
-        _saved_tensors_hooks_disable_1 = torch._C._autograd._saved_tensors_hooks_disable("torch.func transforms don't yet support saved tensor hooks. Please open an issue with your use case.")
-        _grad_increment_nesting_1 = torch._C._functorch._grad_increment_nesting()
-
-        diff_args_1 = torch._C._functorch._wrap_for_grad(diff_args, 2)
-
-        set_inplace_requires_grad_allowed_2 = torch._C._functorch.set_inplace_requires_grad_allowed(True)
-
-        _set_tensor_requires_grad_1 = torch._functorch.eager_transforms._set_tensor_requires_grad(diff_args_1)
-
-        set_inplace_requires_grad_allowed_3 = torch._C._functorch.set_inplace_requires_grad_allowed(False)
-
-        sin = diff_args_1.sin()
-        output = sin.sum();  sin = None
-
-        _autograd_grad = torch._functorch.eager_transforms._autograd_grad((output,), [diff_args_1], create_graph = True);  diff_args_1 = None
-        grad_input = _autograd_grad[0];  _autograd_grad = None
-
-        grad_input_1 = torch._C._functorch._unwrap_for_grad(grad_input, 2);  grad_input = None
-
-        output_1 = torch._C._functorch._unwrap_for_grad(output, 2);  output = None
-
-        _grad_decrement_nesting = torch._C._functorch._grad_decrement_nesting()
-        _saved_tensors_hooks_disable_2 = torch._C._autograd._saved_tensors_hooks_disable("torch.func transforms don't yet support saved tensor hooks. Please open an issue with your use case.")
-
-        _autograd_grad_1 = torch._functorch.eager_transforms._autograd_grad((grad_input_1,), [diff_args], create_graph = True);  diff_args = None
-        grad_input_2 = _autograd_grad_1[0];  _autograd_grad_1 = None
-
-        grad_input_3 = torch._C._functorch._unwrap_for_grad(grad_input_2, 1);  grad_input_2 = None
-
-        output_2 = torch._C._functorch._unwrap_for_grad(grad_input_1, 1);  grad_input_1 = None
-
-        _grad_decrement_nesting_1 = torch._C._functorch._grad_decrement_nesting()
-        _saved_tensors_hooks_enable = torch._C._autograd._saved_tensors_hooks_enable()
-        return (grad_input_3,)
-""",
-        )
-
-    @config.patch(capture_func_transforms=True)
-    def test_grad_with_graph_break(self):
-        counters.clear()
-
-        def fn(x):
-            torch._dynamo.graph_break()
-            return x.sin().sum()
-
-        def wrapper_fn(x):
-            return torch.func.grad(fn)(x)
-
-        x = torch.randn(3, 3, 3)
-        actual = wrapper_fn(x)
-        expected = torch.compile(wrapper_fn, backend="aot_eager", fullgraph=False)(x)
-        self.assertEqual(len(counters["graph_break"]), 1)
-        self.assertEqual(actual, expected)
-
-    @config.patch(capture_func_transforms=True)
-    def test_grad_with_side_effect(self):
-        counters.clear()
-
-        foo = [1, 2]
-
-        def fn(x):
-            foo.append(3)
-            return x.sin().sum()
-
-        def wrapper_fn(x):
-            return torch.func.grad(fn)(x)
-
-        x = torch.randn(3, 3, 3)
-        actual = wrapper_fn(x)
-        expected = torch.compile(wrapper_fn, backend="aot_eager", fullgraph=False)(x)
-        self.assertEqual(len(counters["graph_break"]), 0)
-        self.assertEqual(actual, expected)
-
-    @config.patch(capture_func_transforms=True)
-    def test_grad_pytree(self):
-        counters.clear()
-
-        def fn(x):
-            x1, x2 = x
-            return x1.sin().sum() + x2
-
-        def wrapper_fn(x):
-            return torch.func.grad(fn)(x)
-
-        x1 = torch.randn(3, 3, 3)
-        x2 = torch.randn(())
-        actual = wrapper_fn((x1, x2))
-        expected = torch.compile(wrapper_fn, backend="aot_eager", fullgraph=False)(
-            (x1, x2)
-        )
-        self.assertEqual(len(counters["graph_break"]), 0)
-        self.assertEqual(actual, expected)
-
-    @config.patch(capture_func_transforms=True)
-    def test_grad_non_tensor_input(self):
-        counters.clear()
-
-        def fn(x, y):
-            return x.sin().sum() + y
-
-        def wrapper_fn(x, y):
-            return torch.func.grad(fn)(x, y)
-
-        x = torch.randn(3, 3, 3)
-        y = 3.0
-        wrapped_gm = self._compile_check(wrapper_fn, (x, y))
-
-        # Dynamic shapes produce a slightly different graph.
-        if check_dynamic_shape_capture():
-            return
-
-        actual = normalize_gm(wrapped_gm.print_readable(print_output=False))
-        self.assertExpectedInline(
-            actual,
-            """\
-class GraphModule(torch.nn.Module):
-    def forward(self, L_x_ : torch.Tensor):
-        l_x_ = L_x_
-
-        _saved_tensors_hooks_disable = torch._C._autograd._saved_tensors_hooks_disable("torch.func transforms don't yet support saved tensor hooks. Please open an issue with your use case.")
-        _grad_increment_nesting = torch._C._functorch._grad_increment_nesting()
-
-        diff_args = torch._C._functorch._wrap_for_grad(l_x_, 1);  l_x_ = None
-
-        set_inplace_requires_grad_allowed = torch._C._functorch.set_inplace_requires_grad_allowed(True)
-
-        _set_tensor_requires_grad = torch._functorch.eager_transforms._set_tensor_requires_grad(diff_args)
-
-        set_inplace_requires_grad_allowed_1 = torch._C._functorch.set_inplace_requires_grad_allowed(False)
-
-        sin = diff_args.sin()
-        sum_1 = sin.sum();  sin = None
-        output = sum_1 + 3.0;  sum_1 = None
-
-        _autograd_grad = torch._functorch.eager_transforms._autograd_grad((output,), [diff_args], create_graph = True);  diff_args = None
-        grad_input = _autograd_grad[0];  _autograd_grad = None
-
-        grad_input_1 = torch._C._functorch._unwrap_for_grad(grad_input, 1);  grad_input = None
-
-        output_1 = torch._C._functorch._unwrap_for_grad(output, 1);  output = None
-
-        _grad_decrement_nesting = torch._C._functorch._grad_decrement_nesting()
-        _saved_tensors_hooks_enable = torch._C._autograd._saved_tensors_hooks_enable()
-        return (grad_input_1,)
-""",
-        )
-
-    @config.patch(capture_func_transforms=True)
-    def test_grad_disable_capture(self):
-        counters.clear()
-
-        with config.patch(capture_func_transforms=False):
-            # We have verified above that this
-            # function compiles
-            def fn(x):
-                return x.sin().sum()
-
-            def wrapper_fn(x):
-                return torch.func.grad(fn)(x)
-
-            x = torch.randn(3, 3)
-            actual = wrapper_fn(x)
-            expected = torch.compile(wrapper_fn, backend="aot_eager", fullgraph=False)(
-                x
-            )
-            self.assertEqual(len(counters["graph_break"]), 1)
-            self.assertEqual(
-                dict(counters["graph_break"]),
-                {
-                    "torch.func.grad capture is disabled, it can be turned "
-                    "on by setting `torch._dynamo.config.capture_func_transforms=True`": 2
-                },
-            )
-            self.assertEqual(actual, expected)
-
-    @config.patch(capture_func_transforms=True)
-    def test_grad_fn_with_kwargs(self):
-        def fn(x, y):
-            return (x + y).sum()
-
-        def wrapper_fn(x, y):
-            return torch.func.grad(fn)(x, y=y)
-
-        x = torch.randn(3, 3)
-        y = torch.randn(3, 3)
-        actual = wrapper_fn(x, y)
-        expected = torch.compile(wrapper_fn, backend="aot_eager", fullgraph=False)(x, y)
-        self.assertEqual(len(counters["graph_break"]), 0)
-        self.assertEqual(actual, expected)
-
-    @config.patch(capture_func_transforms=True)
-    def test_jvp_simple(self):
-        if check_dynamic_shape_capture():
-            self.skipTest("test fails with dynamic shapes")
-
-        counters.clear()
-
-        def fn(x):
-            return x.sin().sum()
-
-        def wrapper_fn(x, v):
-            return torch.func.jvp(fn, (x,), (v,))
-
-        x = torch.randn(3, 3)
-        v = torch.randn(3, 3)
-        wrapped_gm = self._compile_check(wrapper_fn, (x, v))
 
         actual = normalize_gm(wrapped_gm.print_readable(print_output=False))
         self.assertExpectedInline(
@@ -6223,200 +4832,6 @@
         l_x_ = L_x_
         l_v_ = L_v_
 
-        _saved_tensors_hooks_disable = torch._C._autograd._saved_tensors_hooks_disable("torch.func transforms don't yet support saved tensor hooks. Please open an issue with your use case.")
-
-        _jvp_treespec_compare = torch._functorch.eager_transforms._jvp_treespec_compare((l_x_,), (l_v_,))
-
-        _jvp_increment_nesting = torch._C._functorch._jvp_increment_nesting()
-        _set_fwd_grad_enabled = torch._C._set_fwd_grad_enabled(True)
-        _enter_dual_level = torch._C._enter_dual_level()
-
-        _maybe_load_decompositions = torch.autograd.forward_ad._maybe_load_decompositions()
-
-        _make_dual = torch._make_dual(l_x_, l_v_, level = 0);  l_x_ = l_v_ = None
-
-        sin = _make_dual.sin();  _make_dual = None
-        result_duals = sin.sum();  sin = None
-
-        _unpack_dual = torch._unpack_dual(result_duals, level = 0);  result_duals = None
-        primal = _unpack_dual[0]
-        dual = _unpack_dual[1];  _unpack_dual = None
-
-        primals_out_unflatten = torch._C._functorch._unwrap_for_grad(primal, 1);  primal = None
-
-        tangents_out_unflatten = torch._C._functorch._unwrap_for_grad(dual, 1);  dual = None
-
-        _exit_dual_level = torch._C._exit_dual_level(0)
-        _set_fwd_grad_enabled_1 = torch._C._set_fwd_grad_enabled(True)
-        _jvp_decrement_nesting = torch._C._functorch._jvp_decrement_nesting()
-        _saved_tensors_hooks_enable = torch._C._autograd._saved_tensors_hooks_enable()
-        return (primals_out_unflatten, tangents_out_unflatten)
-""",
-        )
-
-    @config.patch(capture_func_transforms=True)
-    def test_jvp_has_aux(self):
-        if check_dynamic_shape_capture():
-            self.skipTest("test fails with dynamic shapes")
-
-        counters.clear()
-
-        def fn(x):
-            return x.sin().sum(), x
-
-        def wrapper_fn(x, v):
-            return torch.func.jvp(fn, (x,), (v,), has_aux=True)
-
-        x = torch.randn(3, 3)
-        v = torch.randn(3, 3)
-        wrapped_gm = self._compile_check(wrapper_fn, (x, v))
-
-        actual = normalize_gm(wrapped_gm.print_readable(print_output=False))
-        self.assertExpectedInline(
-            actual,
-            """\
-class GraphModule(torch.nn.Module):
-    def forward(self, L_x_ : torch.Tensor, L_v_ : torch.Tensor):
-        l_x_ = L_x_
-        l_v_ = L_v_
-
-        _saved_tensors_hooks_disable = torch._C._autograd._saved_tensors_hooks_disable("torch.func transforms don't yet support saved tensor hooks. Please open an issue with your use case.")
-
-        _jvp_treespec_compare = torch._functorch.eager_transforms._jvp_treespec_compare((l_x_,), (l_v_,))
-
-        _jvp_increment_nesting = torch._C._functorch._jvp_increment_nesting()
-        _set_fwd_grad_enabled = torch._C._set_fwd_grad_enabled(True)
-        _enter_dual_level = torch._C._enter_dual_level()
-
-        _maybe_load_decompositions = torch.autograd.forward_ad._maybe_load_decompositions()
-
-        aux = torch._make_dual(l_x_, l_v_, level = 0);  l_x_ = l_v_ = None
-
-        sin = aux.sin()
-        result_duals = sin.sum();  sin = None
-
-        aux_1 = torch._C._functorch._unwrap_for_grad(aux, 1);  aux = None
-
-        _unpack_dual = torch._unpack_dual(result_duals, level = 0);  result_duals = None
-        primal = _unpack_dual[0]
-        dual = _unpack_dual[1];  _unpack_dual = None
-
-        primals_out_unflatten = torch._C._functorch._unwrap_for_grad(primal, 1);  primal = None
-
-        tangents_out_unflatten = torch._C._functorch._unwrap_for_grad(dual, 1);  dual = None
-
-        _exit_dual_level = torch._C._exit_dual_level(0)
-        _set_fwd_grad_enabled_1 = torch._C._set_fwd_grad_enabled(True)
-        _jvp_decrement_nesting = torch._C._functorch._jvp_decrement_nesting()
-        _saved_tensors_hooks_enable = torch._C._autograd._saved_tensors_hooks_enable()
-        return (primals_out_unflatten, tangents_out_unflatten, aux_1)
-""",
-        )
-
-    @config.patch(capture_func_transforms=True)
-    def test_jvp_two_tensors_has_aux(self):
-        if check_dynamic_shape_capture():
-            self.skipTest("test fails with dynamic shapes")
-
-        counters.clear()
-
-        def fn(x, y):
-            return (x.sin().sum() + y.cos()), x
-
-        def wrapper_fn(x, y, v):
-            return torch.func.jvp(fn, (x, y), (v, v), has_aux=True)
-
-        x = torch.randn(3, 3)
-        y = torch.randn(3, 3)
-        v = torch.randn(3, 3)
-        wrapped_gm = self._compile_check(wrapper_fn, (x, y, v))
-
-        actual = normalize_gm(wrapped_gm.print_readable(print_output=False))
-        self.assertExpectedInline(
-            actual,
-            """\
-class GraphModule(torch.nn.Module):
-    def forward(self, L_x_ : torch.Tensor, L_y_ : torch.Tensor, L_v_ : torch.Tensor):
-        l_x_ = L_x_
-        l_y_ = L_y_
-        l_v_ = L_v_
-
-        _saved_tensors_hooks_disable = torch._C._autograd._saved_tensors_hooks_disable("torch.func transforms don't yet support saved tensor hooks. Please open an issue with your use case.")
-
-        _jvp_treespec_compare = torch._functorch.eager_transforms._jvp_treespec_compare((l_x_, l_y_), (l_v_, l_v_))
-
-        _jvp_increment_nesting = torch._C._functorch._jvp_increment_nesting()
-        _set_fwd_grad_enabled = torch._C._set_fwd_grad_enabled(True)
-        _enter_dual_level = torch._C._enter_dual_level()
-
-        _maybe_load_decompositions = torch.autograd.forward_ad._maybe_load_decompositions()
-
-        aux = torch._make_dual(l_x_, l_v_, level = 0);  l_x_ = None
-
-        _maybe_load_decompositions_1 = torch.autograd.forward_ad._maybe_load_decompositions()
-
-        _make_dual_1 = torch._make_dual(l_y_, l_v_, level = 0);  l_y_ = l_v_ = None
-
-        sin = aux.sin()
-        sum_1 = sin.sum();  sin = None
-        cos = _make_dual_1.cos();  _make_dual_1 = None
-        result_duals = sum_1 + cos;  sum_1 = cos = None
-
-        aux_1 = torch._C._functorch._unwrap_for_grad(aux, 1);  aux = None
-
-        _unpack_dual = torch._unpack_dual(result_duals, level = 0);  result_duals = None
-        primal = _unpack_dual[0]
-        dual = _unpack_dual[1];  _unpack_dual = None
-
-        primals_out_unflatten = torch._C._functorch._unwrap_for_grad(primal, 1);  primal = None
-
-        tangents_out_unflatten = torch._C._functorch._unwrap_for_grad(dual, 1);  dual = None
-
-        _exit_dual_level = torch._C._exit_dual_level(0)
-        _set_fwd_grad_enabled_1 = torch._C._set_fwd_grad_enabled(True)
-        _jvp_decrement_nesting = torch._C._functorch._jvp_decrement_nesting()
-        _saved_tensors_hooks_enable = torch._C._autograd._saved_tensors_hooks_enable()
-        return (primals_out_unflatten, tangents_out_unflatten, aux_1)
-""",
-        )
-
-    @config.patch(capture_func_transforms=True)
-    def test_jvp_two_tensors_disable_grad(self):
-        if check_dynamic_shape_capture():
-            self.skipTest("test fails with dynamic shapes")
-
-        counters.clear()
-
-        def fn(x):
-            return x.sin().sum()
-
-        def wrapper_fn(x, v):
-            with torch.autograd.forward_ad._set_fwd_grad_enabled(False):
-                return torch.func.jvp(fn, (x,), (v,))
-
-        x = torch.randn(3, 3)
-        v = torch.randn(3, 3)
-        wrapped_gm = self._compile_check(wrapper_fn, (x, v))
-
-=======
-        x = torch.randn(3, 3)
-        v = torch.randn(3, 3)
-        wrapped_gm = self._compile_check(wrapper_fn, (x, v))
-
-        # Dynamic shapes produce a slightly different graph.
-        if check_dynamic_shape_capture():
-            return
-
->>>>>>> f34905f6
-        actual = normalize_gm(wrapped_gm.print_readable(print_output=False))
-        self.assertExpectedInline(
-            actual,
-            """\
-class GraphModule(torch.nn.Module):
-    def forward(self, L_x_ : torch.Tensor, L_v_ : torch.Tensor):
-        l_x_ = L_x_
-        l_v_ = L_v_
-
         _set_fwd_grad_enabled = torch._C._set_fwd_grad_enabled(False)
         _saved_tensors_hooks_disable = torch._C._autograd._saved_tensors_hooks_disable("torch.func transforms don't yet support saved tensor hooks. Please open an issue with your use case.")
 
@@ -6450,12 +4865,7 @@
 """,
         )
 
-<<<<<<< HEAD
-    @config.patch(capture_func_transforms=True)
     def test_jvp_two_tensors_disable_enable_disable_grad(self):
-        if check_dynamic_shape_capture():
-            self.skipTest("test fails with dynamic shapes")
-
         counters.clear()
 
         def fn(x):
@@ -6479,6 +4889,10 @@
         x = torch.randn(3, 3)
         v = torch.randn(3, 3)
         wrapped_gm = self._compile_check(wrapper_fn, (x, v))
+
+        # Dynamic shapes produce a slightly different graph.
+        if check_dynamic_shape_capture():
+            return
 
         actual = normalize_gm(wrapped_gm.print_readable(print_output=False))
         self.assertExpectedInline(
@@ -6526,11 +4940,7 @@
 """,
         )
 
-    @config.patch(capture_func_transforms=True)
     def test_jvp_freevar_tensor(self):
-        if check_dynamic_shape_capture():
-            self.skipTest("test fails with dynamic shapes")
-
         counters.clear()
         y = torch.randn(3, 3)
 
@@ -6545,7 +4955,6 @@
         actual = torch.compile(wrapper_fn, backend="aot_eager", fullgraph=True)(x)
         self.assertEqual(actual, expected)
 
-    @config.patch(capture_func_transforms=True)
     def test_jvp_jvp(self):
         counters.clear()
 
@@ -6560,6 +4969,10 @@
 
         x = torch.randn(3, 3, 3)
         wrapped_gm = self._compile_check(wrapper_fn, (x,))
+
+        # Dynamic shapes produce a slightly different graph.
+        if check_dynamic_shape_capture():
+            return
 
         actual = normalize_gm(wrapped_gm.print_readable(print_output=False))
         self.assertExpectedInline(
@@ -6569,359 +4982,6 @@
     def forward(self, L_x_ : torch.Tensor):
         l_x_ = L_x_
 
-        _saved_tensors_hooks_disable = torch._C._autograd._saved_tensors_hooks_disable("torch.func transforms don't yet support saved tensor hooks. Please open an issue with your use case.")
-
-        _jvp_treespec_compare = torch._functorch.eager_transforms._jvp_treespec_compare((l_x_,), (l_x_,))
-
-        _jvp_increment_nesting = torch._C._functorch._jvp_increment_nesting()
-        _set_fwd_grad_enabled = torch._C._set_fwd_grad_enabled(True)
-        _enter_dual_level = torch._C._enter_dual_level()
-
-        _maybe_load_decompositions = torch.autograd.forward_ad._maybe_load_decompositions()
-
-        child = torch._make_dual(l_x_, l_x_, level = 0);  l_x_ = None
-
-        _saved_tensors_hooks_disable_1 = torch._C._autograd._saved_tensors_hooks_disable("torch.func transforms don't yet support saved tensor hooks. Please open an issue with your use case.")
-
-        _jvp_treespec_compare_1 = torch._functorch.eager_transforms._jvp_treespec_compare((child,), (child,))
-
-        _jvp_increment_nesting_1 = torch._C._functorch._jvp_increment_nesting()
-        _set_fwd_grad_enabled_1 = torch._C._set_fwd_grad_enabled(True)
-
-        _maybe_load_decompositions_1 = torch.autograd.forward_ad._maybe_load_decompositions()
-
-        _make_dual_1 = torch._make_dual(child, child, level = 0);  child = None
-
-        result_duals = torch.sin(_make_dual_1);  _make_dual_1 = None
-
-        _unpack_dual = torch._unpack_dual(result_duals, level = 0);  result_duals = None
-        primal = _unpack_dual[0]
-        dual = _unpack_dual[1];  _unpack_dual = None
-
-        primals_out_unflatten = torch._C._functorch._unwrap_for_grad(primal, 2);  primal = None
-
-        tangents_out_unflatten = torch._C._functorch._unwrap_for_grad(dual, 2);  dual = None
-
-        _set_fwd_grad_enabled_2 = torch._C._set_fwd_grad_enabled(True)
-        _jvp_decrement_nesting = torch._C._functorch._jvp_decrement_nesting()
-        _saved_tensors_hooks_disable_2 = torch._C._autograd._saved_tensors_hooks_disable("torch.func transforms don't yet support saved tensor hooks. Please open an issue with your use case.")
-
-        _unpack_dual_1 = torch._unpack_dual(primals_out_unflatten, level = 0);  primals_out_unflatten = None
-        primal_1 = _unpack_dual_1[0]
-        dual_1 = _unpack_dual_1[1];  _unpack_dual_1 = None
-        _unpack_dual_2 = torch._unpack_dual(tangents_out_unflatten, level = 0);  tangents_out_unflatten = None
-        primal_2 = _unpack_dual_2[0]
-        dual_2 = _unpack_dual_2[1];  _unpack_dual_2 = None
-
-        _unwrap_for_grad_2 = torch._C._functorch._unwrap_for_grad(primal_1, 1);  primal_1 = None
-        _unwrap_for_grad_3 = torch._C._functorch._unwrap_for_grad(primal_2, 1);  primal_2 = None
-
-        _unwrap_for_grad_4 = torch._C._functorch._unwrap_for_grad(dual_1, 1);  dual_1 = None
-        _unwrap_for_grad_5 = torch._C._functorch._unwrap_for_grad(dual_2, 1);  dual_2 = None
-
-        _exit_dual_level = torch._C._exit_dual_level(0)
-        _set_fwd_grad_enabled_3 = torch._C._set_fwd_grad_enabled(True)
-        _jvp_decrement_nesting_1 = torch._C._functorch._jvp_decrement_nesting()
-        _saved_tensors_hooks_enable = torch._C._autograd._saved_tensors_hooks_enable()
-        return (_unwrap_for_grad_2, _unwrap_for_grad_3, _unwrap_for_grad_4, _unwrap_for_grad_5)
-""",
-        )
-
-    @config.patch(capture_func_transforms=True)
-    def test_jvp_freevar_python_scalar(self):
-        if check_dynamic_shape_capture():
-            self.skipTest("test fails with dynamic shapes")
-
-        counters.clear()
-        y = 3
-
-        def fn(x):
-            return (x.sin() + y).sum()
-
-        def wrapper_fn(x):
-            return torch.func.jvp(fn, (x,), (x,))
-
-        x = torch.randn(3, 3, 3)
-        expected = wrapper_fn(x)
-        actual = torch.compile(wrapper_fn, backend="aot_eager", fullgraph=True)(x)
-        self.assertEqual(actual, expected)
-
-    @config.patch(capture_func_transforms=True)
-    @config.patch(error_on_recompile=True)
-    def test_vmap_recompile(self):
-        @torch.compile(backend="eager")
-        def fn(x):
-            return torch.vmap(lambda x: x.sin())(x)
-
-        x = torch.zeros(3, 3, 4, 5)
-        y = torch.vmap(fn)(x)
-        # should not recompile on second call. See Pytorch issue #118493
-        y = torch.vmap(fn)(x)
-
-    @xfailIfTorchDynamo
-    @config.patch(capture_func_transforms=True)
-    @config.patch(error_on_recompile=True)
-    def test_vmap_recompile_different_config(self):
-        @torch.compile(backend="eager")
-        def fn(x):
-            return torch.vmap(lambda x: x.sin())(x)
-
-        x = torch.zeros(3, 3, 4, 5)
-        y = torch.vmap(fn)(x)
-        with self.assertRaises(torch._dynamo.exc.RecompileError):
-            fn(x)
-
-    @config.patch(capture_func_transforms=True)
-    @config.patch(error_on_recompile=True)
-    def test_vmap_recompile_same_config(self):
-        @torch.compile(backend="eager")
-        def fn(x):
-            return torch.vmap(lambda x: x.sin())(x)
-
-        x = torch.zeros(3, 3, 4, 5)
-        torch.vmap(torch.vmap(fn, randomness="same"), randomness="same")(x)
-        with self.assertRaises(torch._dynamo.exc.RecompileError):
-            torch.vmap(torch.vmap(fn, randomness="same"), randomness="error")(x)
-
-    @config.patch(capture_func_transforms=True)
-    @config.patch(error_on_recompile=True)
-    def test_vmap_recompile_with_randomness(self):
-        @torch.compile(backend="eager")
-        def fn(x):
-            return torch.vmap(lambda x: x.sin())(x)
-
-        x = torch.zeros(3, 3, 4, 5)
-        torch.vmap(fn, randomness="same")(x)
-        with self.assertRaises(torch._dynamo.exc.RecompileError):
-            torch.vmap(fn, randomness="different")(x)
-=======
-    def test_jvp_two_tensors_disable_enable_disable_grad(self):
-        counters.clear()
->>>>>>> f34905f6
-
-    @config.patch(capture_func_transforms=True)
-    @config.patch(error_on_recompile=True)
-    def test_grad_recompile(self):
-        @torch.compile(backend="eager")
-        def fn(x):
-<<<<<<< HEAD
-            return torch.func.grad(torch.sin)(x)
-
-        x = torch.randn([])
-        torch.func.grad(fn)(x)
-        # should not recompile on second call
-        torch.func.grad(fn)(x)
-
-    @config.patch(capture_func_transforms=True)
-    def test_vmap_get_wrapped(self):
-=======
-            return x.sin().sum()
-
-        def wrapper_fn(x, v):
-            with torch.autograd.forward_ad._set_fwd_grad_enabled(False):  # (1)
-                with torch.autograd.forward_ad._set_fwd_grad_enabled(True):  # (2)
-                    with torch.autograd.forward_ad._set_fwd_grad_enabled(False):  # (3)
-                        return torch.func.jvp(fn, (x,), (v,))  # (4)
-
-            # Start True
-            # False      (1)
-            #   True     (2)
-            #     False  (3)
-            #       True (4)
-            #     True   (undo 3)
-            #   False    (undo 2)
-            # True       (undo 1)
-
-        x = torch.randn(3, 3)
-        v = torch.randn(3, 3)
-        wrapped_gm = self._compile_check(wrapper_fn, (x, v))
-
-        # Dynamic shapes produce a slightly different graph.
-        if check_dynamic_shape_capture():
-            return
-
-        actual = normalize_gm(wrapped_gm.print_readable(print_output=False))
-        self.assertExpectedInline(
-            actual,
-            """\
-class GraphModule(torch.nn.Module):
-    def forward(self, L_x_ : torch.Tensor, L_v_ : torch.Tensor):
-        l_x_ = L_x_
-        l_v_ = L_v_
-
-        _set_fwd_grad_enabled = torch._C._set_fwd_grad_enabled(False)
-        _set_fwd_grad_enabled_1 = torch._C._set_fwd_grad_enabled(True)
-        _set_fwd_grad_enabled_2 = torch._C._set_fwd_grad_enabled(False)
-        _saved_tensors_hooks_disable = torch._C._autograd._saved_tensors_hooks_disable("torch.func transforms don't yet support saved tensor hooks. Please open an issue with your use case.")
-
-        _jvp_treespec_compare = torch._functorch.eager_transforms._jvp_treespec_compare((l_x_,), (l_v_,))
-
-        _jvp_increment_nesting = torch._C._functorch._jvp_increment_nesting()
-        _set_fwd_grad_enabled_3 = torch._C._set_fwd_grad_enabled(True)
-        _enter_dual_level = torch._C._enter_dual_level()
-
-        _maybe_load_decompositions = torch.autograd.forward_ad._maybe_load_decompositions()
-
-        _make_dual = torch._make_dual(l_x_, l_v_, level = 0);  l_x_ = l_v_ = None
-
-        sin = _make_dual.sin();  _make_dual = None
-        result_duals = sin.sum();  sin = None
-
-        _unpack_dual = torch._unpack_dual(result_duals, level = 0);  result_duals = None
-        primal = _unpack_dual[0]
-        dual = _unpack_dual[1];  _unpack_dual = None
-
-        primals_out_unflatten = torch._C._functorch._unwrap_for_grad(primal, 1);  primal = None
-
-        tangents_out_unflatten = torch._C._functorch._unwrap_for_grad(dual, 1);  dual = None
-
-        _exit_dual_level = torch._C._exit_dual_level(0)
-        _set_fwd_grad_enabled_4 = torch._C._set_fwd_grad_enabled(False)
-        _jvp_decrement_nesting = torch._C._functorch._jvp_decrement_nesting()
-        _saved_tensors_hooks_enable = torch._C._autograd._saved_tensors_hooks_enable()
-        _set_fwd_grad_enabled_5 = torch._C._set_fwd_grad_enabled(True)
-        _set_fwd_grad_enabled_6 = torch._C._set_fwd_grad_enabled(False)
-        _set_fwd_grad_enabled_7 = torch._C._set_fwd_grad_enabled(True)
-        return (primals_out_unflatten, tangents_out_unflatten)
-""",
-        )
-
-    def test_jvp_freevar_tensor(self):
->>>>>>> f34905f6
-        counters.clear()
-        y = torch.randn(3, 3)
-
-<<<<<<< HEAD
-        def g(x):
-            return x.sin()
-
-        @torch.compile(backend="aot_eager", fullgraph=True)
-        def fn():
-            return torch.vmap(g)
-
-        x = torch.randn(3, 4)
-        expected = torch.vmap(g)(x)
-        wrapper = fn()
-        got = wrapper(x)
-        self.assertEqual(expected, got)
-
-    @config.patch(capture_func_transforms=True)
-    def test_vmap_with_conditional_graph_break(self):
-        def g(x):
-            if len(x.shape) < 2:
-                torch._dynamo.graph_break()
-                return x.sin()
-            else:
-                return x.cos()
-
-        @torch.compile(backend="aot_eager")
-        def fn(x):
-            return torch.vmap(g)(x)
-
-        counters.clear()
-        x = torch.randn(2, 3)
-        expected = x.sin()
-        got = fn(x)
-        self.assertEqual(expected, got)
-        self.assertEqual(len(counters["graph_break"]), 1)
-
-        counters.clear()
-        y = torch.randn(2, 3, 4)
-        expected = y.cos()
-        got = fn(y)
-        self.assertEqual(expected, got)
-        self.assertEqual(len(counters["graph_break"]), 0)
-=======
-        def fn(x):
-            return (x.sin() + y).sum()
-
-        def wrapper_fn(x):
-            return torch.func.jvp(fn, (x,), (x,))
-
-        x = torch.randn(3, 3)
-        expected = wrapper_fn(x)
-        actual = torch.compile(wrapper_fn, backend="aot_eager", fullgraph=True)(x)
-        self.assertEqual(actual, expected)
-
-    def test_jvp_jvp(self):
-        counters.clear()
-
-        if check_dynamic_shape_capture():
-            self.skipTest("test fails with dynamic shapes")
-
-        def fn(x):
-            return torch.func.jvp(torch.sin, (x,), (x,))
-
-        def wrapper_fn(x):
-            return torch.func.jvp(fn, (x,), (x,))
-
-        x = torch.randn(3, 3, 3)
-        wrapped_gm = self._compile_check(wrapper_fn, (x,))
->>>>>>> f34905f6
-
-    @config.patch(capture_func_transforms=True)
-    def test_vmap_with_graph_break(self):
-        counters.clear()
-
-        def g(x):
-            y = x.cos()
-            print("hi")
-            return y.sin()
-
-<<<<<<< HEAD
-        def fn(x):
-            return torch.vmap(g)(x)
-
-        x = torch.randn(3, 4)
-        opt = torch.compile(fn, backend="aot_eager", fullgraph=False)
-        expected = fn(x)
-        got = opt(x)
-        self.assertEqual(len(counters["graph_break"]), 1)
-        self.assertEqual(expected, got)
-
-    @config.patch(capture_func_transforms=True)
-    def test_vmap_with_graph_break_2(self):
-        counters.clear()
-
-        def cos(x):
-            print("cos")
-            return x.cos()
-
-        def sin(x):
-            print("sin")
-            return x.sin()
-
-        def g(x):
-            y = cos(x)
-            return sin(y)
-
-        def fn(x):
-            return torch.vmap(g, randomness="same")(x)
-
-        x = torch.randn(3, 4)
-        opt = torch.compile(fn, backend="aot_eager", fullgraph=False)
-        expected = fn(x)
-        got = opt(x)
-        self.assertEqual(len(counters["graph_break"]), 1)
-        self.assertEqual(expected, got)
-
-    def test_vmap_with_graph_break_lambda(self):
-        counters.clear()
-
-        def sin(x):
-            print("sin")
-            return x.sin()
-
-        def fn(x):
-            return torch.vmap(lambda x: sin(x))(x)
-
-        x = torch.randn(3, 4)
-        opt = torch.compile(fn, backend="aot_eager", fullgraph=False)
-        expected = fn(x)
-        got = opt(x)
-        self.assertEqual(len(counters["graph_break"]), 1)
-        self.assertEqual(expected, got)
-=======
         _saved_tensors_hooks_disable = torch._C._autograd._saved_tensors_hooks_disable("torch.func transforms don't yet support saved tensor hooks. Please open an issue with your use case.")
 
         _jvp_treespec_compare = torch._functorch.eager_transforms._jvp_treespec_compare((l_x_,), (l_x_,))
@@ -7109,7 +5169,6 @@
         got = fn(x)
         self.assertEqual(expected, got)
         self.assertEqual(len(counters["graph_break"]), 1)
->>>>>>> f34905f6
 
         counters.clear()
         y = torch.randn(2, 3, 4)
@@ -7662,10 +5721,6 @@
         self.assertEqual(some_list, [1, 1])
 
     @unittest.expectedFailure
-<<<<<<< HEAD
-    @config.patch(capture_func_transforms=True)
-=======
->>>>>>> f34905f6
     def test_vmap_side_effects_append_input(self):
         counters.clear()
         x = torch.ones(2, 3)
@@ -7685,10 +5740,6 @@
         self.assertEqual(len(counters["graph_break"]), 0)
         self.assertEqual(actual, expected)
 
-<<<<<<< HEAD
-    @config.patch(capture_func_transforms=True)
-=======
->>>>>>> f34905f6
     def test_vmap_previous_illegal_op_no_graph_break(self):
         counters.clear()
 
@@ -7731,10 +5782,6 @@
             )
             self.assertEqual(actual, expected)
 
-<<<<<<< HEAD
-    @config.patch(capture_func_transforms=True)
-=======
->>>>>>> f34905f6
     def test_vmap_multiple_invocation_in_dims(self):
         counters.clear()
 
