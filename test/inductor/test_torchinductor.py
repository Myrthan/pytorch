--- conflicted
+++ resolved
@@ -759,13 +759,22 @@
 
 
 def skip_if_triton_cpu(fn):
-    @functools.wraps(fn)
-    def wrapper(self):
-        if is_triton_cpu_backend(self.device):
-            raise unittest.SkipTest("Triton CPU not supported")
-        return fn(self)
-
-    return wrapper
+    import types
+    reason = "Triton CPU not supported"
+
+    def decorator(fn):
+        @functools.wraps(fn)
+        def wrapper(self):
+            if is_triton_cpu_backend(self.device):
+                raise unittest.SkipTest(reason)
+            return fn(self)
+        return wrapper
+
+    if isinstance(fn, types.FunctionType):
+        return decorator(fn)
+    else:
+        reason = fn
+        return decorator
 
 
 def xfail_if_triton_cpu(fn):
@@ -4385,7 +4394,7 @@
             thread.join()
 
     @unittest.skipIf(config.is_fbcode(), "fbcode triton error, needs debugging")
-    @skip_if_triton_cpu  # flaky
+    @skip_if_triton_cpu("Flaky on Triton CPU")
     @skip_if_gpu_halide  # https://github.com/halide/Halide/issues/8311
     def test_adaptive_avg_pool2d_low_prec(self):
         class Model(torch.nn.Module):
@@ -7452,11 +7461,8 @@
         b = torch.empty(0)
         self.common(fn, [a, b])
 
-<<<<<<< HEAD
+    @with_tf32_off
     @xfail_if_triton_cpu
-=======
-    @with_tf32_off
->>>>>>> deeef2d8
     def test_slice_scatter_reinplace(self):
         class M(nn.Module):
             def __init__(self, device):
@@ -8234,7 +8240,7 @@
         self.assertFalse(torch.allclose(a0, a1))
 
     @requires_gpu()
-    @skip_if_triton_cpu  # flaky
+    @skip_if_triton_cpu("Flaky on Triton CPU")
     def test_like_rands3(self):
         # rand_like with `device` which is different from `x.device`
         def test_like_rands_on_different_device(device1, device2):
@@ -11002,7 +11008,7 @@
 
     @skipCUDAIf(not SM80OrLater, "uses bfloat16 which requires SM >= 80")
     # We only support dtypeview for abi_conpatible aoti
-    @skip_if_triton_cpu  # compile time crash in CI
+    @skip_if_triton_cpu("Compile time crash in Triton CPU CI")
     @torch._inductor.config.patch(abi_compatible=True)
     def test_dtypeview(self):
         if TEST_WITH_ASAN:
@@ -11392,7 +11398,7 @@
         t = rand_strided((2, 3), (3, 1), device=self.device, dtype=torch.float8_e4m3fn)
         self.assertTrue(t.dtype is torch.float8_e4m3fn)
 
-    @skip_if_triton_cpu  # cannot xfail because it crashes process
+    @skip_if_triton_cpu("Triton CPU: Cannot xfail because it crashes process")
     def test_large_grid(self):
         # https://github.com/pytorch/pytorch/issues/123210
         def fn(primals_5):
