--- conflicted
+++ resolved
@@ -2127,10 +2127,6 @@
                 check_metrics_vec_kernel_count(1)
 
     @requires_vectorization
-<<<<<<< HEAD
-    def test_vec_remainder(self):
-        for dtype in [
-=======
     def test_vec_randn(self):
         funcs = [torch.randn, torch.rand, torch.randint]
         float_dtypes = [
@@ -2139,36 +2135,10 @@
             torch.float32,
         ]
         int_dtypes = [
->>>>>>> 0ff9f1a7
             torch.int8,
             torch.uint8,
             torch.int32,
             torch.int64,
-<<<<<<< HEAD
-            torch.bfloat16,
-            torch.float16,
-            torch.float32,
-            torch.float64,
-        ]:
-            if is_float_dtype(dtype):
-                x = torch.randn(64, dtype=dtype)
-                y = torch.randn(64, dtype=dtype)
-            else:
-                lower = 1 if dtype == torch.uint8 else -100
-                x = torch.randint(lower, 100, (64,), dtype=dtype)
-                y = torch.randint(lower, 100, (64,), dtype=dtype)
-                y = torch.where(
-                    y == torch.zeros_like(y),
-                    torch.ones_like(y),
-                    y,
-                )
-
-            torch._dynamo.reset()
-            metrics.reset()
-            _args = (x, y)
-            self.common(torch.remainder, _args)
-            check_metrics_vec_kernel_count(1)
-=======
         ]
         dtypes = float_dtypes + int_dtypes
         for rand_func, dtype in itertools.product(funcs, dtypes):
@@ -2202,7 +2172,6 @@
                     res_scalar = torch.compile(func)(2024)
                     # Check the same result between scalar and vec
                     self.assertEqual(res_vec, res_scalar)
->>>>>>> 0ff9f1a7
 
     @requires_vectorization
     @patch("torch.cuda.is_available", lambda: False)
@@ -2246,6 +2215,37 @@
                     metrics.generated_kernel_count
                     - metrics.generated_cpp_vec_kernel_count
                 ) == 0
+
+    @requires_vectorization
+    def test_vec_remainder(self):
+        for dtype in [
+            torch.int8,
+            torch.uint8,
+            torch.int32,
+            torch.int64,
+            torch.bfloat16,
+            torch.float16,
+            torch.float32,
+            torch.float64,
+        ]:
+            if is_float_dtype(dtype):
+                x = torch.randn(64, dtype=dtype)
+                y = torch.randn(64, dtype=dtype)
+            else:
+                lower = 1 if dtype == torch.uint8 else -100
+                x = torch.randint(lower, 100, (64,), dtype=dtype)
+                y = torch.randint(lower, 100, (64,), dtype=dtype)
+                y = torch.where(
+                    y == torch.zeros_like(y),
+                    torch.ones_like(y),
+                    y,
+                )
+
+            torch._dynamo.reset()
+            metrics.reset()
+            _args = (x, y)
+            self.common(torch.remainder, _args)
+            check_metrics_vec_kernel_count(1)
 
     def test_skip_cpp_codegen(self):
         with config.patch({"disable_cpp_codegen": True}):
