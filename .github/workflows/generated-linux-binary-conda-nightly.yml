# @generated DO NOT EDIT MANUALLY

# Template is at:    .github/templates/linux_binary_build_workflow.yml.j2
# Generation script: .github/scripts/generate_ci_workflows.py
name: linux-binary-conda


on:
  push:
    # NOTE: Meta Employees can trigger new nightlies using: https://fburl.com/trigger_pytorch_nightly_build
    branches:
      - nightly
    tags:
      # NOTE: Binary build pipelines should only get triggered on release candidate builds
      # Release candidate tags look like: v1.11.0-rc1
      - v[0-9]+.[0-9]+.[0-9]+-rc[0-9]+
      - 'ciflow/binaries/*'
      - 'ciflow/binaries_conda/*'
  workflow_dispatch:

env:
  # Needed for conda builds
  ALPINE_IMAGE: "308535385114.dkr.ecr.us-east-1.amazonaws.com/tool/alpine"
  ANACONDA_USER: pytorch
  AWS_DEFAULT_REGION: us-east-1
  BINARY_ENV_FILE: /tmp/env
  BUILD_ENVIRONMENT: linux-binary-conda
  BUILDER_ROOT: /builder
  GITHUB_TOKEN: ${{ secrets.GITHUB_TOKEN }}
  PR_NUMBER: ${{ github.event.pull_request.number }}
  PYTORCH_FINAL_PACKAGE_DIR: /artifacts
  PYTORCH_ROOT: /pytorch
  SHA1: ${{ github.event.pull_request.head.sha || github.sha }}
  SKIP_ALL_TESTS: 0
concurrency:
  group: linux-binary-conda-${{ github.event.pull_request.number || github.ref_name }}-${{ github.ref_type == 'branch' && github.sha }}-${{ github.event_name == 'workflow_dispatch' }}
  cancel-in-progress: true

jobs:
  get-label-type:
    name: get-label-type
    uses: ./.github/workflows/_runner-determinator.yml
    with:
      triggering_actor: ${{ github.triggering_actor }}
      issue_owner: ${{ github.event.pull_request.user.login || github.event.issue.user.login }}
      curr_branch: ${{ github.head_ref || github.ref_name }}
      curr_ref_type: ${{ github.ref_type }}
  conda-py3_9-cpu-build:
    if: ${{ github.repository_owner == 'pytorch' }}
    uses: ./.github/workflows/_binary-build-linux.yml
    needs: get-label-type
    with:
      PYTORCH_ROOT: /pytorch
      BUILDER_ROOT: /builder
      PACKAGE_TYPE: conda
      # TODO: This is a legacy variable that we eventually want to get rid of in
      #       favor of GPU_ARCH_VERSION
      DESIRED_CUDA: cpu
      GPU_ARCH_TYPE: cpu
      DOCKER_IMAGE: pytorch/conda-builder:cpu-main
      DESIRED_PYTHON: "3.9"
<<<<<<< HEAD
      runner_prefix: amz2023.
=======
      runner_prefix: "${{ needs.get-label-type.outputs.label-type }}"
>>>>>>> 29b7852d
      build_name: conda-py3_9-cpu
      build_environment: linux-binary-conda
    secrets:
      github-token: ${{ secrets.GITHUB_TOKEN }}
  conda-py3_9-cpu-test:  # Testing
    if: ${{ github.repository_owner == 'pytorch' }}
    needs:
      - conda-py3_9-cpu-build
      - get-label-type
    uses: ./.github/workflows/_binary-test-linux.yml
    with:
      PYTORCH_ROOT: /pytorch
      BUILDER_ROOT: /builder
      PACKAGE_TYPE: conda
      # TODO: This is a legacy variable that we eventually want to get rid of in
      #       favor of GPU_ARCH_VERSION
      DESIRED_CUDA: cpu
      GPU_ARCH_TYPE: cpu
      DOCKER_IMAGE: pytorch/conda-builder:cpu-main
      DESIRED_PYTHON: "3.9"
      build_name: conda-py3_9-cpu
      build_environment: linux-binary-conda
<<<<<<< HEAD
      runner_prefix: amz2023.
=======
      runner_prefix: "${{ needs.get-label-type.outputs.label-type }}"
>>>>>>> 29b7852d
      runs_on: linux.4xlarge
    secrets:
      github-token: ${{ secrets.GITHUB_TOKEN }}
  conda-py3_9-cpu-upload:  # Uploading
    if: ${{ github.repository_owner == 'pytorch' }}
    permissions:
      id-token: write
      contents: read
    needs: conda-py3_9-cpu-test
    with:
      PYTORCH_ROOT: /pytorch
      BUILDER_ROOT: /builder
      PACKAGE_TYPE: conda
      # TODO: This is a legacy variable that we eventually want to get rid of in
      #       favor of GPU_ARCH_VERSION
      DESIRED_CUDA: cpu
      GPU_ARCH_TYPE: cpu
      DOCKER_IMAGE: pytorch/conda-builder:cpu-main
      DESIRED_PYTHON: "3.9"
      build_name: conda-py3_9-cpu
    secrets:
      github-token: ${{ secrets.GITHUB_TOKEN }}
      conda-pytorchbot-token: ${{ secrets.CONDA_PYTORCHBOT_TOKEN }}
      conda-pytorchbot-token-test: ${{ secrets.CONDA_PYTORCHBOT_TOKEN_TEST }}
    uses: ./.github/workflows/_binary-upload.yml

  conda-py3_9-cuda11_8-build:
    if: ${{ github.repository_owner == 'pytorch' }}
    uses: ./.github/workflows/_binary-build-linux.yml
    needs: get-label-type
    with:
      PYTORCH_ROOT: /pytorch
      BUILDER_ROOT: /builder
      PACKAGE_TYPE: conda
      # TODO: This is a legacy variable that we eventually want to get rid of in
      #       favor of GPU_ARCH_VERSION
      DESIRED_CUDA: cu118
      GPU_ARCH_VERSION: 11.8
      GPU_ARCH_TYPE: cuda
      DOCKER_IMAGE: pytorch/conda-builder:cuda11.8-main
      DESIRED_PYTHON: "3.9"
<<<<<<< HEAD
      runner_prefix: amz2023.
      runs_on: linux.24xlarge
=======
      runner_prefix: "${{ needs.get-label-type.outputs.label-type }}"
      runs_on: linux.24xlarge.ephemeral
>>>>>>> 29b7852d
      build_name: conda-py3_9-cuda11_8
      build_environment: linux-binary-conda
    secrets:
      github-token: ${{ secrets.GITHUB_TOKEN }}
  conda-py3_9-cuda11_8-test:  # Testing
    if: ${{ github.repository_owner == 'pytorch' }}
    needs:
      - conda-py3_9-cuda11_8-build
      - get-label-type
    uses: ./.github/workflows/_binary-test-linux.yml
    with:
      PYTORCH_ROOT: /pytorch
      BUILDER_ROOT: /builder
      PACKAGE_TYPE: conda
      # TODO: This is a legacy variable that we eventually want to get rid of in
      #       favor of GPU_ARCH_VERSION
      DESIRED_CUDA: cu118
      GPU_ARCH_VERSION: 11.8
      GPU_ARCH_TYPE: cuda
      DOCKER_IMAGE: pytorch/conda-builder:cuda11.8-main
      DESIRED_PYTHON: "3.9"
      build_name: conda-py3_9-cuda11_8
      build_environment: linux-binary-conda
<<<<<<< HEAD
      runner_prefix: amz2023.
=======
      runner_prefix: "${{ needs.get-label-type.outputs.label-type }}"
>>>>>>> 29b7852d
      runs_on: linux.4xlarge.nvidia.gpu
    secrets:
      github-token: ${{ secrets.GITHUB_TOKEN }}
  conda-py3_9-cuda11_8-upload:  # Uploading
    if: ${{ github.repository_owner == 'pytorch' }}
    permissions:
      id-token: write
      contents: read
    needs: conda-py3_9-cuda11_8-test
    with:
      PYTORCH_ROOT: /pytorch
      BUILDER_ROOT: /builder
      PACKAGE_TYPE: conda
      # TODO: This is a legacy variable that we eventually want to get rid of in
      #       favor of GPU_ARCH_VERSION
      DESIRED_CUDA: cu118
      GPU_ARCH_VERSION: 11.8
      GPU_ARCH_TYPE: cuda
      DOCKER_IMAGE: pytorch/conda-builder:cuda11.8-main
      DESIRED_PYTHON: "3.9"
      build_name: conda-py3_9-cuda11_8
    secrets:
      github-token: ${{ secrets.GITHUB_TOKEN }}
      conda-pytorchbot-token: ${{ secrets.CONDA_PYTORCHBOT_TOKEN }}
      conda-pytorchbot-token-test: ${{ secrets.CONDA_PYTORCHBOT_TOKEN_TEST }}
    uses: ./.github/workflows/_binary-upload.yml

  conda-py3_9-cuda12_1-build:
    if: ${{ github.repository_owner == 'pytorch' }}
    uses: ./.github/workflows/_binary-build-linux.yml
    needs: get-label-type
    with:
      PYTORCH_ROOT: /pytorch
      BUILDER_ROOT: /builder
      PACKAGE_TYPE: conda
      # TODO: This is a legacy variable that we eventually want to get rid of in
      #       favor of GPU_ARCH_VERSION
      DESIRED_CUDA: cu121
      GPU_ARCH_VERSION: 12.1
      GPU_ARCH_TYPE: cuda
      DOCKER_IMAGE: pytorch/conda-builder:cuda12.1-main
      DESIRED_PYTHON: "3.9"
<<<<<<< HEAD
      runner_prefix: amz2023.
      runs_on: linux.24xlarge
=======
      runner_prefix: "${{ needs.get-label-type.outputs.label-type }}"
      runs_on: linux.24xlarge.ephemeral
>>>>>>> 29b7852d
      build_name: conda-py3_9-cuda12_1
      build_environment: linux-binary-conda
    secrets:
      github-token: ${{ secrets.GITHUB_TOKEN }}
  conda-py3_9-cuda12_1-test:  # Testing
    if: ${{ github.repository_owner == 'pytorch' }}
    needs:
      - conda-py3_9-cuda12_1-build
      - get-label-type
    uses: ./.github/workflows/_binary-test-linux.yml
    with:
      PYTORCH_ROOT: /pytorch
      BUILDER_ROOT: /builder
      PACKAGE_TYPE: conda
      # TODO: This is a legacy variable that we eventually want to get rid of in
      #       favor of GPU_ARCH_VERSION
      DESIRED_CUDA: cu121
      GPU_ARCH_VERSION: 12.1
      GPU_ARCH_TYPE: cuda
      DOCKER_IMAGE: pytorch/conda-builder:cuda12.1-main
      DESIRED_PYTHON: "3.9"
      build_name: conda-py3_9-cuda12_1
      build_environment: linux-binary-conda
<<<<<<< HEAD
      runner_prefix: amz2023.
=======
      runner_prefix: "${{ needs.get-label-type.outputs.label-type }}"
>>>>>>> 29b7852d
      runs_on: linux.4xlarge.nvidia.gpu
    secrets:
      github-token: ${{ secrets.GITHUB_TOKEN }}
  conda-py3_9-cuda12_1-upload:  # Uploading
    if: ${{ github.repository_owner == 'pytorch' }}
    permissions:
      id-token: write
      contents: read
    needs: conda-py3_9-cuda12_1-test
    with:
      PYTORCH_ROOT: /pytorch
      BUILDER_ROOT: /builder
      PACKAGE_TYPE: conda
      # TODO: This is a legacy variable that we eventually want to get rid of in
      #       favor of GPU_ARCH_VERSION
      DESIRED_CUDA: cu121
      GPU_ARCH_VERSION: 12.1
      GPU_ARCH_TYPE: cuda
      DOCKER_IMAGE: pytorch/conda-builder:cuda12.1-main
      DESIRED_PYTHON: "3.9"
      build_name: conda-py3_9-cuda12_1
    secrets:
      github-token: ${{ secrets.GITHUB_TOKEN }}
      conda-pytorchbot-token: ${{ secrets.CONDA_PYTORCHBOT_TOKEN }}
      conda-pytorchbot-token-test: ${{ secrets.CONDA_PYTORCHBOT_TOKEN_TEST }}
    uses: ./.github/workflows/_binary-upload.yml

  conda-py3_9-cuda12_4-build:
    if: ${{ github.repository_owner == 'pytorch' }}
    uses: ./.github/workflows/_binary-build-linux.yml
    needs: get-label-type
    with:
      PYTORCH_ROOT: /pytorch
      BUILDER_ROOT: /builder
      PACKAGE_TYPE: conda
      # TODO: This is a legacy variable that we eventually want to get rid of in
      #       favor of GPU_ARCH_VERSION
      DESIRED_CUDA: cu124
      GPU_ARCH_VERSION: 12.4
      GPU_ARCH_TYPE: cuda
      DOCKER_IMAGE: pytorch/conda-builder:cuda12.4-main
      DESIRED_PYTHON: "3.9"
<<<<<<< HEAD
      runner_prefix: amz2023.
      runs_on: linux.24xlarge
=======
      runner_prefix: "${{ needs.get-label-type.outputs.label-type }}"
      runs_on: linux.24xlarge.ephemeral
>>>>>>> 29b7852d
      build_name: conda-py3_9-cuda12_4
      build_environment: linux-binary-conda
    secrets:
      github-token: ${{ secrets.GITHUB_TOKEN }}
  conda-py3_9-cuda12_4-test:  # Testing
    if: ${{ github.repository_owner == 'pytorch' }}
    needs:
      - conda-py3_9-cuda12_4-build
      - get-label-type
    uses: ./.github/workflows/_binary-test-linux.yml
    with:
      PYTORCH_ROOT: /pytorch
      BUILDER_ROOT: /builder
      PACKAGE_TYPE: conda
      # TODO: This is a legacy variable that we eventually want to get rid of in
      #       favor of GPU_ARCH_VERSION
      DESIRED_CUDA: cu124
      GPU_ARCH_VERSION: 12.4
      GPU_ARCH_TYPE: cuda
      DOCKER_IMAGE: pytorch/conda-builder:cuda12.4-main
      DESIRED_PYTHON: "3.9"
      build_name: conda-py3_9-cuda12_4
      build_environment: linux-binary-conda
<<<<<<< HEAD
      runner_prefix: amz2023.
=======
      runner_prefix: "${{ needs.get-label-type.outputs.label-type }}"
>>>>>>> 29b7852d
      runs_on: linux.4xlarge.nvidia.gpu
    secrets:
      github-token: ${{ secrets.GITHUB_TOKEN }}
  conda-py3_9-cuda12_4-upload:  # Uploading
    if: ${{ github.repository_owner == 'pytorch' }}
    permissions:
      id-token: write
      contents: read
    needs: conda-py3_9-cuda12_4-test
    with:
      PYTORCH_ROOT: /pytorch
      BUILDER_ROOT: /builder
      PACKAGE_TYPE: conda
      # TODO: This is a legacy variable that we eventually want to get rid of in
      #       favor of GPU_ARCH_VERSION
      DESIRED_CUDA: cu124
      GPU_ARCH_VERSION: 12.4
      GPU_ARCH_TYPE: cuda
      DOCKER_IMAGE: pytorch/conda-builder:cuda12.4-main
      DESIRED_PYTHON: "3.9"
      build_name: conda-py3_9-cuda12_4
    secrets:
      github-token: ${{ secrets.GITHUB_TOKEN }}
      conda-pytorchbot-token: ${{ secrets.CONDA_PYTORCHBOT_TOKEN }}
      conda-pytorchbot-token-test: ${{ secrets.CONDA_PYTORCHBOT_TOKEN_TEST }}
    uses: ./.github/workflows/_binary-upload.yml

  conda-py3_10-cpu-build:
    if: ${{ github.repository_owner == 'pytorch' }}
    uses: ./.github/workflows/_binary-build-linux.yml
    needs: get-label-type
    with:
      PYTORCH_ROOT: /pytorch
      BUILDER_ROOT: /builder
      PACKAGE_TYPE: conda
      # TODO: This is a legacy variable that we eventually want to get rid of in
      #       favor of GPU_ARCH_VERSION
      DESIRED_CUDA: cpu
      GPU_ARCH_TYPE: cpu
      DOCKER_IMAGE: pytorch/conda-builder:cpu-main
      DESIRED_PYTHON: "3.10"
<<<<<<< HEAD
      runner_prefix: amz2023.
=======
      runner_prefix: "${{ needs.get-label-type.outputs.label-type }}"
>>>>>>> 29b7852d
      build_name: conda-py3_10-cpu
      build_environment: linux-binary-conda
    secrets:
      github-token: ${{ secrets.GITHUB_TOKEN }}
  conda-py3_10-cpu-test:  # Testing
    if: ${{ github.repository_owner == 'pytorch' }}
    needs:
      - conda-py3_10-cpu-build
      - get-label-type
    uses: ./.github/workflows/_binary-test-linux.yml
    with:
      PYTORCH_ROOT: /pytorch
      BUILDER_ROOT: /builder
      PACKAGE_TYPE: conda
      # TODO: This is a legacy variable that we eventually want to get rid of in
      #       favor of GPU_ARCH_VERSION
      DESIRED_CUDA: cpu
      GPU_ARCH_TYPE: cpu
      DOCKER_IMAGE: pytorch/conda-builder:cpu-main
      DESIRED_PYTHON: "3.10"
      build_name: conda-py3_10-cpu
      build_environment: linux-binary-conda
<<<<<<< HEAD
      runner_prefix: amz2023.
=======
      runner_prefix: "${{ needs.get-label-type.outputs.label-type }}"
>>>>>>> 29b7852d
      runs_on: linux.4xlarge
    secrets:
      github-token: ${{ secrets.GITHUB_TOKEN }}
  conda-py3_10-cpu-upload:  # Uploading
    if: ${{ github.repository_owner == 'pytorch' }}
    permissions:
      id-token: write
      contents: read
    needs: conda-py3_10-cpu-test
    with:
      PYTORCH_ROOT: /pytorch
      BUILDER_ROOT: /builder
      PACKAGE_TYPE: conda
      # TODO: This is a legacy variable that we eventually want to get rid of in
      #       favor of GPU_ARCH_VERSION
      DESIRED_CUDA: cpu
      GPU_ARCH_TYPE: cpu
      DOCKER_IMAGE: pytorch/conda-builder:cpu-main
      DESIRED_PYTHON: "3.10"
      build_name: conda-py3_10-cpu
    secrets:
      github-token: ${{ secrets.GITHUB_TOKEN }}
      conda-pytorchbot-token: ${{ secrets.CONDA_PYTORCHBOT_TOKEN }}
      conda-pytorchbot-token-test: ${{ secrets.CONDA_PYTORCHBOT_TOKEN_TEST }}
    uses: ./.github/workflows/_binary-upload.yml

  conda-py3_10-cuda11_8-build:
    if: ${{ github.repository_owner == 'pytorch' }}
    uses: ./.github/workflows/_binary-build-linux.yml
    needs: get-label-type
    with:
      PYTORCH_ROOT: /pytorch
      BUILDER_ROOT: /builder
      PACKAGE_TYPE: conda
      # TODO: This is a legacy variable that we eventually want to get rid of in
      #       favor of GPU_ARCH_VERSION
      DESIRED_CUDA: cu118
      GPU_ARCH_VERSION: 11.8
      GPU_ARCH_TYPE: cuda
      DOCKER_IMAGE: pytorch/conda-builder:cuda11.8-main
      DESIRED_PYTHON: "3.10"
<<<<<<< HEAD
      runner_prefix: amz2023.
      runs_on: linux.24xlarge
=======
      runner_prefix: "${{ needs.get-label-type.outputs.label-type }}"
      runs_on: linux.24xlarge.ephemeral
>>>>>>> 29b7852d
      build_name: conda-py3_10-cuda11_8
      build_environment: linux-binary-conda
    secrets:
      github-token: ${{ secrets.GITHUB_TOKEN }}
  conda-py3_10-cuda11_8-test:  # Testing
    if: ${{ github.repository_owner == 'pytorch' }}
    needs:
      - conda-py3_10-cuda11_8-build
      - get-label-type
    uses: ./.github/workflows/_binary-test-linux.yml
    with:
      PYTORCH_ROOT: /pytorch
      BUILDER_ROOT: /builder
      PACKAGE_TYPE: conda
      # TODO: This is a legacy variable that we eventually want to get rid of in
      #       favor of GPU_ARCH_VERSION
      DESIRED_CUDA: cu118
      GPU_ARCH_VERSION: 11.8
      GPU_ARCH_TYPE: cuda
      DOCKER_IMAGE: pytorch/conda-builder:cuda11.8-main
      DESIRED_PYTHON: "3.10"
      build_name: conda-py3_10-cuda11_8
      build_environment: linux-binary-conda
<<<<<<< HEAD
      runner_prefix: amz2023.
=======
      runner_prefix: "${{ needs.get-label-type.outputs.label-type }}"
>>>>>>> 29b7852d
      runs_on: linux.4xlarge.nvidia.gpu
    secrets:
      github-token: ${{ secrets.GITHUB_TOKEN }}
  conda-py3_10-cuda11_8-upload:  # Uploading
    if: ${{ github.repository_owner == 'pytorch' }}
    permissions:
      id-token: write
      contents: read
    needs: conda-py3_10-cuda11_8-test
    with:
      PYTORCH_ROOT: /pytorch
      BUILDER_ROOT: /builder
      PACKAGE_TYPE: conda
      # TODO: This is a legacy variable that we eventually want to get rid of in
      #       favor of GPU_ARCH_VERSION
      DESIRED_CUDA: cu118
      GPU_ARCH_VERSION: 11.8
      GPU_ARCH_TYPE: cuda
      DOCKER_IMAGE: pytorch/conda-builder:cuda11.8-main
      DESIRED_PYTHON: "3.10"
      build_name: conda-py3_10-cuda11_8
    secrets:
      github-token: ${{ secrets.GITHUB_TOKEN }}
      conda-pytorchbot-token: ${{ secrets.CONDA_PYTORCHBOT_TOKEN }}
      conda-pytorchbot-token-test: ${{ secrets.CONDA_PYTORCHBOT_TOKEN_TEST }}
    uses: ./.github/workflows/_binary-upload.yml

  conda-py3_10-cuda12_1-build:
    if: ${{ github.repository_owner == 'pytorch' }}
    uses: ./.github/workflows/_binary-build-linux.yml
    needs: get-label-type
    with:
      PYTORCH_ROOT: /pytorch
      BUILDER_ROOT: /builder
      PACKAGE_TYPE: conda
      # TODO: This is a legacy variable that we eventually want to get rid of in
      #       favor of GPU_ARCH_VERSION
      DESIRED_CUDA: cu121
      GPU_ARCH_VERSION: 12.1
      GPU_ARCH_TYPE: cuda
      DOCKER_IMAGE: pytorch/conda-builder:cuda12.1-main
      DESIRED_PYTHON: "3.10"
<<<<<<< HEAD
      runner_prefix: amz2023.
      runs_on: linux.24xlarge
=======
      runner_prefix: "${{ needs.get-label-type.outputs.label-type }}"
      runs_on: linux.24xlarge.ephemeral
>>>>>>> 29b7852d
      build_name: conda-py3_10-cuda12_1
      build_environment: linux-binary-conda
    secrets:
      github-token: ${{ secrets.GITHUB_TOKEN }}
  conda-py3_10-cuda12_1-test:  # Testing
    if: ${{ github.repository_owner == 'pytorch' }}
    needs:
      - conda-py3_10-cuda12_1-build
      - get-label-type
    uses: ./.github/workflows/_binary-test-linux.yml
    with:
      PYTORCH_ROOT: /pytorch
      BUILDER_ROOT: /builder
      PACKAGE_TYPE: conda
      # TODO: This is a legacy variable that we eventually want to get rid of in
      #       favor of GPU_ARCH_VERSION
      DESIRED_CUDA: cu121
      GPU_ARCH_VERSION: 12.1
      GPU_ARCH_TYPE: cuda
      DOCKER_IMAGE: pytorch/conda-builder:cuda12.1-main
      DESIRED_PYTHON: "3.10"
      build_name: conda-py3_10-cuda12_1
      build_environment: linux-binary-conda
<<<<<<< HEAD
      runner_prefix: amz2023.
=======
      runner_prefix: "${{ needs.get-label-type.outputs.label-type }}"
>>>>>>> 29b7852d
      runs_on: linux.4xlarge.nvidia.gpu
    secrets:
      github-token: ${{ secrets.GITHUB_TOKEN }}
  conda-py3_10-cuda12_1-upload:  # Uploading
    if: ${{ github.repository_owner == 'pytorch' }}
    permissions:
      id-token: write
      contents: read
    needs: conda-py3_10-cuda12_1-test
    with:
      PYTORCH_ROOT: /pytorch
      BUILDER_ROOT: /builder
      PACKAGE_TYPE: conda
      # TODO: This is a legacy variable that we eventually want to get rid of in
      #       favor of GPU_ARCH_VERSION
      DESIRED_CUDA: cu121
      GPU_ARCH_VERSION: 12.1
      GPU_ARCH_TYPE: cuda
      DOCKER_IMAGE: pytorch/conda-builder:cuda12.1-main
      DESIRED_PYTHON: "3.10"
      build_name: conda-py3_10-cuda12_1
    secrets:
      github-token: ${{ secrets.GITHUB_TOKEN }}
      conda-pytorchbot-token: ${{ secrets.CONDA_PYTORCHBOT_TOKEN }}
      conda-pytorchbot-token-test: ${{ secrets.CONDA_PYTORCHBOT_TOKEN_TEST }}
    uses: ./.github/workflows/_binary-upload.yml

  conda-py3_10-cuda12_4-build:
    if: ${{ github.repository_owner == 'pytorch' }}
    uses: ./.github/workflows/_binary-build-linux.yml
    needs: get-label-type
    with:
      PYTORCH_ROOT: /pytorch
      BUILDER_ROOT: /builder
      PACKAGE_TYPE: conda
      # TODO: This is a legacy variable that we eventually want to get rid of in
      #       favor of GPU_ARCH_VERSION
      DESIRED_CUDA: cu124
      GPU_ARCH_VERSION: 12.4
      GPU_ARCH_TYPE: cuda
      DOCKER_IMAGE: pytorch/conda-builder:cuda12.4-main
      DESIRED_PYTHON: "3.10"
<<<<<<< HEAD
      runner_prefix: amz2023.
      runs_on: linux.24xlarge
=======
      runner_prefix: "${{ needs.get-label-type.outputs.label-type }}"
      runs_on: linux.24xlarge.ephemeral
>>>>>>> 29b7852d
      build_name: conda-py3_10-cuda12_4
      build_environment: linux-binary-conda
    secrets:
      github-token: ${{ secrets.GITHUB_TOKEN }}
  conda-py3_10-cuda12_4-test:  # Testing
    if: ${{ github.repository_owner == 'pytorch' }}
    needs:
      - conda-py3_10-cuda12_4-build
      - get-label-type
    uses: ./.github/workflows/_binary-test-linux.yml
    with:
      PYTORCH_ROOT: /pytorch
      BUILDER_ROOT: /builder
      PACKAGE_TYPE: conda
      # TODO: This is a legacy variable that we eventually want to get rid of in
      #       favor of GPU_ARCH_VERSION
      DESIRED_CUDA: cu124
      GPU_ARCH_VERSION: 12.4
      GPU_ARCH_TYPE: cuda
      DOCKER_IMAGE: pytorch/conda-builder:cuda12.4-main
      DESIRED_PYTHON: "3.10"
      build_name: conda-py3_10-cuda12_4
      build_environment: linux-binary-conda
<<<<<<< HEAD
      runner_prefix: amz2023.
=======
      runner_prefix: "${{ needs.get-label-type.outputs.label-type }}"
>>>>>>> 29b7852d
      runs_on: linux.4xlarge.nvidia.gpu
    secrets:
      github-token: ${{ secrets.GITHUB_TOKEN }}
  conda-py3_10-cuda12_4-upload:  # Uploading
    if: ${{ github.repository_owner == 'pytorch' }}
    permissions:
      id-token: write
      contents: read
    needs: conda-py3_10-cuda12_4-test
    with:
      PYTORCH_ROOT: /pytorch
      BUILDER_ROOT: /builder
      PACKAGE_TYPE: conda
      # TODO: This is a legacy variable that we eventually want to get rid of in
      #       favor of GPU_ARCH_VERSION
      DESIRED_CUDA: cu124
      GPU_ARCH_VERSION: 12.4
      GPU_ARCH_TYPE: cuda
      DOCKER_IMAGE: pytorch/conda-builder:cuda12.4-main
      DESIRED_PYTHON: "3.10"
      build_name: conda-py3_10-cuda12_4
    secrets:
      github-token: ${{ secrets.GITHUB_TOKEN }}
      conda-pytorchbot-token: ${{ secrets.CONDA_PYTORCHBOT_TOKEN }}
      conda-pytorchbot-token-test: ${{ secrets.CONDA_PYTORCHBOT_TOKEN_TEST }}
    uses: ./.github/workflows/_binary-upload.yml

  conda-py3_11-cpu-build:
    if: ${{ github.repository_owner == 'pytorch' }}
    uses: ./.github/workflows/_binary-build-linux.yml
    needs: get-label-type
    with:
      PYTORCH_ROOT: /pytorch
      BUILDER_ROOT: /builder
      PACKAGE_TYPE: conda
      # TODO: This is a legacy variable that we eventually want to get rid of in
      #       favor of GPU_ARCH_VERSION
      DESIRED_CUDA: cpu
      GPU_ARCH_TYPE: cpu
      DOCKER_IMAGE: pytorch/conda-builder:cpu-main
      DESIRED_PYTHON: "3.11"
<<<<<<< HEAD
      runner_prefix: amz2023.
=======
      runner_prefix: "${{ needs.get-label-type.outputs.label-type }}"
>>>>>>> 29b7852d
      build_name: conda-py3_11-cpu
      build_environment: linux-binary-conda
    secrets:
      github-token: ${{ secrets.GITHUB_TOKEN }}
  conda-py3_11-cpu-test:  # Testing
    if: ${{ github.repository_owner == 'pytorch' }}
    needs:
      - conda-py3_11-cpu-build
      - get-label-type
    uses: ./.github/workflows/_binary-test-linux.yml
    with:
      PYTORCH_ROOT: /pytorch
      BUILDER_ROOT: /builder
      PACKAGE_TYPE: conda
      # TODO: This is a legacy variable that we eventually want to get rid of in
      #       favor of GPU_ARCH_VERSION
      DESIRED_CUDA: cpu
      GPU_ARCH_TYPE: cpu
      DOCKER_IMAGE: pytorch/conda-builder:cpu-main
      DESIRED_PYTHON: "3.11"
      build_name: conda-py3_11-cpu
      build_environment: linux-binary-conda
<<<<<<< HEAD
      runner_prefix: amz2023.
=======
      runner_prefix: "${{ needs.get-label-type.outputs.label-type }}"
>>>>>>> 29b7852d
      runs_on: linux.4xlarge
    secrets:
      github-token: ${{ secrets.GITHUB_TOKEN }}
  conda-py3_11-cpu-upload:  # Uploading
    if: ${{ github.repository_owner == 'pytorch' }}
    permissions:
      id-token: write
      contents: read
    needs: conda-py3_11-cpu-test
    with:
      PYTORCH_ROOT: /pytorch
      BUILDER_ROOT: /builder
      PACKAGE_TYPE: conda
      # TODO: This is a legacy variable that we eventually want to get rid of in
      #       favor of GPU_ARCH_VERSION
      DESIRED_CUDA: cpu
      GPU_ARCH_TYPE: cpu
      DOCKER_IMAGE: pytorch/conda-builder:cpu-main
      DESIRED_PYTHON: "3.11"
      build_name: conda-py3_11-cpu
    secrets:
      github-token: ${{ secrets.GITHUB_TOKEN }}
      conda-pytorchbot-token: ${{ secrets.CONDA_PYTORCHBOT_TOKEN }}
      conda-pytorchbot-token-test: ${{ secrets.CONDA_PYTORCHBOT_TOKEN_TEST }}
    uses: ./.github/workflows/_binary-upload.yml

  conda-py3_11-cuda11_8-build:
    if: ${{ github.repository_owner == 'pytorch' }}
    uses: ./.github/workflows/_binary-build-linux.yml
    needs: get-label-type
    with:
      PYTORCH_ROOT: /pytorch
      BUILDER_ROOT: /builder
      PACKAGE_TYPE: conda
      # TODO: This is a legacy variable that we eventually want to get rid of in
      #       favor of GPU_ARCH_VERSION
      DESIRED_CUDA: cu118
      GPU_ARCH_VERSION: 11.8
      GPU_ARCH_TYPE: cuda
      DOCKER_IMAGE: pytorch/conda-builder:cuda11.8-main
      DESIRED_PYTHON: "3.11"
<<<<<<< HEAD
      runner_prefix: amz2023.
      runs_on: linux.24xlarge
=======
      runner_prefix: "${{ needs.get-label-type.outputs.label-type }}"
      runs_on: linux.24xlarge.ephemeral
>>>>>>> 29b7852d
      build_name: conda-py3_11-cuda11_8
      build_environment: linux-binary-conda
    secrets:
      github-token: ${{ secrets.GITHUB_TOKEN }}
  conda-py3_11-cuda11_8-test:  # Testing
    if: ${{ github.repository_owner == 'pytorch' }}
    needs:
      - conda-py3_11-cuda11_8-build
      - get-label-type
    uses: ./.github/workflows/_binary-test-linux.yml
    with:
      PYTORCH_ROOT: /pytorch
      BUILDER_ROOT: /builder
      PACKAGE_TYPE: conda
      # TODO: This is a legacy variable that we eventually want to get rid of in
      #       favor of GPU_ARCH_VERSION
      DESIRED_CUDA: cu118
      GPU_ARCH_VERSION: 11.8
      GPU_ARCH_TYPE: cuda
      DOCKER_IMAGE: pytorch/conda-builder:cuda11.8-main
      DESIRED_PYTHON: "3.11"
      build_name: conda-py3_11-cuda11_8
      build_environment: linux-binary-conda
<<<<<<< HEAD
      runner_prefix: amz2023.
=======
      runner_prefix: "${{ needs.get-label-type.outputs.label-type }}"
>>>>>>> 29b7852d
      runs_on: linux.4xlarge.nvidia.gpu
    secrets:
      github-token: ${{ secrets.GITHUB_TOKEN }}
  conda-py3_11-cuda11_8-upload:  # Uploading
    if: ${{ github.repository_owner == 'pytorch' }}
    permissions:
      id-token: write
      contents: read
    needs: conda-py3_11-cuda11_8-test
    with:
      PYTORCH_ROOT: /pytorch
      BUILDER_ROOT: /builder
      PACKAGE_TYPE: conda
      # TODO: This is a legacy variable that we eventually want to get rid of in
      #       favor of GPU_ARCH_VERSION
      DESIRED_CUDA: cu118
      GPU_ARCH_VERSION: 11.8
      GPU_ARCH_TYPE: cuda
      DOCKER_IMAGE: pytorch/conda-builder:cuda11.8-main
      DESIRED_PYTHON: "3.11"
      build_name: conda-py3_11-cuda11_8
    secrets:
      github-token: ${{ secrets.GITHUB_TOKEN }}
      conda-pytorchbot-token: ${{ secrets.CONDA_PYTORCHBOT_TOKEN }}
      conda-pytorchbot-token-test: ${{ secrets.CONDA_PYTORCHBOT_TOKEN_TEST }}
    uses: ./.github/workflows/_binary-upload.yml

  conda-py3_11-cuda12_1-build:
    if: ${{ github.repository_owner == 'pytorch' }}
    uses: ./.github/workflows/_binary-build-linux.yml
    needs: get-label-type
    with:
      PYTORCH_ROOT: /pytorch
      BUILDER_ROOT: /builder
      PACKAGE_TYPE: conda
      # TODO: This is a legacy variable that we eventually want to get rid of in
      #       favor of GPU_ARCH_VERSION
      DESIRED_CUDA: cu121
      GPU_ARCH_VERSION: 12.1
      GPU_ARCH_TYPE: cuda
      DOCKER_IMAGE: pytorch/conda-builder:cuda12.1-main
      DESIRED_PYTHON: "3.11"
<<<<<<< HEAD
      runner_prefix: amz2023.
      runs_on: linux.24xlarge
=======
      runner_prefix: "${{ needs.get-label-type.outputs.label-type }}"
      runs_on: linux.24xlarge.ephemeral
>>>>>>> 29b7852d
      build_name: conda-py3_11-cuda12_1
      build_environment: linux-binary-conda
    secrets:
      github-token: ${{ secrets.GITHUB_TOKEN }}
  conda-py3_11-cuda12_1-test:  # Testing
    if: ${{ github.repository_owner == 'pytorch' }}
    needs:
      - conda-py3_11-cuda12_1-build
      - get-label-type
    uses: ./.github/workflows/_binary-test-linux.yml
    with:
      PYTORCH_ROOT: /pytorch
      BUILDER_ROOT: /builder
      PACKAGE_TYPE: conda
      # TODO: This is a legacy variable that we eventually want to get rid of in
      #       favor of GPU_ARCH_VERSION
      DESIRED_CUDA: cu121
      GPU_ARCH_VERSION: 12.1
      GPU_ARCH_TYPE: cuda
      DOCKER_IMAGE: pytorch/conda-builder:cuda12.1-main
      DESIRED_PYTHON: "3.11"
      build_name: conda-py3_11-cuda12_1
      build_environment: linux-binary-conda
<<<<<<< HEAD
      runner_prefix: amz2023.
=======
      runner_prefix: "${{ needs.get-label-type.outputs.label-type }}"
>>>>>>> 29b7852d
      runs_on: linux.4xlarge.nvidia.gpu
    secrets:
      github-token: ${{ secrets.GITHUB_TOKEN }}
  conda-py3_11-cuda12_1-upload:  # Uploading
    if: ${{ github.repository_owner == 'pytorch' }}
    permissions:
      id-token: write
      contents: read
    needs: conda-py3_11-cuda12_1-test
    with:
      PYTORCH_ROOT: /pytorch
      BUILDER_ROOT: /builder
      PACKAGE_TYPE: conda
      # TODO: This is a legacy variable that we eventually want to get rid of in
      #       favor of GPU_ARCH_VERSION
      DESIRED_CUDA: cu121
      GPU_ARCH_VERSION: 12.1
      GPU_ARCH_TYPE: cuda
      DOCKER_IMAGE: pytorch/conda-builder:cuda12.1-main
      DESIRED_PYTHON: "3.11"
      build_name: conda-py3_11-cuda12_1
    secrets:
      github-token: ${{ secrets.GITHUB_TOKEN }}
      conda-pytorchbot-token: ${{ secrets.CONDA_PYTORCHBOT_TOKEN }}
      conda-pytorchbot-token-test: ${{ secrets.CONDA_PYTORCHBOT_TOKEN_TEST }}
    uses: ./.github/workflows/_binary-upload.yml

  conda-py3_11-cuda12_4-build:
    if: ${{ github.repository_owner == 'pytorch' }}
    uses: ./.github/workflows/_binary-build-linux.yml
    needs: get-label-type
    with:
      PYTORCH_ROOT: /pytorch
      BUILDER_ROOT: /builder
      PACKAGE_TYPE: conda
      # TODO: This is a legacy variable that we eventually want to get rid of in
      #       favor of GPU_ARCH_VERSION
      DESIRED_CUDA: cu124
      GPU_ARCH_VERSION: 12.4
      GPU_ARCH_TYPE: cuda
      DOCKER_IMAGE: pytorch/conda-builder:cuda12.4-main
      DESIRED_PYTHON: "3.11"
<<<<<<< HEAD
      runner_prefix: amz2023.
      runs_on: linux.24xlarge
=======
      runner_prefix: "${{ needs.get-label-type.outputs.label-type }}"
      runs_on: linux.24xlarge.ephemeral
>>>>>>> 29b7852d
      build_name: conda-py3_11-cuda12_4
      build_environment: linux-binary-conda
    secrets:
      github-token: ${{ secrets.GITHUB_TOKEN }}
  conda-py3_11-cuda12_4-test:  # Testing
    if: ${{ github.repository_owner == 'pytorch' }}
    needs:
      - conda-py3_11-cuda12_4-build
      - get-label-type
    uses: ./.github/workflows/_binary-test-linux.yml
    with:
      PYTORCH_ROOT: /pytorch
      BUILDER_ROOT: /builder
      PACKAGE_TYPE: conda
      # TODO: This is a legacy variable that we eventually want to get rid of in
      #       favor of GPU_ARCH_VERSION
      DESIRED_CUDA: cu124
      GPU_ARCH_VERSION: 12.4
      GPU_ARCH_TYPE: cuda
      DOCKER_IMAGE: pytorch/conda-builder:cuda12.4-main
      DESIRED_PYTHON: "3.11"
      build_name: conda-py3_11-cuda12_4
      build_environment: linux-binary-conda
<<<<<<< HEAD
      runner_prefix: amz2023.
=======
      runner_prefix: "${{ needs.get-label-type.outputs.label-type }}"
>>>>>>> 29b7852d
      runs_on: linux.4xlarge.nvidia.gpu
    secrets:
      github-token: ${{ secrets.GITHUB_TOKEN }}
  conda-py3_11-cuda12_4-upload:  # Uploading
    if: ${{ github.repository_owner == 'pytorch' }}
    permissions:
      id-token: write
      contents: read
    needs: conda-py3_11-cuda12_4-test
    with:
      PYTORCH_ROOT: /pytorch
      BUILDER_ROOT: /builder
      PACKAGE_TYPE: conda
      # TODO: This is a legacy variable that we eventually want to get rid of in
      #       favor of GPU_ARCH_VERSION
      DESIRED_CUDA: cu124
      GPU_ARCH_VERSION: 12.4
      GPU_ARCH_TYPE: cuda
      DOCKER_IMAGE: pytorch/conda-builder:cuda12.4-main
      DESIRED_PYTHON: "3.11"
      build_name: conda-py3_11-cuda12_4
    secrets:
      github-token: ${{ secrets.GITHUB_TOKEN }}
      conda-pytorchbot-token: ${{ secrets.CONDA_PYTORCHBOT_TOKEN }}
      conda-pytorchbot-token-test: ${{ secrets.CONDA_PYTORCHBOT_TOKEN_TEST }}
    uses: ./.github/workflows/_binary-upload.yml

  conda-py3_12-cpu-build:
    if: ${{ github.repository_owner == 'pytorch' }}
    uses: ./.github/workflows/_binary-build-linux.yml
    needs: get-label-type
    with:
      PYTORCH_ROOT: /pytorch
      BUILDER_ROOT: /builder
      PACKAGE_TYPE: conda
      # TODO: This is a legacy variable that we eventually want to get rid of in
      #       favor of GPU_ARCH_VERSION
      DESIRED_CUDA: cpu
      GPU_ARCH_TYPE: cpu
      DOCKER_IMAGE: pytorch/conda-builder:cpu-main
      DESIRED_PYTHON: "3.12"
<<<<<<< HEAD
      runner_prefix: amz2023.
=======
      runner_prefix: "${{ needs.get-label-type.outputs.label-type }}"
>>>>>>> 29b7852d
      build_name: conda-py3_12-cpu
      build_environment: linux-binary-conda
    secrets:
      github-token: ${{ secrets.GITHUB_TOKEN }}
  conda-py3_12-cpu-test:  # Testing
    if: ${{ github.repository_owner == 'pytorch' }}
    needs:
      - conda-py3_12-cpu-build
      - get-label-type
    uses: ./.github/workflows/_binary-test-linux.yml
    with:
      PYTORCH_ROOT: /pytorch
      BUILDER_ROOT: /builder
      PACKAGE_TYPE: conda
      # TODO: This is a legacy variable that we eventually want to get rid of in
      #       favor of GPU_ARCH_VERSION
      DESIRED_CUDA: cpu
      GPU_ARCH_TYPE: cpu
      DOCKER_IMAGE: pytorch/conda-builder:cpu-main
      DESIRED_PYTHON: "3.12"
      build_name: conda-py3_12-cpu
      build_environment: linux-binary-conda
<<<<<<< HEAD
      runner_prefix: amz2023.
=======
      runner_prefix: "${{ needs.get-label-type.outputs.label-type }}"
>>>>>>> 29b7852d
      runs_on: linux.4xlarge
    secrets:
      github-token: ${{ secrets.GITHUB_TOKEN }}
  conda-py3_12-cpu-upload:  # Uploading
    if: ${{ github.repository_owner == 'pytorch' }}
    permissions:
      id-token: write
      contents: read
    needs: conda-py3_12-cpu-test
    with:
      PYTORCH_ROOT: /pytorch
      BUILDER_ROOT: /builder
      PACKAGE_TYPE: conda
      # TODO: This is a legacy variable that we eventually want to get rid of in
      #       favor of GPU_ARCH_VERSION
      DESIRED_CUDA: cpu
      GPU_ARCH_TYPE: cpu
      DOCKER_IMAGE: pytorch/conda-builder:cpu-main
      DESIRED_PYTHON: "3.12"
      build_name: conda-py3_12-cpu
    secrets:
      github-token: ${{ secrets.GITHUB_TOKEN }}
      conda-pytorchbot-token: ${{ secrets.CONDA_PYTORCHBOT_TOKEN }}
      conda-pytorchbot-token-test: ${{ secrets.CONDA_PYTORCHBOT_TOKEN_TEST }}
    uses: ./.github/workflows/_binary-upload.yml

  conda-py3_12-cuda11_8-build:
    if: ${{ github.repository_owner == 'pytorch' }}
    uses: ./.github/workflows/_binary-build-linux.yml
    needs: get-label-type
    with:
      PYTORCH_ROOT: /pytorch
      BUILDER_ROOT: /builder
      PACKAGE_TYPE: conda
      # TODO: This is a legacy variable that we eventually want to get rid of in
      #       favor of GPU_ARCH_VERSION
      DESIRED_CUDA: cu118
      GPU_ARCH_VERSION: 11.8
      GPU_ARCH_TYPE: cuda
      DOCKER_IMAGE: pytorch/conda-builder:cuda11.8-main
      DESIRED_PYTHON: "3.12"
<<<<<<< HEAD
      runner_prefix: amz2023.
      runs_on: linux.24xlarge
=======
      runner_prefix: "${{ needs.get-label-type.outputs.label-type }}"
      runs_on: linux.24xlarge.ephemeral
>>>>>>> 29b7852d
      build_name: conda-py3_12-cuda11_8
      build_environment: linux-binary-conda
    secrets:
      github-token: ${{ secrets.GITHUB_TOKEN }}
  conda-py3_12-cuda11_8-test:  # Testing
    if: ${{ github.repository_owner == 'pytorch' }}
    needs:
      - conda-py3_12-cuda11_8-build
      - get-label-type
    uses: ./.github/workflows/_binary-test-linux.yml
    with:
      PYTORCH_ROOT: /pytorch
      BUILDER_ROOT: /builder
      PACKAGE_TYPE: conda
      # TODO: This is a legacy variable that we eventually want to get rid of in
      #       favor of GPU_ARCH_VERSION
      DESIRED_CUDA: cu118
      GPU_ARCH_VERSION: 11.8
      GPU_ARCH_TYPE: cuda
      DOCKER_IMAGE: pytorch/conda-builder:cuda11.8-main
      DESIRED_PYTHON: "3.12"
      build_name: conda-py3_12-cuda11_8
      build_environment: linux-binary-conda
<<<<<<< HEAD
      runner_prefix: amz2023.
=======
      runner_prefix: "${{ needs.get-label-type.outputs.label-type }}"
>>>>>>> 29b7852d
      runs_on: linux.4xlarge.nvidia.gpu
    secrets:
      github-token: ${{ secrets.GITHUB_TOKEN }}
  conda-py3_12-cuda11_8-upload:  # Uploading
    if: ${{ github.repository_owner == 'pytorch' }}
    permissions:
      id-token: write
      contents: read
    needs: conda-py3_12-cuda11_8-test
    with:
      PYTORCH_ROOT: /pytorch
      BUILDER_ROOT: /builder
      PACKAGE_TYPE: conda
      # TODO: This is a legacy variable that we eventually want to get rid of in
      #       favor of GPU_ARCH_VERSION
      DESIRED_CUDA: cu118
      GPU_ARCH_VERSION: 11.8
      GPU_ARCH_TYPE: cuda
      DOCKER_IMAGE: pytorch/conda-builder:cuda11.8-main
      DESIRED_PYTHON: "3.12"
      build_name: conda-py3_12-cuda11_8
    secrets:
      github-token: ${{ secrets.GITHUB_TOKEN }}
      conda-pytorchbot-token: ${{ secrets.CONDA_PYTORCHBOT_TOKEN }}
      conda-pytorchbot-token-test: ${{ secrets.CONDA_PYTORCHBOT_TOKEN_TEST }}
    uses: ./.github/workflows/_binary-upload.yml

  conda-py3_12-cuda12_1-build:
    if: ${{ github.repository_owner == 'pytorch' }}
    uses: ./.github/workflows/_binary-build-linux.yml
    needs: get-label-type
    with:
      PYTORCH_ROOT: /pytorch
      BUILDER_ROOT: /builder
      PACKAGE_TYPE: conda
      # TODO: This is a legacy variable that we eventually want to get rid of in
      #       favor of GPU_ARCH_VERSION
      DESIRED_CUDA: cu121
      GPU_ARCH_VERSION: 12.1
      GPU_ARCH_TYPE: cuda
      DOCKER_IMAGE: pytorch/conda-builder:cuda12.1-main
      DESIRED_PYTHON: "3.12"
<<<<<<< HEAD
      runner_prefix: amz2023.
      runs_on: linux.24xlarge
=======
      runner_prefix: "${{ needs.get-label-type.outputs.label-type }}"
      runs_on: linux.24xlarge.ephemeral
>>>>>>> 29b7852d
      build_name: conda-py3_12-cuda12_1
      build_environment: linux-binary-conda
    secrets:
      github-token: ${{ secrets.GITHUB_TOKEN }}
  conda-py3_12-cuda12_1-test:  # Testing
    if: ${{ github.repository_owner == 'pytorch' }}
    needs:
      - conda-py3_12-cuda12_1-build
      - get-label-type
    uses: ./.github/workflows/_binary-test-linux.yml
    with:
      PYTORCH_ROOT: /pytorch
      BUILDER_ROOT: /builder
      PACKAGE_TYPE: conda
      # TODO: This is a legacy variable that we eventually want to get rid of in
      #       favor of GPU_ARCH_VERSION
      DESIRED_CUDA: cu121
      GPU_ARCH_VERSION: 12.1
      GPU_ARCH_TYPE: cuda
      DOCKER_IMAGE: pytorch/conda-builder:cuda12.1-main
      DESIRED_PYTHON: "3.12"
      build_name: conda-py3_12-cuda12_1
      build_environment: linux-binary-conda
<<<<<<< HEAD
      runner_prefix: amz2023.
=======
      runner_prefix: "${{ needs.get-label-type.outputs.label-type }}"
>>>>>>> 29b7852d
      runs_on: linux.4xlarge.nvidia.gpu
    secrets:
      github-token: ${{ secrets.GITHUB_TOKEN }}
  conda-py3_12-cuda12_1-upload:  # Uploading
    if: ${{ github.repository_owner == 'pytorch' }}
    permissions:
      id-token: write
      contents: read
    needs: conda-py3_12-cuda12_1-test
    with:
      PYTORCH_ROOT: /pytorch
      BUILDER_ROOT: /builder
      PACKAGE_TYPE: conda
      # TODO: This is a legacy variable that we eventually want to get rid of in
      #       favor of GPU_ARCH_VERSION
      DESIRED_CUDA: cu121
      GPU_ARCH_VERSION: 12.1
      GPU_ARCH_TYPE: cuda
      DOCKER_IMAGE: pytorch/conda-builder:cuda12.1-main
      DESIRED_PYTHON: "3.12"
      build_name: conda-py3_12-cuda12_1
    secrets:
      github-token: ${{ secrets.GITHUB_TOKEN }}
      conda-pytorchbot-token: ${{ secrets.CONDA_PYTORCHBOT_TOKEN }}
      conda-pytorchbot-token-test: ${{ secrets.CONDA_PYTORCHBOT_TOKEN_TEST }}
    uses: ./.github/workflows/_binary-upload.yml

  conda-py3_12-cuda12_4-build:
    if: ${{ github.repository_owner == 'pytorch' }}
    uses: ./.github/workflows/_binary-build-linux.yml
    needs: get-label-type
    with:
      PYTORCH_ROOT: /pytorch
      BUILDER_ROOT: /builder
      PACKAGE_TYPE: conda
      # TODO: This is a legacy variable that we eventually want to get rid of in
      #       favor of GPU_ARCH_VERSION
      DESIRED_CUDA: cu124
      GPU_ARCH_VERSION: 12.4
      GPU_ARCH_TYPE: cuda
      DOCKER_IMAGE: pytorch/conda-builder:cuda12.4-main
      DESIRED_PYTHON: "3.12"
<<<<<<< HEAD
      runner_prefix: amz2023.
      runs_on: linux.24xlarge
=======
      runner_prefix: "${{ needs.get-label-type.outputs.label-type }}"
      runs_on: linux.24xlarge.ephemeral
>>>>>>> 29b7852d
      build_name: conda-py3_12-cuda12_4
      build_environment: linux-binary-conda
    secrets:
      github-token: ${{ secrets.GITHUB_TOKEN }}
  conda-py3_12-cuda12_4-test:  # Testing
    if: ${{ github.repository_owner == 'pytorch' }}
    needs:
      - conda-py3_12-cuda12_4-build
      - get-label-type
    uses: ./.github/workflows/_binary-test-linux.yml
    with:
      PYTORCH_ROOT: /pytorch
      BUILDER_ROOT: /builder
      PACKAGE_TYPE: conda
      # TODO: This is a legacy variable that we eventually want to get rid of in
      #       favor of GPU_ARCH_VERSION
      DESIRED_CUDA: cu124
      GPU_ARCH_VERSION: 12.4
      GPU_ARCH_TYPE: cuda
      DOCKER_IMAGE: pytorch/conda-builder:cuda12.4-main
      DESIRED_PYTHON: "3.12"
      build_name: conda-py3_12-cuda12_4
      build_environment: linux-binary-conda
<<<<<<< HEAD
      runner_prefix: amz2023.
=======
      runner_prefix: "${{ needs.get-label-type.outputs.label-type }}"
>>>>>>> 29b7852d
      runs_on: linux.4xlarge.nvidia.gpu
    secrets:
      github-token: ${{ secrets.GITHUB_TOKEN }}
  conda-py3_12-cuda12_4-upload:  # Uploading
    if: ${{ github.repository_owner == 'pytorch' }}
    permissions:
      id-token: write
      contents: read
    needs: conda-py3_12-cuda12_4-test
    with:
      PYTORCH_ROOT: /pytorch
      BUILDER_ROOT: /builder
      PACKAGE_TYPE: conda
      # TODO: This is a legacy variable that we eventually want to get rid of in
      #       favor of GPU_ARCH_VERSION
      DESIRED_CUDA: cu124
      GPU_ARCH_VERSION: 12.4
      GPU_ARCH_TYPE: cuda
      DOCKER_IMAGE: pytorch/conda-builder:cuda12.4-main
      DESIRED_PYTHON: "3.12"
      build_name: conda-py3_12-cuda12_4
    secrets:
      github-token: ${{ secrets.GITHUB_TOKEN }}
      conda-pytorchbot-token: ${{ secrets.CONDA_PYTORCHBOT_TOKEN }}
      conda-pytorchbot-token-test: ${{ secrets.CONDA_PYTORCHBOT_TOKEN_TEST }}
    uses: ./.github/workflows/_binary-upload.yml<|MERGE_RESOLUTION|>--- conflicted
+++ resolved
@@ -59,11 +59,7 @@
       GPU_ARCH_TYPE: cpu
       DOCKER_IMAGE: pytorch/conda-builder:cpu-main
       DESIRED_PYTHON: "3.9"
-<<<<<<< HEAD
-      runner_prefix: amz2023.
-=======
-      runner_prefix: "${{ needs.get-label-type.outputs.label-type }}"
->>>>>>> 29b7852d
+      runner_prefix: "${{ needs.get-label-type.outputs.label-type }}"
       build_name: conda-py3_9-cpu
       build_environment: linux-binary-conda
     secrets:
@@ -86,11 +82,7 @@
       DESIRED_PYTHON: "3.9"
       build_name: conda-py3_9-cpu
       build_environment: linux-binary-conda
-<<<<<<< HEAD
-      runner_prefix: amz2023.
-=======
-      runner_prefix: "${{ needs.get-label-type.outputs.label-type }}"
->>>>>>> 29b7852d
+      runner_prefix: "${{ needs.get-label-type.outputs.label-type }}"
       runs_on: linux.4xlarge
     secrets:
       github-token: ${{ secrets.GITHUB_TOKEN }}
@@ -132,13 +124,8 @@
       GPU_ARCH_TYPE: cuda
       DOCKER_IMAGE: pytorch/conda-builder:cuda11.8-main
       DESIRED_PYTHON: "3.9"
-<<<<<<< HEAD
-      runner_prefix: amz2023.
-      runs_on: linux.24xlarge
-=======
       runner_prefix: "${{ needs.get-label-type.outputs.label-type }}"
       runs_on: linux.24xlarge.ephemeral
->>>>>>> 29b7852d
       build_name: conda-py3_9-cuda11_8
       build_environment: linux-binary-conda
     secrets:
@@ -162,11 +149,7 @@
       DESIRED_PYTHON: "3.9"
       build_name: conda-py3_9-cuda11_8
       build_environment: linux-binary-conda
-<<<<<<< HEAD
-      runner_prefix: amz2023.
-=======
-      runner_prefix: "${{ needs.get-label-type.outputs.label-type }}"
->>>>>>> 29b7852d
+      runner_prefix: "${{ needs.get-label-type.outputs.label-type }}"
       runs_on: linux.4xlarge.nvidia.gpu
     secrets:
       github-token: ${{ secrets.GITHUB_TOKEN }}
@@ -209,13 +192,8 @@
       GPU_ARCH_TYPE: cuda
       DOCKER_IMAGE: pytorch/conda-builder:cuda12.1-main
       DESIRED_PYTHON: "3.9"
-<<<<<<< HEAD
-      runner_prefix: amz2023.
-      runs_on: linux.24xlarge
-=======
       runner_prefix: "${{ needs.get-label-type.outputs.label-type }}"
       runs_on: linux.24xlarge.ephemeral
->>>>>>> 29b7852d
       build_name: conda-py3_9-cuda12_1
       build_environment: linux-binary-conda
     secrets:
@@ -239,11 +217,7 @@
       DESIRED_PYTHON: "3.9"
       build_name: conda-py3_9-cuda12_1
       build_environment: linux-binary-conda
-<<<<<<< HEAD
-      runner_prefix: amz2023.
-=======
-      runner_prefix: "${{ needs.get-label-type.outputs.label-type }}"
->>>>>>> 29b7852d
+      runner_prefix: "${{ needs.get-label-type.outputs.label-type }}"
       runs_on: linux.4xlarge.nvidia.gpu
     secrets:
       github-token: ${{ secrets.GITHUB_TOKEN }}
@@ -286,13 +260,8 @@
       GPU_ARCH_TYPE: cuda
       DOCKER_IMAGE: pytorch/conda-builder:cuda12.4-main
       DESIRED_PYTHON: "3.9"
-<<<<<<< HEAD
-      runner_prefix: amz2023.
-      runs_on: linux.24xlarge
-=======
       runner_prefix: "${{ needs.get-label-type.outputs.label-type }}"
       runs_on: linux.24xlarge.ephemeral
->>>>>>> 29b7852d
       build_name: conda-py3_9-cuda12_4
       build_environment: linux-binary-conda
     secrets:
@@ -316,11 +285,7 @@
       DESIRED_PYTHON: "3.9"
       build_name: conda-py3_9-cuda12_4
       build_environment: linux-binary-conda
-<<<<<<< HEAD
-      runner_prefix: amz2023.
-=======
-      runner_prefix: "${{ needs.get-label-type.outputs.label-type }}"
->>>>>>> 29b7852d
+      runner_prefix: "${{ needs.get-label-type.outputs.label-type }}"
       runs_on: linux.4xlarge.nvidia.gpu
     secrets:
       github-token: ${{ secrets.GITHUB_TOKEN }}
@@ -362,11 +327,7 @@
       GPU_ARCH_TYPE: cpu
       DOCKER_IMAGE: pytorch/conda-builder:cpu-main
       DESIRED_PYTHON: "3.10"
-<<<<<<< HEAD
-      runner_prefix: amz2023.
-=======
-      runner_prefix: "${{ needs.get-label-type.outputs.label-type }}"
->>>>>>> 29b7852d
+      runner_prefix: "${{ needs.get-label-type.outputs.label-type }}"
       build_name: conda-py3_10-cpu
       build_environment: linux-binary-conda
     secrets:
@@ -389,11 +350,7 @@
       DESIRED_PYTHON: "3.10"
       build_name: conda-py3_10-cpu
       build_environment: linux-binary-conda
-<<<<<<< HEAD
-      runner_prefix: amz2023.
-=======
-      runner_prefix: "${{ needs.get-label-type.outputs.label-type }}"
->>>>>>> 29b7852d
+      runner_prefix: "${{ needs.get-label-type.outputs.label-type }}"
       runs_on: linux.4xlarge
     secrets:
       github-token: ${{ secrets.GITHUB_TOKEN }}
@@ -435,13 +392,8 @@
       GPU_ARCH_TYPE: cuda
       DOCKER_IMAGE: pytorch/conda-builder:cuda11.8-main
       DESIRED_PYTHON: "3.10"
-<<<<<<< HEAD
-      runner_prefix: amz2023.
-      runs_on: linux.24xlarge
-=======
       runner_prefix: "${{ needs.get-label-type.outputs.label-type }}"
       runs_on: linux.24xlarge.ephemeral
->>>>>>> 29b7852d
       build_name: conda-py3_10-cuda11_8
       build_environment: linux-binary-conda
     secrets:
@@ -465,11 +417,7 @@
       DESIRED_PYTHON: "3.10"
       build_name: conda-py3_10-cuda11_8
       build_environment: linux-binary-conda
-<<<<<<< HEAD
-      runner_prefix: amz2023.
-=======
-      runner_prefix: "${{ needs.get-label-type.outputs.label-type }}"
->>>>>>> 29b7852d
+      runner_prefix: "${{ needs.get-label-type.outputs.label-type }}"
       runs_on: linux.4xlarge.nvidia.gpu
     secrets:
       github-token: ${{ secrets.GITHUB_TOKEN }}
@@ -512,13 +460,8 @@
       GPU_ARCH_TYPE: cuda
       DOCKER_IMAGE: pytorch/conda-builder:cuda12.1-main
       DESIRED_PYTHON: "3.10"
-<<<<<<< HEAD
-      runner_prefix: amz2023.
-      runs_on: linux.24xlarge
-=======
       runner_prefix: "${{ needs.get-label-type.outputs.label-type }}"
       runs_on: linux.24xlarge.ephemeral
->>>>>>> 29b7852d
       build_name: conda-py3_10-cuda12_1
       build_environment: linux-binary-conda
     secrets:
@@ -542,11 +485,7 @@
       DESIRED_PYTHON: "3.10"
       build_name: conda-py3_10-cuda12_1
       build_environment: linux-binary-conda
-<<<<<<< HEAD
-      runner_prefix: amz2023.
-=======
-      runner_prefix: "${{ needs.get-label-type.outputs.label-type }}"
->>>>>>> 29b7852d
+      runner_prefix: "${{ needs.get-label-type.outputs.label-type }}"
       runs_on: linux.4xlarge.nvidia.gpu
     secrets:
       github-token: ${{ secrets.GITHUB_TOKEN }}
@@ -589,13 +528,8 @@
       GPU_ARCH_TYPE: cuda
       DOCKER_IMAGE: pytorch/conda-builder:cuda12.4-main
       DESIRED_PYTHON: "3.10"
-<<<<<<< HEAD
-      runner_prefix: amz2023.
-      runs_on: linux.24xlarge
-=======
       runner_prefix: "${{ needs.get-label-type.outputs.label-type }}"
       runs_on: linux.24xlarge.ephemeral
->>>>>>> 29b7852d
       build_name: conda-py3_10-cuda12_4
       build_environment: linux-binary-conda
     secrets:
@@ -619,11 +553,7 @@
       DESIRED_PYTHON: "3.10"
       build_name: conda-py3_10-cuda12_4
       build_environment: linux-binary-conda
-<<<<<<< HEAD
-      runner_prefix: amz2023.
-=======
-      runner_prefix: "${{ needs.get-label-type.outputs.label-type }}"
->>>>>>> 29b7852d
+      runner_prefix: "${{ needs.get-label-type.outputs.label-type }}"
       runs_on: linux.4xlarge.nvidia.gpu
     secrets:
       github-token: ${{ secrets.GITHUB_TOKEN }}
@@ -665,11 +595,7 @@
       GPU_ARCH_TYPE: cpu
       DOCKER_IMAGE: pytorch/conda-builder:cpu-main
       DESIRED_PYTHON: "3.11"
-<<<<<<< HEAD
-      runner_prefix: amz2023.
-=======
-      runner_prefix: "${{ needs.get-label-type.outputs.label-type }}"
->>>>>>> 29b7852d
+      runner_prefix: "${{ needs.get-label-type.outputs.label-type }}"
       build_name: conda-py3_11-cpu
       build_environment: linux-binary-conda
     secrets:
@@ -692,11 +618,7 @@
       DESIRED_PYTHON: "3.11"
       build_name: conda-py3_11-cpu
       build_environment: linux-binary-conda
-<<<<<<< HEAD
-      runner_prefix: amz2023.
-=======
-      runner_prefix: "${{ needs.get-label-type.outputs.label-type }}"
->>>>>>> 29b7852d
+      runner_prefix: "${{ needs.get-label-type.outputs.label-type }}"
       runs_on: linux.4xlarge
     secrets:
       github-token: ${{ secrets.GITHUB_TOKEN }}
@@ -738,13 +660,8 @@
       GPU_ARCH_TYPE: cuda
       DOCKER_IMAGE: pytorch/conda-builder:cuda11.8-main
       DESIRED_PYTHON: "3.11"
-<<<<<<< HEAD
-      runner_prefix: amz2023.
-      runs_on: linux.24xlarge
-=======
       runner_prefix: "${{ needs.get-label-type.outputs.label-type }}"
       runs_on: linux.24xlarge.ephemeral
->>>>>>> 29b7852d
       build_name: conda-py3_11-cuda11_8
       build_environment: linux-binary-conda
     secrets:
@@ -768,11 +685,7 @@
       DESIRED_PYTHON: "3.11"
       build_name: conda-py3_11-cuda11_8
       build_environment: linux-binary-conda
-<<<<<<< HEAD
-      runner_prefix: amz2023.
-=======
-      runner_prefix: "${{ needs.get-label-type.outputs.label-type }}"
->>>>>>> 29b7852d
+      runner_prefix: "${{ needs.get-label-type.outputs.label-type }}"
       runs_on: linux.4xlarge.nvidia.gpu
     secrets:
       github-token: ${{ secrets.GITHUB_TOKEN }}
@@ -815,13 +728,8 @@
       GPU_ARCH_TYPE: cuda
       DOCKER_IMAGE: pytorch/conda-builder:cuda12.1-main
       DESIRED_PYTHON: "3.11"
-<<<<<<< HEAD
-      runner_prefix: amz2023.
-      runs_on: linux.24xlarge
-=======
       runner_prefix: "${{ needs.get-label-type.outputs.label-type }}"
       runs_on: linux.24xlarge.ephemeral
->>>>>>> 29b7852d
       build_name: conda-py3_11-cuda12_1
       build_environment: linux-binary-conda
     secrets:
@@ -845,11 +753,7 @@
       DESIRED_PYTHON: "3.11"
       build_name: conda-py3_11-cuda12_1
       build_environment: linux-binary-conda
-<<<<<<< HEAD
-      runner_prefix: amz2023.
-=======
-      runner_prefix: "${{ needs.get-label-type.outputs.label-type }}"
->>>>>>> 29b7852d
+      runner_prefix: "${{ needs.get-label-type.outputs.label-type }}"
       runs_on: linux.4xlarge.nvidia.gpu
     secrets:
       github-token: ${{ secrets.GITHUB_TOKEN }}
@@ -892,13 +796,8 @@
       GPU_ARCH_TYPE: cuda
       DOCKER_IMAGE: pytorch/conda-builder:cuda12.4-main
       DESIRED_PYTHON: "3.11"
-<<<<<<< HEAD
-      runner_prefix: amz2023.
-      runs_on: linux.24xlarge
-=======
       runner_prefix: "${{ needs.get-label-type.outputs.label-type }}"
       runs_on: linux.24xlarge.ephemeral
->>>>>>> 29b7852d
       build_name: conda-py3_11-cuda12_4
       build_environment: linux-binary-conda
     secrets:
@@ -922,11 +821,7 @@
       DESIRED_PYTHON: "3.11"
       build_name: conda-py3_11-cuda12_4
       build_environment: linux-binary-conda
-<<<<<<< HEAD
-      runner_prefix: amz2023.
-=======
-      runner_prefix: "${{ needs.get-label-type.outputs.label-type }}"
->>>>>>> 29b7852d
+      runner_prefix: "${{ needs.get-label-type.outputs.label-type }}"
       runs_on: linux.4xlarge.nvidia.gpu
     secrets:
       github-token: ${{ secrets.GITHUB_TOKEN }}
@@ -968,11 +863,7 @@
       GPU_ARCH_TYPE: cpu
       DOCKER_IMAGE: pytorch/conda-builder:cpu-main
       DESIRED_PYTHON: "3.12"
-<<<<<<< HEAD
-      runner_prefix: amz2023.
-=======
-      runner_prefix: "${{ needs.get-label-type.outputs.label-type }}"
->>>>>>> 29b7852d
+      runner_prefix: "${{ needs.get-label-type.outputs.label-type }}"
       build_name: conda-py3_12-cpu
       build_environment: linux-binary-conda
     secrets:
@@ -995,11 +886,7 @@
       DESIRED_PYTHON: "3.12"
       build_name: conda-py3_12-cpu
       build_environment: linux-binary-conda
-<<<<<<< HEAD
-      runner_prefix: amz2023.
-=======
-      runner_prefix: "${{ needs.get-label-type.outputs.label-type }}"
->>>>>>> 29b7852d
+      runner_prefix: "${{ needs.get-label-type.outputs.label-type }}"
       runs_on: linux.4xlarge
     secrets:
       github-token: ${{ secrets.GITHUB_TOKEN }}
@@ -1041,13 +928,8 @@
       GPU_ARCH_TYPE: cuda
       DOCKER_IMAGE: pytorch/conda-builder:cuda11.8-main
       DESIRED_PYTHON: "3.12"
-<<<<<<< HEAD
-      runner_prefix: amz2023.
-      runs_on: linux.24xlarge
-=======
       runner_prefix: "${{ needs.get-label-type.outputs.label-type }}"
       runs_on: linux.24xlarge.ephemeral
->>>>>>> 29b7852d
       build_name: conda-py3_12-cuda11_8
       build_environment: linux-binary-conda
     secrets:
@@ -1071,11 +953,7 @@
       DESIRED_PYTHON: "3.12"
       build_name: conda-py3_12-cuda11_8
       build_environment: linux-binary-conda
-<<<<<<< HEAD
-      runner_prefix: amz2023.
-=======
-      runner_prefix: "${{ needs.get-label-type.outputs.label-type }}"
->>>>>>> 29b7852d
+      runner_prefix: "${{ needs.get-label-type.outputs.label-type }}"
       runs_on: linux.4xlarge.nvidia.gpu
     secrets:
       github-token: ${{ secrets.GITHUB_TOKEN }}
@@ -1118,13 +996,8 @@
       GPU_ARCH_TYPE: cuda
       DOCKER_IMAGE: pytorch/conda-builder:cuda12.1-main
       DESIRED_PYTHON: "3.12"
-<<<<<<< HEAD
-      runner_prefix: amz2023.
-      runs_on: linux.24xlarge
-=======
       runner_prefix: "${{ needs.get-label-type.outputs.label-type }}"
       runs_on: linux.24xlarge.ephemeral
->>>>>>> 29b7852d
       build_name: conda-py3_12-cuda12_1
       build_environment: linux-binary-conda
     secrets:
@@ -1148,11 +1021,7 @@
       DESIRED_PYTHON: "3.12"
       build_name: conda-py3_12-cuda12_1
       build_environment: linux-binary-conda
-<<<<<<< HEAD
-      runner_prefix: amz2023.
-=======
-      runner_prefix: "${{ needs.get-label-type.outputs.label-type }}"
->>>>>>> 29b7852d
+      runner_prefix: "${{ needs.get-label-type.outputs.label-type }}"
       runs_on: linux.4xlarge.nvidia.gpu
     secrets:
       github-token: ${{ secrets.GITHUB_TOKEN }}
@@ -1195,13 +1064,8 @@
       GPU_ARCH_TYPE: cuda
       DOCKER_IMAGE: pytorch/conda-builder:cuda12.4-main
       DESIRED_PYTHON: "3.12"
-<<<<<<< HEAD
-      runner_prefix: amz2023.
-      runs_on: linux.24xlarge
-=======
       runner_prefix: "${{ needs.get-label-type.outputs.label-type }}"
       runs_on: linux.24xlarge.ephemeral
->>>>>>> 29b7852d
       build_name: conda-py3_12-cuda12_4
       build_environment: linux-binary-conda
     secrets:
@@ -1225,11 +1089,7 @@
       DESIRED_PYTHON: "3.12"
       build_name: conda-py3_12-cuda12_4
       build_environment: linux-binary-conda
-<<<<<<< HEAD
-      runner_prefix: amz2023.
-=======
-      runner_prefix: "${{ needs.get-label-type.outputs.label-type }}"
->>>>>>> 29b7852d
+      runner_prefix: "${{ needs.get-label-type.outputs.label-type }}"
       runs_on: linux.4xlarge.nvidia.gpu
     secrets:
       github-token: ${{ secrets.GITHUB_TOKEN }}
