# @generated DO NOT EDIT MANUALLY

# Template is at:    .github/templates/linux_binary_build_workflow.yml.j2
# Generation script: .github/scripts/generate_ci_workflows.py
name: linux-aarch64-binary-manywheel


on:
  push:
    # NOTE: Meta Employees can trigger new nightlies using: https://fburl.com/trigger_pytorch_nightly_build
    branches:
      - nightly
    tags:
      # NOTE: Binary build pipelines should only get triggered on release candidate builds
      # Release candidate tags look like: v1.11.0-rc1
      - v[0-9]+.[0-9]+.[0-9]+-rc[0-9]+
      - 'ciflow/binaries/*'
      - 'ciflow/binaries_wheel/*'
  workflow_dispatch:

env:
  # Needed for conda builds
  ALPINE_IMAGE: "arm64v8/alpine"
  ANACONDA_USER: pytorch
  AWS_DEFAULT_REGION: us-east-1
  BINARY_ENV_FILE: /tmp/env
  BUILD_ENVIRONMENT: linux-aarch64-binary-manywheel
  BUILDER_ROOT: /builder
  GITHUB_TOKEN: ${{ secrets.GITHUB_TOKEN }}
  PR_NUMBER: ${{ github.event.pull_request.number }}
  PYTORCH_FINAL_PACKAGE_DIR: /artifacts
  PYTORCH_ROOT: /pytorch
  SHA1: ${{ github.event.pull_request.head.sha || github.sha }}
  SKIP_ALL_TESTS: 0
concurrency:
  group: linux-aarch64-binary-manywheel-${{ github.event.pull_request.number || github.ref_name }}-${{ github.ref_type == 'branch' && github.sha }}-${{ github.event_name == 'workflow_dispatch' }}
  cancel-in-progress: true

jobs:
  get-label-type:
    name: get-label-type
    uses: ./.github/workflows/_runner-determinator.yml
    with:
      triggering_actor: ${{ github.triggering_actor }}
      issue_owner: ${{ github.event.pull_request.user.login || github.event.issue.user.login }}
      curr_branch: ${{ github.head_ref || github.ref_name }}
      curr_ref_type: ${{ github.ref_type }}
  manywheel-py3_9-cpu-aarch64-build:
    if: ${{ github.repository_owner == 'pytorch' }}
    uses: ./.github/workflows/_binary-build-linux.yml
    needs: get-label-type
    with:
      PYTORCH_ROOT: /pytorch
      BUILDER_ROOT: /builder
      PACKAGE_TYPE: manywheel
      # TODO: This is a legacy variable that we eventually want to get rid of in
      #       favor of GPU_ARCH_VERSION
      DESIRED_CUDA: cpu
      GPU_ARCH_TYPE: cpu-aarch64
      DOCKER_IMAGE: pytorch/manylinuxaarch64-builder:cpu-aarch64-main
      DESIRED_PYTHON: "3.9"
<<<<<<< HEAD
      runner_prefix: amz2023.
      runs_on: linux.arm64.m7g.4xlarge
=======
      runs_on: linux.arm64.m7g.4xlarge.ephemeral
>>>>>>> 29b7852d
      ALPINE_IMAGE: "arm64v8/alpine"
      build_name: manywheel-py3_9-cpu-aarch64
      build_environment: linux-aarch64-binary-manywheel
      PYTORCH_EXTRA_INSTALL_REQUIREMENTS: nvidia-cuda-nvrtc-cu12==12.1.105; platform_system == 'Linux' and platform_machine == 'x86_64' | nvidia-cuda-runtime-cu12==12.1.105; platform_system == 'Linux' and platform_machine == 'x86_64' | nvidia-cuda-cupti-cu12==12.1.105; platform_system == 'Linux' and platform_machine == 'x86_64' | nvidia-cudnn-cu12==9.1.0.70; platform_system == 'Linux' and platform_machine == 'x86_64' | nvidia-cublas-cu12==12.1.3.1; platform_system == 'Linux' and platform_machine == 'x86_64' | nvidia-cufft-cu12==11.0.2.54; platform_system == 'Linux' and platform_machine == 'x86_64' | nvidia-curand-cu12==10.3.2.106; platform_system == 'Linux' and platform_machine == 'x86_64' | nvidia-cusolver-cu12==11.4.5.107; platform_system == 'Linux' and platform_machine == 'x86_64' | nvidia-cusparse-cu12==12.1.0.106; platform_system == 'Linux' and platform_machine == 'x86_64' | nvidia-nccl-cu12==2.21.5; platform_system == 'Linux' and platform_machine == 'x86_64' | nvidia-nvtx-cu12==12.1.105; platform_system == 'Linux' and platform_machine == 'x86_64'
    secrets:
      github-token: ${{ secrets.GITHUB_TOKEN }}
  manywheel-py3_9-cpu-aarch64-test:  # Testing
    if: ${{ github.repository_owner == 'pytorch' }}
    needs:
      - manywheel-py3_9-cpu-aarch64-build
      - get-label-type
    uses: ./.github/workflows/_binary-test-linux.yml
    with:
      PYTORCH_ROOT: /pytorch
      BUILDER_ROOT: /builder
      PACKAGE_TYPE: manywheel
      # TODO: This is a legacy variable that we eventually want to get rid of in
      #       favor of GPU_ARCH_VERSION
      DESIRED_CUDA: cpu
      GPU_ARCH_TYPE: cpu-aarch64
      DOCKER_IMAGE: pytorch/manylinuxaarch64-builder:cpu-aarch64-main
      DESIRED_PYTHON: "3.9"
      build_name: manywheel-py3_9-cpu-aarch64
      build_environment: linux-aarch64-binary-manywheel
      runner_prefix: amz2023.
      runs_on: linux.arm64.2xlarge
      ALPINE_IMAGE: "arm64v8/alpine"
    secrets:
      github-token: ${{ secrets.GITHUB_TOKEN }}
  manywheel-py3_9-cpu-aarch64-upload:  # Uploading
    if: ${{ github.repository_owner == 'pytorch' }}
    permissions:
      id-token: write
      contents: read
    needs: manywheel-py3_9-cpu-aarch64-test
    with:
      PYTORCH_ROOT: /pytorch
      BUILDER_ROOT: /builder
      PACKAGE_TYPE: manywheel
      # TODO: This is a legacy variable that we eventually want to get rid of in
      #       favor of GPU_ARCH_VERSION
      DESIRED_CUDA: cpu
      GPU_ARCH_TYPE: cpu-aarch64
      DOCKER_IMAGE: pytorch/manylinuxaarch64-builder:cpu-aarch64-main
      DESIRED_PYTHON: "3.9"
      build_name: manywheel-py3_9-cpu-aarch64
    secrets:
      github-token: ${{ secrets.GITHUB_TOKEN }}
      conda-pytorchbot-token: ${{ secrets.CONDA_PYTORCHBOT_TOKEN }}
      conda-pytorchbot-token-test: ${{ secrets.CONDA_PYTORCHBOT_TOKEN_TEST }}
    uses: ./.github/workflows/_binary-upload.yml

  manywheel-py3_9-cuda-aarch64-build:
    if: ${{ github.repository_owner == 'pytorch' }}
    uses: ./.github/workflows/_binary-build-linux.yml
    needs: get-label-type
    with:
      PYTORCH_ROOT: /pytorch
      BUILDER_ROOT: /builder
      PACKAGE_TYPE: manywheel
      # TODO: This is a legacy variable that we eventually want to get rid of in
      #       favor of GPU_ARCH_VERSION
      DESIRED_CUDA: cu124
      GPU_ARCH_TYPE: cuda-aarch64
      DOCKER_IMAGE: pytorch/manylinuxaarch64-builder:cuda12.4-main
      DESIRED_DEVTOOLSET: cxx11-abi
      DESIRED_PYTHON: "3.9"
<<<<<<< HEAD
      runner_prefix: amz2023.
      runs_on: linux.arm64.m7g.4xlarge
=======
      runs_on: linux.arm64.m7g.4xlarge.ephemeral
>>>>>>> 29b7852d
      ALPINE_IMAGE: "arm64v8/alpine"
      build_name: manywheel-py3_9-cuda-aarch64
      build_environment: linux-aarch64-binary-manywheel
      timeout-minutes: 420
    secrets:
      github-token: ${{ secrets.GITHUB_TOKEN }}
  manywheel-py3_9-cuda-aarch64-upload:  # Uploading
    if: ${{ github.repository_owner == 'pytorch' }}
    permissions:
      id-token: write
      contents: read
    needs: manywheel-py3_9-cuda-aarch64-build
    with:
      PYTORCH_ROOT: /pytorch
      BUILDER_ROOT: /builder
      PACKAGE_TYPE: manywheel
      # TODO: This is a legacy variable that we eventually want to get rid of in
      #       favor of GPU_ARCH_VERSION
      DESIRED_CUDA: cu124
      GPU_ARCH_TYPE: cuda-aarch64
      DOCKER_IMAGE: pytorch/manylinuxaarch64-builder:cuda12.4-main
      DESIRED_DEVTOOLSET: cxx11-abi
      DESIRED_PYTHON: "3.9"
      build_name: manywheel-py3_9-cuda-aarch64
    secrets:
      github-token: ${{ secrets.GITHUB_TOKEN }}
      conda-pytorchbot-token: ${{ secrets.CONDA_PYTORCHBOT_TOKEN }}
      conda-pytorchbot-token-test: ${{ secrets.CONDA_PYTORCHBOT_TOKEN_TEST }}
    uses: ./.github/workflows/_binary-upload.yml

  manywheel-py3_10-cpu-aarch64-build:
    if: ${{ github.repository_owner == 'pytorch' }}
    uses: ./.github/workflows/_binary-build-linux.yml
    needs: get-label-type
    with:
      PYTORCH_ROOT: /pytorch
      BUILDER_ROOT: /builder
      PACKAGE_TYPE: manywheel
      # TODO: This is a legacy variable that we eventually want to get rid of in
      #       favor of GPU_ARCH_VERSION
      DESIRED_CUDA: cpu
      GPU_ARCH_TYPE: cpu-aarch64
      DOCKER_IMAGE: pytorch/manylinuxaarch64-builder:cpu-aarch64-main
      DESIRED_PYTHON: "3.10"
<<<<<<< HEAD
      runner_prefix: amz2023.
      runs_on: linux.arm64.m7g.4xlarge
=======
      runs_on: linux.arm64.m7g.4xlarge.ephemeral
>>>>>>> 29b7852d
      ALPINE_IMAGE: "arm64v8/alpine"
      build_name: manywheel-py3_10-cpu-aarch64
      build_environment: linux-aarch64-binary-manywheel
      PYTORCH_EXTRA_INSTALL_REQUIREMENTS: nvidia-cuda-nvrtc-cu12==12.1.105; platform_system == 'Linux' and platform_machine == 'x86_64' | nvidia-cuda-runtime-cu12==12.1.105; platform_system == 'Linux' and platform_machine == 'x86_64' | nvidia-cuda-cupti-cu12==12.1.105; platform_system == 'Linux' and platform_machine == 'x86_64' | nvidia-cudnn-cu12==9.1.0.70; platform_system == 'Linux' and platform_machine == 'x86_64' | nvidia-cublas-cu12==12.1.3.1; platform_system == 'Linux' and platform_machine == 'x86_64' | nvidia-cufft-cu12==11.0.2.54; platform_system == 'Linux' and platform_machine == 'x86_64' | nvidia-curand-cu12==10.3.2.106; platform_system == 'Linux' and platform_machine == 'x86_64' | nvidia-cusolver-cu12==11.4.5.107; platform_system == 'Linux' and platform_machine == 'x86_64' | nvidia-cusparse-cu12==12.1.0.106; platform_system == 'Linux' and platform_machine == 'x86_64' | nvidia-nccl-cu12==2.21.5; platform_system == 'Linux' and platform_machine == 'x86_64' | nvidia-nvtx-cu12==12.1.105; platform_system == 'Linux' and platform_machine == 'x86_64'
    secrets:
      github-token: ${{ secrets.GITHUB_TOKEN }}
  manywheel-py3_10-cpu-aarch64-test:  # Testing
    if: ${{ github.repository_owner == 'pytorch' }}
    needs:
      - manywheel-py3_10-cpu-aarch64-build
      - get-label-type
    uses: ./.github/workflows/_binary-test-linux.yml
    with:
      PYTORCH_ROOT: /pytorch
      BUILDER_ROOT: /builder
      PACKAGE_TYPE: manywheel
      # TODO: This is a legacy variable that we eventually want to get rid of in
      #       favor of GPU_ARCH_VERSION
      DESIRED_CUDA: cpu
      GPU_ARCH_TYPE: cpu-aarch64
      DOCKER_IMAGE: pytorch/manylinuxaarch64-builder:cpu-aarch64-main
      DESIRED_PYTHON: "3.10"
      build_name: manywheel-py3_10-cpu-aarch64
      build_environment: linux-aarch64-binary-manywheel
      runner_prefix: amz2023.
      runs_on: linux.arm64.2xlarge
      ALPINE_IMAGE: "arm64v8/alpine"
    secrets:
      github-token: ${{ secrets.GITHUB_TOKEN }}
  manywheel-py3_10-cpu-aarch64-upload:  # Uploading
    if: ${{ github.repository_owner == 'pytorch' }}
    permissions:
      id-token: write
      contents: read
    needs: manywheel-py3_10-cpu-aarch64-test
    with:
      PYTORCH_ROOT: /pytorch
      BUILDER_ROOT: /builder
      PACKAGE_TYPE: manywheel
      # TODO: This is a legacy variable that we eventually want to get rid of in
      #       favor of GPU_ARCH_VERSION
      DESIRED_CUDA: cpu
      GPU_ARCH_TYPE: cpu-aarch64
      DOCKER_IMAGE: pytorch/manylinuxaarch64-builder:cpu-aarch64-main
      DESIRED_PYTHON: "3.10"
      build_name: manywheel-py3_10-cpu-aarch64
    secrets:
      github-token: ${{ secrets.GITHUB_TOKEN }}
      conda-pytorchbot-token: ${{ secrets.CONDA_PYTORCHBOT_TOKEN }}
      conda-pytorchbot-token-test: ${{ secrets.CONDA_PYTORCHBOT_TOKEN_TEST }}
    uses: ./.github/workflows/_binary-upload.yml

  manywheel-py3_10-cuda-aarch64-build:
    if: ${{ github.repository_owner == 'pytorch' }}
    uses: ./.github/workflows/_binary-build-linux.yml
    needs: get-label-type
    with:
      PYTORCH_ROOT: /pytorch
      BUILDER_ROOT: /builder
      PACKAGE_TYPE: manywheel
      # TODO: This is a legacy variable that we eventually want to get rid of in
      #       favor of GPU_ARCH_VERSION
      DESIRED_CUDA: cu124
      GPU_ARCH_TYPE: cuda-aarch64
      DOCKER_IMAGE: pytorch/manylinuxaarch64-builder:cuda12.4-main
      DESIRED_DEVTOOLSET: cxx11-abi
      DESIRED_PYTHON: "3.10"
<<<<<<< HEAD
      runner_prefix: amz2023.
      runs_on: linux.arm64.m7g.4xlarge
=======
      runs_on: linux.arm64.m7g.4xlarge.ephemeral
>>>>>>> 29b7852d
      ALPINE_IMAGE: "arm64v8/alpine"
      build_name: manywheel-py3_10-cuda-aarch64
      build_environment: linux-aarch64-binary-manywheel
      timeout-minutes: 420
    secrets:
      github-token: ${{ secrets.GITHUB_TOKEN }}
  manywheel-py3_10-cuda-aarch64-upload:  # Uploading
    if: ${{ github.repository_owner == 'pytorch' }}
    permissions:
      id-token: write
      contents: read
    needs: manywheel-py3_10-cuda-aarch64-build
    with:
      PYTORCH_ROOT: /pytorch
      BUILDER_ROOT: /builder
      PACKAGE_TYPE: manywheel
      # TODO: This is a legacy variable that we eventually want to get rid of in
      #       favor of GPU_ARCH_VERSION
      DESIRED_CUDA: cu124
      GPU_ARCH_TYPE: cuda-aarch64
      DOCKER_IMAGE: pytorch/manylinuxaarch64-builder:cuda12.4-main
      DESIRED_DEVTOOLSET: cxx11-abi
      DESIRED_PYTHON: "3.10"
      build_name: manywheel-py3_10-cuda-aarch64
    secrets:
      github-token: ${{ secrets.GITHUB_TOKEN }}
      conda-pytorchbot-token: ${{ secrets.CONDA_PYTORCHBOT_TOKEN }}
      conda-pytorchbot-token-test: ${{ secrets.CONDA_PYTORCHBOT_TOKEN_TEST }}
    uses: ./.github/workflows/_binary-upload.yml

  manywheel-py3_11-cpu-aarch64-build:
    if: ${{ github.repository_owner == 'pytorch' }}
    uses: ./.github/workflows/_binary-build-linux.yml
    needs: get-label-type
    with:
      PYTORCH_ROOT: /pytorch
      BUILDER_ROOT: /builder
      PACKAGE_TYPE: manywheel
      # TODO: This is a legacy variable that we eventually want to get rid of in
      #       favor of GPU_ARCH_VERSION
      DESIRED_CUDA: cpu
      GPU_ARCH_TYPE: cpu-aarch64
      DOCKER_IMAGE: pytorch/manylinuxaarch64-builder:cpu-aarch64-main
      DESIRED_PYTHON: "3.11"
<<<<<<< HEAD
      runner_prefix: amz2023.
      runs_on: linux.arm64.m7g.4xlarge
=======
      runs_on: linux.arm64.m7g.4xlarge.ephemeral
>>>>>>> 29b7852d
      ALPINE_IMAGE: "arm64v8/alpine"
      build_name: manywheel-py3_11-cpu-aarch64
      build_environment: linux-aarch64-binary-manywheel
      PYTORCH_EXTRA_INSTALL_REQUIREMENTS: nvidia-cuda-nvrtc-cu12==12.1.105; platform_system == 'Linux' and platform_machine == 'x86_64' | nvidia-cuda-runtime-cu12==12.1.105; platform_system == 'Linux' and platform_machine == 'x86_64' | nvidia-cuda-cupti-cu12==12.1.105; platform_system == 'Linux' and platform_machine == 'x86_64' | nvidia-cudnn-cu12==9.1.0.70; platform_system == 'Linux' and platform_machine == 'x86_64' | nvidia-cublas-cu12==12.1.3.1; platform_system == 'Linux' and platform_machine == 'x86_64' | nvidia-cufft-cu12==11.0.2.54; platform_system == 'Linux' and platform_machine == 'x86_64' | nvidia-curand-cu12==10.3.2.106; platform_system == 'Linux' and platform_machine == 'x86_64' | nvidia-cusolver-cu12==11.4.5.107; platform_system == 'Linux' and platform_machine == 'x86_64' | nvidia-cusparse-cu12==12.1.0.106; platform_system == 'Linux' and platform_machine == 'x86_64' | nvidia-nccl-cu12==2.21.5; platform_system == 'Linux' and platform_machine == 'x86_64' | nvidia-nvtx-cu12==12.1.105; platform_system == 'Linux' and platform_machine == 'x86_64'
    secrets:
      github-token: ${{ secrets.GITHUB_TOKEN }}
  manywheel-py3_11-cpu-aarch64-test:  # Testing
    if: ${{ github.repository_owner == 'pytorch' }}
    needs:
      - manywheel-py3_11-cpu-aarch64-build
      - get-label-type
    uses: ./.github/workflows/_binary-test-linux.yml
    with:
      PYTORCH_ROOT: /pytorch
      BUILDER_ROOT: /builder
      PACKAGE_TYPE: manywheel
      # TODO: This is a legacy variable that we eventually want to get rid of in
      #       favor of GPU_ARCH_VERSION
      DESIRED_CUDA: cpu
      GPU_ARCH_TYPE: cpu-aarch64
      DOCKER_IMAGE: pytorch/manylinuxaarch64-builder:cpu-aarch64-main
      DESIRED_PYTHON: "3.11"
      build_name: manywheel-py3_11-cpu-aarch64
      build_environment: linux-aarch64-binary-manywheel
      runner_prefix: amz2023.
      runs_on: linux.arm64.2xlarge
      ALPINE_IMAGE: "arm64v8/alpine"
    secrets:
      github-token: ${{ secrets.GITHUB_TOKEN }}
  manywheel-py3_11-cpu-aarch64-upload:  # Uploading
    if: ${{ github.repository_owner == 'pytorch' }}
    permissions:
      id-token: write
      contents: read
    needs: manywheel-py3_11-cpu-aarch64-test
    with:
      PYTORCH_ROOT: /pytorch
      BUILDER_ROOT: /builder
      PACKAGE_TYPE: manywheel
      # TODO: This is a legacy variable that we eventually want to get rid of in
      #       favor of GPU_ARCH_VERSION
      DESIRED_CUDA: cpu
      GPU_ARCH_TYPE: cpu-aarch64
      DOCKER_IMAGE: pytorch/manylinuxaarch64-builder:cpu-aarch64-main
      DESIRED_PYTHON: "3.11"
      build_name: manywheel-py3_11-cpu-aarch64
    secrets:
      github-token: ${{ secrets.GITHUB_TOKEN }}
      conda-pytorchbot-token: ${{ secrets.CONDA_PYTORCHBOT_TOKEN }}
      conda-pytorchbot-token-test: ${{ secrets.CONDA_PYTORCHBOT_TOKEN_TEST }}
    uses: ./.github/workflows/_binary-upload.yml

  manywheel-py3_11-cuda-aarch64-build:
    if: ${{ github.repository_owner == 'pytorch' }}
    uses: ./.github/workflows/_binary-build-linux.yml
    needs: get-label-type
    with:
      PYTORCH_ROOT: /pytorch
      BUILDER_ROOT: /builder
      PACKAGE_TYPE: manywheel
      # TODO: This is a legacy variable that we eventually want to get rid of in
      #       favor of GPU_ARCH_VERSION
      DESIRED_CUDA: cu124
      GPU_ARCH_TYPE: cuda-aarch64
      DOCKER_IMAGE: pytorch/manylinuxaarch64-builder:cuda12.4-main
      DESIRED_DEVTOOLSET: cxx11-abi
      DESIRED_PYTHON: "3.11"
<<<<<<< HEAD
      runner_prefix: amz2023.
      runs_on: linux.arm64.m7g.4xlarge
=======
      runs_on: linux.arm64.m7g.4xlarge.ephemeral
>>>>>>> 29b7852d
      ALPINE_IMAGE: "arm64v8/alpine"
      build_name: manywheel-py3_11-cuda-aarch64
      build_environment: linux-aarch64-binary-manywheel
      timeout-minutes: 420
    secrets:
      github-token: ${{ secrets.GITHUB_TOKEN }}
  manywheel-py3_11-cuda-aarch64-upload:  # Uploading
    if: ${{ github.repository_owner == 'pytorch' }}
    permissions:
      id-token: write
      contents: read
    needs: manywheel-py3_11-cuda-aarch64-build
    with:
      PYTORCH_ROOT: /pytorch
      BUILDER_ROOT: /builder
      PACKAGE_TYPE: manywheel
      # TODO: This is a legacy variable that we eventually want to get rid of in
      #       favor of GPU_ARCH_VERSION
      DESIRED_CUDA: cu124
      GPU_ARCH_TYPE: cuda-aarch64
      DOCKER_IMAGE: pytorch/manylinuxaarch64-builder:cuda12.4-main
      DESIRED_DEVTOOLSET: cxx11-abi
      DESIRED_PYTHON: "3.11"
      build_name: manywheel-py3_11-cuda-aarch64
    secrets:
      github-token: ${{ secrets.GITHUB_TOKEN }}
      conda-pytorchbot-token: ${{ secrets.CONDA_PYTORCHBOT_TOKEN }}
      conda-pytorchbot-token-test: ${{ secrets.CONDA_PYTORCHBOT_TOKEN_TEST }}
    uses: ./.github/workflows/_binary-upload.yml

  manywheel-py3_12-cpu-aarch64-build:
    if: ${{ github.repository_owner == 'pytorch' }}
    uses: ./.github/workflows/_binary-build-linux.yml
    needs: get-label-type
    with:
      PYTORCH_ROOT: /pytorch
      BUILDER_ROOT: /builder
      PACKAGE_TYPE: manywheel
      # TODO: This is a legacy variable that we eventually want to get rid of in
      #       favor of GPU_ARCH_VERSION
      DESIRED_CUDA: cpu
      GPU_ARCH_TYPE: cpu-aarch64
      DOCKER_IMAGE: pytorch/manylinuxaarch64-builder:cpu-aarch64-main
      DESIRED_PYTHON: "3.12"
<<<<<<< HEAD
      runner_prefix: amz2023.
      runs_on: linux.arm64.m7g.4xlarge
=======
      runs_on: linux.arm64.m7g.4xlarge.ephemeral
>>>>>>> 29b7852d
      ALPINE_IMAGE: "arm64v8/alpine"
      build_name: manywheel-py3_12-cpu-aarch64
      build_environment: linux-aarch64-binary-manywheel
      PYTORCH_EXTRA_INSTALL_REQUIREMENTS: nvidia-cuda-nvrtc-cu12==12.1.105; platform_system == 'Linux' and platform_machine == 'x86_64' | nvidia-cuda-runtime-cu12==12.1.105; platform_system == 'Linux' and platform_machine == 'x86_64' | nvidia-cuda-cupti-cu12==12.1.105; platform_system == 'Linux' and platform_machine == 'x86_64' | nvidia-cudnn-cu12==9.1.0.70; platform_system == 'Linux' and platform_machine == 'x86_64' | nvidia-cublas-cu12==12.1.3.1; platform_system == 'Linux' and platform_machine == 'x86_64' | nvidia-cufft-cu12==11.0.2.54; platform_system == 'Linux' and platform_machine == 'x86_64' | nvidia-curand-cu12==10.3.2.106; platform_system == 'Linux' and platform_machine == 'x86_64' | nvidia-cusolver-cu12==11.4.5.107; platform_system == 'Linux' and platform_machine == 'x86_64' | nvidia-cusparse-cu12==12.1.0.106; platform_system == 'Linux' and platform_machine == 'x86_64' | nvidia-nccl-cu12==2.21.5; platform_system == 'Linux' and platform_machine == 'x86_64' | nvidia-nvtx-cu12==12.1.105; platform_system == 'Linux' and platform_machine == 'x86_64'
    secrets:
      github-token: ${{ secrets.GITHUB_TOKEN }}
  manywheel-py3_12-cpu-aarch64-test:  # Testing
    if: ${{ github.repository_owner == 'pytorch' }}
    needs:
      - manywheel-py3_12-cpu-aarch64-build
      - get-label-type
    uses: ./.github/workflows/_binary-test-linux.yml
    with:
      PYTORCH_ROOT: /pytorch
      BUILDER_ROOT: /builder
      PACKAGE_TYPE: manywheel
      # TODO: This is a legacy variable that we eventually want to get rid of in
      #       favor of GPU_ARCH_VERSION
      DESIRED_CUDA: cpu
      GPU_ARCH_TYPE: cpu-aarch64
      DOCKER_IMAGE: pytorch/manylinuxaarch64-builder:cpu-aarch64-main
      DESIRED_PYTHON: "3.12"
      build_name: manywheel-py3_12-cpu-aarch64
      build_environment: linux-aarch64-binary-manywheel
      runner_prefix: amz2023.
      runs_on: linux.arm64.2xlarge
      ALPINE_IMAGE: "arm64v8/alpine"
    secrets:
      github-token: ${{ secrets.GITHUB_TOKEN }}
  manywheel-py3_12-cpu-aarch64-upload:  # Uploading
    if: ${{ github.repository_owner == 'pytorch' }}
    permissions:
      id-token: write
      contents: read
    needs: manywheel-py3_12-cpu-aarch64-test
    with:
      PYTORCH_ROOT: /pytorch
      BUILDER_ROOT: /builder
      PACKAGE_TYPE: manywheel
      # TODO: This is a legacy variable that we eventually want to get rid of in
      #       favor of GPU_ARCH_VERSION
      DESIRED_CUDA: cpu
      GPU_ARCH_TYPE: cpu-aarch64
      DOCKER_IMAGE: pytorch/manylinuxaarch64-builder:cpu-aarch64-main
      DESIRED_PYTHON: "3.12"
      build_name: manywheel-py3_12-cpu-aarch64
    secrets:
      github-token: ${{ secrets.GITHUB_TOKEN }}
      conda-pytorchbot-token: ${{ secrets.CONDA_PYTORCHBOT_TOKEN }}
      conda-pytorchbot-token-test: ${{ secrets.CONDA_PYTORCHBOT_TOKEN_TEST }}
    uses: ./.github/workflows/_binary-upload.yml

  manywheel-py3_12-cuda-aarch64-build:
    if: ${{ github.repository_owner == 'pytorch' }}
    uses: ./.github/workflows/_binary-build-linux.yml
    needs: get-label-type
    with:
      PYTORCH_ROOT: /pytorch
      BUILDER_ROOT: /builder
      PACKAGE_TYPE: manywheel
      # TODO: This is a legacy variable that we eventually want to get rid of in
      #       favor of GPU_ARCH_VERSION
      DESIRED_CUDA: cu124
      GPU_ARCH_TYPE: cuda-aarch64
      DOCKER_IMAGE: pytorch/manylinuxaarch64-builder:cuda12.4-main
      DESIRED_DEVTOOLSET: cxx11-abi
      DESIRED_PYTHON: "3.12"
<<<<<<< HEAD
      runner_prefix: amz2023.
      runs_on: linux.arm64.m7g.4xlarge
=======
      runs_on: linux.arm64.m7g.4xlarge.ephemeral
>>>>>>> 29b7852d
      ALPINE_IMAGE: "arm64v8/alpine"
      build_name: manywheel-py3_12-cuda-aarch64
      build_environment: linux-aarch64-binary-manywheel
      timeout-minutes: 420
    secrets:
      github-token: ${{ secrets.GITHUB_TOKEN }}
  manywheel-py3_12-cuda-aarch64-upload:  # Uploading
    if: ${{ github.repository_owner == 'pytorch' }}
    permissions:
      id-token: write
      contents: read
    needs: manywheel-py3_12-cuda-aarch64-build
    with:
      PYTORCH_ROOT: /pytorch
      BUILDER_ROOT: /builder
      PACKAGE_TYPE: manywheel
      # TODO: This is a legacy variable that we eventually want to get rid of in
      #       favor of GPU_ARCH_VERSION
      DESIRED_CUDA: cu124
      GPU_ARCH_TYPE: cuda-aarch64
      DOCKER_IMAGE: pytorch/manylinuxaarch64-builder:cuda12.4-main
      DESIRED_DEVTOOLSET: cxx11-abi
      DESIRED_PYTHON: "3.12"
      build_name: manywheel-py3_12-cuda-aarch64
    secrets:
      github-token: ${{ secrets.GITHUB_TOKEN }}
      conda-pytorchbot-token: ${{ secrets.CONDA_PYTORCHBOT_TOKEN }}
      conda-pytorchbot-token-test: ${{ secrets.CONDA_PYTORCHBOT_TOKEN_TEST }}
    uses: ./.github/workflows/_binary-upload.yml<|MERGE_RESOLUTION|>--- conflicted
+++ resolved
@@ -59,12 +59,7 @@
       GPU_ARCH_TYPE: cpu-aarch64
       DOCKER_IMAGE: pytorch/manylinuxaarch64-builder:cpu-aarch64-main
       DESIRED_PYTHON: "3.9"
-<<<<<<< HEAD
-      runner_prefix: amz2023.
-      runs_on: linux.arm64.m7g.4xlarge
-=======
-      runs_on: linux.arm64.m7g.4xlarge.ephemeral
->>>>>>> 29b7852d
+      runs_on: linux.arm64.m7g.4xlarge.ephemeral
       ALPINE_IMAGE: "arm64v8/alpine"
       build_name: manywheel-py3_9-cpu-aarch64
       build_environment: linux-aarch64-binary-manywheel
@@ -89,7 +84,6 @@
       DESIRED_PYTHON: "3.9"
       build_name: manywheel-py3_9-cpu-aarch64
       build_environment: linux-aarch64-binary-manywheel
-      runner_prefix: amz2023.
       runs_on: linux.arm64.2xlarge
       ALPINE_IMAGE: "arm64v8/alpine"
     secrets:
@@ -132,12 +126,7 @@
       DOCKER_IMAGE: pytorch/manylinuxaarch64-builder:cuda12.4-main
       DESIRED_DEVTOOLSET: cxx11-abi
       DESIRED_PYTHON: "3.9"
-<<<<<<< HEAD
-      runner_prefix: amz2023.
-      runs_on: linux.arm64.m7g.4xlarge
-=======
-      runs_on: linux.arm64.m7g.4xlarge.ephemeral
->>>>>>> 29b7852d
+      runs_on: linux.arm64.m7g.4xlarge.ephemeral
       ALPINE_IMAGE: "arm64v8/alpine"
       build_name: manywheel-py3_9-cuda-aarch64
       build_environment: linux-aarch64-binary-manywheel
@@ -182,12 +171,7 @@
       GPU_ARCH_TYPE: cpu-aarch64
       DOCKER_IMAGE: pytorch/manylinuxaarch64-builder:cpu-aarch64-main
       DESIRED_PYTHON: "3.10"
-<<<<<<< HEAD
-      runner_prefix: amz2023.
-      runs_on: linux.arm64.m7g.4xlarge
-=======
-      runs_on: linux.arm64.m7g.4xlarge.ephemeral
->>>>>>> 29b7852d
+      runs_on: linux.arm64.m7g.4xlarge.ephemeral
       ALPINE_IMAGE: "arm64v8/alpine"
       build_name: manywheel-py3_10-cpu-aarch64
       build_environment: linux-aarch64-binary-manywheel
@@ -212,7 +196,6 @@
       DESIRED_PYTHON: "3.10"
       build_name: manywheel-py3_10-cpu-aarch64
       build_environment: linux-aarch64-binary-manywheel
-      runner_prefix: amz2023.
       runs_on: linux.arm64.2xlarge
       ALPINE_IMAGE: "arm64v8/alpine"
     secrets:
@@ -255,12 +238,7 @@
       DOCKER_IMAGE: pytorch/manylinuxaarch64-builder:cuda12.4-main
       DESIRED_DEVTOOLSET: cxx11-abi
       DESIRED_PYTHON: "3.10"
-<<<<<<< HEAD
-      runner_prefix: amz2023.
-      runs_on: linux.arm64.m7g.4xlarge
-=======
-      runs_on: linux.arm64.m7g.4xlarge.ephemeral
->>>>>>> 29b7852d
+      runs_on: linux.arm64.m7g.4xlarge.ephemeral
       ALPINE_IMAGE: "arm64v8/alpine"
       build_name: manywheel-py3_10-cuda-aarch64
       build_environment: linux-aarch64-binary-manywheel
@@ -305,12 +283,7 @@
       GPU_ARCH_TYPE: cpu-aarch64
       DOCKER_IMAGE: pytorch/manylinuxaarch64-builder:cpu-aarch64-main
       DESIRED_PYTHON: "3.11"
-<<<<<<< HEAD
-      runner_prefix: amz2023.
-      runs_on: linux.arm64.m7g.4xlarge
-=======
-      runs_on: linux.arm64.m7g.4xlarge.ephemeral
->>>>>>> 29b7852d
+      runs_on: linux.arm64.m7g.4xlarge.ephemeral
       ALPINE_IMAGE: "arm64v8/alpine"
       build_name: manywheel-py3_11-cpu-aarch64
       build_environment: linux-aarch64-binary-manywheel
@@ -335,7 +308,6 @@
       DESIRED_PYTHON: "3.11"
       build_name: manywheel-py3_11-cpu-aarch64
       build_environment: linux-aarch64-binary-manywheel
-      runner_prefix: amz2023.
       runs_on: linux.arm64.2xlarge
       ALPINE_IMAGE: "arm64v8/alpine"
     secrets:
@@ -378,12 +350,7 @@
       DOCKER_IMAGE: pytorch/manylinuxaarch64-builder:cuda12.4-main
       DESIRED_DEVTOOLSET: cxx11-abi
       DESIRED_PYTHON: "3.11"
-<<<<<<< HEAD
-      runner_prefix: amz2023.
-      runs_on: linux.arm64.m7g.4xlarge
-=======
-      runs_on: linux.arm64.m7g.4xlarge.ephemeral
->>>>>>> 29b7852d
+      runs_on: linux.arm64.m7g.4xlarge.ephemeral
       ALPINE_IMAGE: "arm64v8/alpine"
       build_name: manywheel-py3_11-cuda-aarch64
       build_environment: linux-aarch64-binary-manywheel
@@ -428,12 +395,7 @@
       GPU_ARCH_TYPE: cpu-aarch64
       DOCKER_IMAGE: pytorch/manylinuxaarch64-builder:cpu-aarch64-main
       DESIRED_PYTHON: "3.12"
-<<<<<<< HEAD
-      runner_prefix: amz2023.
-      runs_on: linux.arm64.m7g.4xlarge
-=======
-      runs_on: linux.arm64.m7g.4xlarge.ephemeral
->>>>>>> 29b7852d
+      runs_on: linux.arm64.m7g.4xlarge.ephemeral
       ALPINE_IMAGE: "arm64v8/alpine"
       build_name: manywheel-py3_12-cpu-aarch64
       build_environment: linux-aarch64-binary-manywheel
@@ -458,7 +420,6 @@
       DESIRED_PYTHON: "3.12"
       build_name: manywheel-py3_12-cpu-aarch64
       build_environment: linux-aarch64-binary-manywheel
-      runner_prefix: amz2023.
       runs_on: linux.arm64.2xlarge
       ALPINE_IMAGE: "arm64v8/alpine"
     secrets:
@@ -501,12 +462,7 @@
       DOCKER_IMAGE: pytorch/manylinuxaarch64-builder:cuda12.4-main
       DESIRED_DEVTOOLSET: cxx11-abi
       DESIRED_PYTHON: "3.12"
-<<<<<<< HEAD
-      runner_prefix: amz2023.
-      runs_on: linux.arm64.m7g.4xlarge
-=======
-      runs_on: linux.arm64.m7g.4xlarge.ephemeral
->>>>>>> 29b7852d
+      runs_on: linux.arm64.m7g.4xlarge.ephemeral
       ALPINE_IMAGE: "arm64v8/alpine"
       build_name: manywheel-py3_12-cuda-aarch64
       build_environment: linux-aarch64-binary-manywheel
