--- conflicted
+++ resolved
@@ -131,23 +131,18 @@
         self._prepare_once()
         self.results = []
         if self._instruction_count:
-<<<<<<< HEAD
-            self.results.append(
-                (self.name(), "instruction_count", self._count_instructions())
-            )
-        if self._compile_time_instruction_count:
-            self.results.append(
-                (
-                    self.name(),
-                    "compile_time_instruction_count",
-                    self._count_compile_time_instructions(),
-                )
-=======
-            r = self.count_instructions()
+            r = self._count_instructions()
             self.results.append((self.name(), "instruction_count", r))
             scribe_log_torch_benchmark_compile_time(
                 name=self.name(),
                 instruction_count=r,
->>>>>>> b439f78d
+            )
+        if self._compile_time_instruction_count:
+            r = self._count_compile_time_instructions()
+            # TODO add logging to scribe.
+            self.results.append(
+                self.name(),
+                "compile_time_instruction_count",
+                r,
             )
         return self